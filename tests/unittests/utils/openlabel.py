<<<<<<< HEAD
from collections import defaultdict
from copy import deepcopy
=======
"""
FiftyOne OpenLABEL test utils

| Copyright 2017-2023, Voxel51, Inc.
| `voxel51.com <https://voxel51.com/>`_
|
"""
from collections import defaultdict
>>>>>>> 44b2ac9c

import fiftyone.core.odm.dataset as fod
import fiftyone.core.storage as fos


class OpenLABELLabels(object):
    def __init__(self):
        self.base_labels = {
            "openlabel": {
                "actions": {},
                "contexts": {},
                "coordinate_systems": {},
                "events": {},
                "frame_intervals": [],
                "frames": {},
                "metadata": {},
                "objects": {},
                "ontologies": {},
                "relations": {},
                "resources": {},
                "streams": {},
                "tags": {},
            }
        }

        self._frame_intervals = []

    @property
    def frames(self):
        return self.base_labels["openlabel"]["frames"]

    def _update_frame_interval(self, frame_interval):
        if frame_interval and frame_interval not in self._frame_intervals:
            fs, fe = frame_interval
            self.base_labels["openlabel"]["frame_intervals"].append(
                {"frame_start": fs, "frame_end": fe}
            )
            self._frame_intervals.append(frame_interval)

    def update_metadata(self, metadata_dict):
        self.base_labels["openlabel"]["metadata"].update(metadata_dict)

    def add_stream(self, stream_name, stream_dict):
        self.base_labels["openlabel"]["streams"][stream_name] = stream_dict

    def add_frame_properties(self, frame_number, properties_dict):
        fn_str = str(frame_number)
        fn_int = int(frame_number)
        if fn_str not in self.frames:
            self.frames[fn_str] = {}
        self.frames[fn_str]["frame_properties"] = properties_dict

    @property
    def next_object_id(self):
        object_ids = [
            int(oid) for oid in self.base_labels["openlabel"]["objects"].keys()
        ]
        if not object_ids:
            return "0"
        return str(max(object_ids) + 1)

    def add_object(self, o):
        object_id = self.next_object_id
        frame_object_dict = o.frame_object_dict
        self._update_frame_interval(o.frame_interval)
        for frame_num, frame_dict in frame_object_dict.items():
            if frame_num not in self.base_labels["openlabel"]["frames"]:
                self.base_labels["openlabel"]["frames"][frame_num] = {
                    "objects": {}
                }
            self.base_labels["openlabel"]["frames"][frame_num]["objects"][
                object_id
            ] = frame_dict

        self.base_labels["openlabel"]["objects"][object_id] = o.object_dict

    def write_labels(self, labels_path):
        fos.write_json(self.base_labels, labels_path)


class OpenLABELObject(object):
    def __init__(self, name, type, frame_interval=None):
        self.object_dict = {
            "name": name,
            "type": type,
            "object_data": {},
            "object_data_pointers": {},
            "frame_intervals": [],
        }
        self.frame_object_dict = {}
        self.frame_interval = frame_interval
        if frame_interval:
            self.object_dict["frame_intervals"] = [
                {
                    "frame_start": frame_interval[0],
                    "frame_end": frame_interval[1],
                },
            ]

    def add_object_data(self, object_data, is_frame=False):
        data_dict = object_data.to_dict()
        if is_frame:
            for frame_num in range(
                self.frame_interval[0], self.frame_interval[1] + 1
            ):
                self.frame_object_dict[str(frame_num)] = {
                    "object_data": data_dict
                }
        else:
            self.object_dict["object_data"] = data_dict


class OpenLABELObjectData(object):
    def __init__(self, name, val, object_type, as_list=True):
        self._data_dict = {
            "name": name,
            "val": val,
        }
        self.object_type = object_type
        self.as_list = as_list

    def to_dict(self):
        if self.as_list:
            return {self.object_type: [self._data_dict]}

        return {self.object_type: self._data_dict}

    def add_attribute(self, attr, val, as_property=False):
        if not as_property:
            self._data_dict[attr] = val
        else:
            val_type = type(val).__name__
            if "attributes" not in self._data_dict:
                self._data_dict["attributes"] = {}
            if val_type not in self._data_dict["attributes"]:
                self._data_dict["attributes"][val_type] = []

            attr_dict = {"name": attr, "val": val}
            self._data_dict["attributes"][val_type].append(attr_dict)

    def add_attributes(self, attrs, as_property=False):
        for attr_tuple in attrs:
            _as_property = as_property
            if len(attr_tuple) == 3:
                _as_property = attr_tuple[2]
            self.add_attribute(
                attr_tuple[0], attr_tuple[1], as_property=_as_property
            )

    @classmethod
    def from_dict(cls, d):
        if d:
            object_type = list(d.keys())[0]
            obj_data = cls(None, None, object_type, as_list=False)
            obj_data._data_dict = d.pop(object_type, {})
            return obj_data
        else:
            return None


def _merge_object_datas(object_datas, object_type=None):
    data_dict = defaultdict(list)
    if object_type is None and object_datas:
        object_type = object_datas[0].object_type

    for obj_data in object_datas:
        obj_data_dict = obj_data.to_dict()[obj_data.object_type]
        data_dict[object_type].append(obj_data_dict)

    return OpenLABELObjectData.from_dict(dict(data_dict))


def _make_skeleton():
    skeleton = fod.KeypointSkeleton(
        labels=["point1", "point2", "nanpoint"],
        edges=[[0, 1], [1, 2]],
    )

    skeleton_key = "skeleton_key"
    return skeleton, skeleton_key


def _make_image_labels(tmp_dir):
    labels = OpenLABELLabels()
    labels.update_metadata(
        {
            "annotation_id": 51,
            "input_uuid": "0",
            "project": "FiftyOne Test",
            "schema_version": "1.0.0",
            "uri": "https://annotation.provider",
            "uuid": "5151",
        }
    )
    labels.add_stream(
        "camera1",
        {
            "description": "image camera",
            "stream_properties": {"height": 480, "width": 640},
            "type": "camera",
        },
    )

    kp_obj_data = OpenLABELObjectData(
        "2d_point", [10, 20], "point2d", as_list=False
    )
    kp_obj = OpenLABELObject("keypoints1", "Keypoints")
    kp_obj.add_object_data(kp_obj_data)
    labels.add_object(kp_obj)

    pose_obj_data_2 = OpenLABELObjectData(
        "pose_point2", [20, 30], "point2d", as_list=False
    )
    pose_obj_data_2.add_attribute("skeleton_key", "point2")
    pose_obj_data_1 = OpenLABELObjectData(
        "pose_point1", [10, 20], "point2d", as_list=False
    )
    pose_obj_data_1.add_attribute("skeleton_key", "point1")
    pose_obj_datas = [pose_obj_data_2, pose_obj_data_1]
    pose_obj_data = _merge_object_datas(pose_obj_datas)
    pose_obj = OpenLABELObject("pose1", "Keypoints")
    pose_obj.add_object_data(pose_obj_data)
    labels.add_object(pose_obj)

    poly_obj_data = OpenLABELObjectData(
        "poly2d-0",
        [100, 200, 200, 200, 200, 100, 100, 100],
        "poly2d",
    )
    poly_obj_data.add_attributes(
        [
            ("closed", True),
            ("mode", "MODE_POLY2D_ABOSLUTE"),
        ]
    )
    poly_obj_data.add_attributes(
        [
            ("is_hole", False),
            ("polygon_id", "0"),
            ("stream", "camera1"),
        ],
        as_property=True,
    )
    poly_obj = OpenLABELObject(
        "polyname",
        "objectlabel1",
        frame_interval=(0, 0),
    )
    poly_obj.add_object_data(poly_obj_data, is_frame=True)
    labels.add_object(poly_obj)

    line_obj_data = OpenLABELObjectData(
        "poly2d-1",
        [100, 200, 200, 200, 200, 100],
        "poly2d",
    )
    line_obj_data.add_attributes(
        [
            ("closed", False),
            ("mode", "MODE_POLY2D_ABOSLUTE"),
        ]
    )
    line_obj_data.add_attributes(
        [
            ("stream", "camera1"),
        ],
        as_property=True,
    )
    line_obj = OpenLABELObject(
        "polyname2",
        "objectlabel1",
        frame_interval=(0, 0),
    )
    line_obj.add_object_data(line_obj_data, is_frame=True)
    labels.add_object(line_obj)

    bbox_obj_data = OpenLABELObjectData(
        "shape", [436.0, 303.5, 52, 47], "bbox"
    )
    bbox_obj = OpenLABELObject("car1", "Car")
    bbox_obj.add_object_data(bbox_obj_data)
    labels.add_object(bbox_obj)

    labels.add_stream(
        "camera1",
        {
            "description": "",
            "stream_properties": {"height": 480, "width": 640},
            "type": "camera",
        },
    )

    labels_path = fos.join(tmp_dir, "openlabel_test.json")
    labels.write_labels(labels_path)
    return labels_path


def _make_segmentation_labels(tmp_dir):
    labels = OpenLABELLabels()
    labels.update_metadata(
        {
            "annotation_id": 51,
            "annotation_type": "semantic segmentation",
            "input_uuid": "0",
            "project": "FiftyOne Test",
            "schema_version": "1.0.0",
            "uri": "https://annotation.provider",
            "uuid": "5151",
        }
    )
    poly_obj_data = OpenLABELObjectData(
        "poly2d-0",
        [100, 200, 200, 200, 200, 100, 100, 100],
        "poly2d",
    )
    poly_obj_data.add_attributes(
        [
            ("closed", True),
            ("mode", "MODE_POLY2D_ABOSLUTE"),
        ]
    )
    poly_obj_data.add_attributes(
        [("is_hole", False), ("polygon_id", "0")],
        as_property=True,
    )
    poly_obj = OpenLABELObject(
        "polyname",
        "objectlabel1",
        frame_interval=(0, 0),
    )
    poly_obj.add_object_data(poly_obj_data, is_frame=True)
    labels.add_object(poly_obj)

    line_obj_data = OpenLABELObjectData(
        "poly2d-1",
        [100, 200, 200, 200, 200, 100],
        "poly2d",
    )
    line_obj_data.add_attributes(
        [
            ("closed", False),
            ("mode", "MODE_POLY2D_ABOSLUTE"),
        ]
    )
    line_obj_data.add_attributes(
        [
            ("stream", "camera1"),
        ],
        as_property=True,
    )
    line_obj = OpenLABELObject(
        "polyname2",
        "objectlabel1",
        frame_interval=(0, 0),
    )
    line_obj.add_object_data(line_obj_data, is_frame=True)
    labels.add_object(line_obj)

    labels_path = fos.join(tmp_dir, "openlabel_test.json")
    labels.write_labels(labels_path)
    return labels_path


def _make_video_labels(tmp_dir):
    labels = OpenLABELLabels()
    poly_obj_data = OpenLABELObjectData(
        "poly2d-0",
        [100, 200, 200, 200, 200, 100, 100, 100],
        "poly2d",
    )
    poly_obj_data.add_attributes(
        [
            ("closed", True),
            ("mode", "MODE_POLY2D_ABOSLUTE"),
        ]
    )
    poly_obj_data.add_attributes(
        [("is_hole", False), ("polygon_id", "0")],
        as_property=True,
    )
    poly_obj = OpenLABELObject(
        "polyname",
        "objectlabel1",
        frame_interval=(0, 4),
    )
    poly_obj.add_object_data(poly_obj_data, is_frame=True)
    labels.add_object(poly_obj)

    points_obj_data = OpenLABELObjectData(
        "points2d-0",
        [100, 200],
        "point2d",
    )
    points_obj = OpenLABELObject(
        "pointsname",
        "objectlabel1",
        frame_interval=(0, 4),
    )
    points_obj.add_object_data(points_obj_data, is_frame=True)
    labels.add_object(points_obj)

    bbox_obj_data = OpenLABELObjectData(
        "bbox2d-0",
        [100, 200, 200, 100],
        "bbox",
    )
    bbox_obj = OpenLABELObject(
        "bboxname",
        "objectlabel1",
        frame_interval=(0, 4),
    )
    bbox_obj.add_object_data(bbox_obj_data, is_frame=True)
    labels.add_object(bbox_obj)

    labels_path = fos.join(tmp_dir, "openlabel_test.json")
    labels.write_labels(labels_path)
    return labels_path<|MERGE_RESOLUTION|>--- conflicted
+++ resolved
@@ -1,7 +1,3 @@
-<<<<<<< HEAD
-from collections import defaultdict
-from copy import deepcopy
-=======
 """
 FiftyOne OpenLABEL test utils
 
@@ -10,7 +6,6 @@
 |
 """
 from collections import defaultdict
->>>>>>> 44b2ac9c
 
 import fiftyone.core.odm.dataset as fod
 import fiftyone.core.storage as fos
