--- conflicted
+++ resolved
@@ -24,11 +24,8 @@
 import pathlib
 import random
 import string
-<<<<<<< HEAD
 import sys
-=======
 import tempfile
->>>>>>> 48917c7e
 import unittest
 
 import cv2
