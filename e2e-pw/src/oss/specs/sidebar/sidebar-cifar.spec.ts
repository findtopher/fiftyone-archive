import { test as base, expect } from "src/oss/fixtures";
import { GridPom } from "src/oss/poms/grid";
import { SidebarPom } from "src/oss/poms/sidebar";
import { getUniqueDatasetNameWithPrefix } from "src/oss/utils";

const datasetName = getUniqueDatasetNameWithPrefix("classification-5");

const test = base.extend<{ sidebar: SidebarPom; grid: GridPom }>({
  sidebar: async ({ page }, use) => {
    await use(new SidebarPom(page));
  },
  grid: async ({ page, eventUtils }, use) => {
    await use(new GridPom(page, eventUtils));
  },
});

test.describe("classification-sidebar-filter-visibility", () => {
  test.beforeAll(async ({ fiftyoneLoader }) => {
    await fiftyoneLoader.loadZooDataset("cifar10", datasetName, {
      max_samples: 5,
      split: "test",
    });
  });

  test.beforeEach(async ({ page, fiftyoneLoader }) => {
    await fiftyoneLoader.waitUntilGridVisible(page, datasetName);
  });

  test("In cifar grid, setting visibility directly works", async ({
    grid,
    sidebar,
    eventUtils,
  }) => {
    // Test the visibility mode:
    await sidebar.toggleSidebarMode();
    // mount eventListener
    const gridRefreshedEventPromise =
      eventUtils.getEventReceivedPromiseForPredicate(
        "re-render-tag",
        () => true
      );
    const entryExpandPromise = eventUtils.getEventReceivedPromiseForPredicate(
      "animation-onRest",
      () => true
    );

    // test case: visibility mode - show label
    await sidebar.clickFieldDropdown("ground_truth");
    await entryExpandPromise;
    await sidebar.applyLabelFromList(
      "ground_truth.detections.label",
      ["cat"],
      "show-label--------"
    );
    await gridRefreshedEventPromise;
    await expect(await grid.getNthFlashlightSection(0)).toHaveScreenshot(
      "visible-cat.png",
      { animations: "allow" }
    );

    // test case: visibility mode - hide label
    await sidebar.applyLabelFromList(
      "ground_truth.detections.label",
      [],
      "hide-label"
    );
    await gridRefreshedEventPromise;
    await expect(await grid.getNthFlashlightSection(0)).toHaveScreenshot(
      "not-visible-cat.png",
      { animations: "allow" }
    );
  });

  test("In cifar grid, show samples with a label filter works", async ({
    grid,
    sidebar,
    eventUtils,
  }) => {
    const entryExpandPromise = eventUtils.getEventReceivedPromiseForPredicate(
      "animation-onRest",
      () => true
    );

    await sidebar.clickFieldDropdown("ground_truth");
    await entryExpandPromise;
    await sidebar.waitForElement("checkbox-frog");
    await sidebar.waitForElement("checkbox-ship");
    await sidebar.applyLabelFromList(
      "ground_truth.detections.label",
      ["frog"],
      "show-samples-with-label"
    );

    await sidebar.applyLabelFromList(
      "ground_truth.detections.label",
      ["ship"],
      "show-samples-with-label"
    );

    // verify the number of samples in the result
<<<<<<< HEAD

=======
>>>>>>> fe44647f
    await grid.assert.isEntryCountTextEqualTo("3 of 5 samples");
    await expect(await grid.getNthFlashlightSection(0)).toHaveScreenshot(
      "show-frog.png",
      { animations: "allow" }
    );

    // Test with visibility mode:
    await sidebar.toggleSidebarMode();
    // mount eventListener
    const gridRefreshedEventPromise =
      eventUtils.getEventReceivedPromiseForPredicate(
        "re-render-tag",
        () => true
      );

    // test case: visibility mode - show label
    await sidebar.applyLabelFromList(
      "ground_truth.detections.label",
      ["frog"],
      "show-label--------"
    );
    await gridRefreshedEventPromise;
    await expect(await grid.getNthFlashlightSection(0)).toHaveScreenshot(
      "show-frog-ship-visible-frog.png",
      { animations: "allow" }
    );

    // test case: visibility mode - hide label
    await sidebar.applyLabelFromList(
      "ground_truth.detections.label",
      [],
      "hide-label"
    );
    await gridRefreshedEventPromise;
    await expect(await grid.getNthFlashlightSection(0)).toHaveScreenshot(
      "show-frog-ship-invisible-frog.png",
      { animations: "allow" }
    );
  });

  test("In cifar grid, omit samples with a label filter works", async ({
    grid,
    sidebar,
    eventUtils,
  }) => {
    const entryExpandPromise = eventUtils.getEventReceivedPromiseForPredicate(
      "animation-onRest",
      () => true
    );
    await sidebar.clickFieldDropdown("ground_truth");
    await entryExpandPromise;

    await sidebar.applyLabelFromList(
      "ground_truth.detections.label",
      ["ship"],
      "omit-samples-with-label"
    );

    await expect(await grid.getNthFlashlightSection(0)).toHaveScreenshot(
      "hide-ship.png",
      { animations: "allow" }
    );

    // Test the visibility mode:
    await sidebar.toggleSidebarMode();

    // mount eventListener
    const gridRefreshedEventPromise =
      eventUtils.getEventReceivedPromiseForPredicate(
        "re-render-tag",
        () => true
      );

    // test case: visibility mode - show label
    await sidebar.applyLabelFromList(
      "ground_truth.detections.label",
      ["cat"],
      "show-label--------"
    );
    await gridRefreshedEventPromise;
    await expect(await grid.getNthFlashlightSection(0)).toHaveScreenshot(
      "hide-ship-visible-cat.png",
      { animations: "allow" }
    );

    // test case: visibility mode - hide label
    await sidebar.applyLabelFromList(
      "ground_truth.detections.label",
      [],
      "hide-label"
    );
    await gridRefreshedEventPromise;
    await expect(await grid.getNthFlashlightSection(0)).toHaveScreenshot(
      "hide-ship-invisible-cat.png",
      { animations: "allow" }
    );
  });
});<|MERGE_RESOLUTION|>--- conflicted
+++ resolved
@@ -98,10 +98,6 @@
     );
 
     // verify the number of samples in the result
-<<<<<<< HEAD
-
-=======
->>>>>>> fe44647f
     await grid.assert.isEntryCountTextEqualTo("3 of 5 samples");
     await expect(await grid.getNthFlashlightSection(0)).toHaveScreenshot(
       "show-frog.png",
