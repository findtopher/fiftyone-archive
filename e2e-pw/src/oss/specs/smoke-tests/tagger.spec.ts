import { test as base, expect } from "src/oss/fixtures";
import { GridTaggerPom } from "src/oss/poms/action-row/tagger/grid-tagger";
import { GridPom } from "src/oss/poms/grid";
import { ModalPom } from "src/oss/poms/modal";
import { SidebarPom } from "src/oss/poms/sidebar";
import { getUniqueDatasetNameWithPrefix } from "src/oss/utils";

const datasetName = getUniqueDatasetNameWithPrefix("smoke-quickstart");

const test = base.extend<{
  grid: GridPom;
  modal: ModalPom;
  sidebar: SidebarPom;
  tagger: GridTaggerPom;
}>({
  grid: async ({ page, eventUtils }, use) => {
    await use(new GridPom(page, eventUtils));
  },
  modal: async ({ page, eventUtils }, use) => {
    await use(new ModalPom(page, eventUtils));
  },
  sidebar: async ({ page }, use) => {
    await use(new SidebarPom(page));
  },
  tagger: async ({ page }, use) => {
    await use(new GridTaggerPom(page));
  },
});

test.afterAll(async ({ foWebServer }) => {
  await foWebServer.stopWebServer();
});

<<<<<<< HEAD
  test.beforeEach(async ({ page, fiftyoneLoader, sidebar }) => {
    await fiftyoneLoader.waitUntilGridVisible(page, datasetName);
    await sidebar.clickFieldCheckbox("ground_truth");
    await sidebar.clickFieldCheckbox("predictions");
=======
test.beforeAll(async ({ fiftyoneLoader, foWebServer }) => {
  await foWebServer.startWebServer();
  await fiftyoneLoader.loadZooDataset("quickstart", datasetName, {
    max_samples: 5,
>>>>>>> 3198776d
  });
});

test.beforeEach(async ({ page, fiftyoneLoader, sidebar }) => {
  await fiftyoneLoader.waitUntilGridVisible(page, datasetName);
  await sidebar.clickFieldCheckbox("ground_truth");
  await sidebar.clickFieldCheckbox("predictions");
});

test.describe.serial("tag", () => {
  test("sample tag and label tag loads correct aggregation number on default view", async ({
    grid,
    tagger,
  }) => {
    await grid.actionsRow.toggleTagSamplesOrLabels();
    await tagger.setActiveTaggerMode("sample");
    const placeHolder = await tagger.getTagInputTextPlaceholder("sample");
    expect(placeHolder.includes(" 5 ")).toBe(true);

    await tagger.setActiveTaggerMode("label");
    const placeHolder2 = await tagger.getTagInputTextPlaceholder("label");
    expect(placeHolder2.includes(" 143 ")).toBe(true);

    await grid.actionsRow.toggleTagSamplesOrLabels();
  });

  test("In grid, I can add a new sample tag to all samples", async ({
    grid,
    page,
    sidebar,
    tagger,
  }) => {
    await sidebar.clickFieldCheckbox("tags");
    await sidebar.clickFieldDropdown("tags");
    // mount eventListener
    const gridRefreshedEventPromise = grid.getWaitForGridRefreshPromise();

    await grid.actionsRow.toggleTagSamplesOrLabels();
    await tagger.setActiveTaggerMode("sample");
    await tagger.addNewTag("sample", "test1");

    await gridRefreshedEventPromise;

    const bubble = page.getByTestId("tag-tags-test1");
    await expect(bubble).toHaveCount(5);
  });

  test("In grid, I can add a new label tag to all samples", async ({
    grid,
    page,
    sidebar,
    tagger,
  }) => {
    await sidebar.clickFieldCheckbox("_label_tags");
    await sidebar.clickFieldDropdown("_label_tags");
    // mount eventListener
    const gridRefreshedEventPromise = grid.getWaitForGridRefreshPromise();

    await grid.actionsRow.toggleTagSamplesOrLabels();
    await tagger.setActiveTaggerMode("label");
    await tagger.addNewTag("label", "labelTest");

    await gridRefreshedEventPromise;
    // verify the bubble in the image
    // the first sample has 17 label tag count, the second sample has 22 tag count
    const bubble1 = page.getByTestId("tag-_label_tags-labeltest:-17");
    const bubble2 = page.getByTestId("tag-_label_tags-labeltest:-22");
    await expect(bubble1).toBeVisible();
    await expect(bubble2).toBeVisible();
  });

  test("In modal, I can add a label tag to a filtered sample", async ({
    eventUtils,
    grid,
    modal,
  }) => {
    await grid.openFirstSample();

    await modal.sidebar.toggleLabelCheckbox("ground_truth");
    await modal.hideControls();

    // TODO: FIX ME. MODAL SCREENSHOT COMPARISON IS OFF BY ONE-PIXEL
    // await expect(modal.looker).toHaveScreenshot("labels.png");

    const entryExpandPromise = eventUtils.getEventReceivedPromiseForPredicate(
      "animation-onRest",
      () => true
    );
    await modal.sidebar.clickFieldDropdown("predictions");
    await entryExpandPromise;
    await modal.sidebar.applyFilter("bird");

    await modal.looker.hover();

    await modal.tagger.toggleOpen();
    await modal.tagger.addLabelTag("correct");

    await modal.sidebar.clearGroupFilters("labels");
    await modal.hideControls();
    // TODO: FIX ME. MODAL SCREENSHOT COMPARISON IS OFF BY ONE-PIXEL
    // await expect(modal.looker).toHaveScreenshot("labels.png");
  });
});<|MERGE_RESOLUTION|>--- conflicted
+++ resolved
@@ -31,17 +31,10 @@
   await foWebServer.stopWebServer();
 });
 
-<<<<<<< HEAD
-  test.beforeEach(async ({ page, fiftyoneLoader, sidebar }) => {
-    await fiftyoneLoader.waitUntilGridVisible(page, datasetName);
-    await sidebar.clickFieldCheckbox("ground_truth");
-    await sidebar.clickFieldCheckbox("predictions");
-=======
 test.beforeAll(async ({ fiftyoneLoader, foWebServer }) => {
   await foWebServer.startWebServer();
   await fiftyoneLoader.loadZooDataset("quickstart", datasetName, {
     max_samples: 5,
->>>>>>> 3198776d
   });
 });
 
