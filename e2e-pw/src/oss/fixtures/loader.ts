--- conflicted
+++ resolved
@@ -5,11 +5,6 @@
   WaitUntilGridVisibleOptions,
 } from "src/shared/abstract-loader";
 import { PythonRunner } from "src/shared/python-runner/python-runner";
-<<<<<<< HEAD
-import kill from "tree-kill";
-import waitOn from "wait-on";
-=======
->>>>>>> 3198776d
 import { Duration } from "../utils";
 
 export class OssLoader extends AbstractFiftyoneLoader {
