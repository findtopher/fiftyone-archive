--- conflicted
+++ resolved
@@ -7,18 +7,12 @@
 |
 """
 
-<<<<<<< HEAD
-from importlib import metadata
-=======
 import os
->>>>>>> b4f4d935
 import re
 from importlib import metadata
 
 from setuptools import find_packages, setup
 
-<<<<<<< HEAD
-=======
 VERSION = "2.2.0"
 
 
@@ -35,7 +29,6 @@
     return VERSION
 
 
->>>>>>> b4f4d935
 INSTALL_REQUIRES = [
     # third-party packages
     "aiofiles",
@@ -141,11 +134,7 @@
 
 setup(
     name="fiftyone",
-<<<<<<< HEAD
-    version="2.1.3",
-=======
     version="2.2.0.dev45",
->>>>>>> b4f4d935
     description=(
         "FiftyOne Teams: the tool for teams building high-quality datasets "
         "and computer vision models"
