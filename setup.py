#!/usr/bin/env python
"""
Installs FiftyOne Teams.

| Copyright 2017-2023, Voxel51, Inc.
| `voxel51.com <https://voxel51.com/>`_
|
"""
try:
    from importlib import metadata
except ImportError:
    import importlib_metadata as metadata

import os
import re
from setuptools import setup, find_packages

<<<<<<< HEAD

=======
>>>>>>> 838ab896
INSTALL_REQUIRES = [
    # third-party packages
    "aiofiles",
    "argcomplete",
    "boto3",
    "cachetools",
    "dacite>=1.6.0,<1.8.0",
    "dill",
    "Deprecated",
    "ftfy",
    "jsonlines",
    "hypercorn>=0.13.2",
    "importlib-metadata; python_version<'3.8'",
    "Jinja2>=3",
    # kaleido indirectly required by plotly for image export
    # https://plotly.com/python/static-image-export/
    "kaleido",
    "matplotlib",
    "mongoengine==0.24.2",
    "motor>=2.5",
    "numpy",
    "packaging",
    "pandas",
    "Pillow>=6.2",
    "plotly>=4.14",
    "pprintpp",
    "psutil",
    "pymongo>=3.12",
    "pytz",
    "PyYAML",
    "regex",
    "retrying",
    "scikit-learn",
    "scikit-image",
    "setuptools",
    "sseclient-py>=1.7.2,<2",
    "sse-starlette>=0.10.3,<1",
    "starlette>=0.24.0",
    "strawberry-graphql==0.138.1",
    "tabulate",
    "xmltodict",
    "universal-analytics-python3>=1.0.1,<2",
    # teams specific
    "aiohttp",
    "azure-identity",
    "azure-storage-blob>=12.4.0",
    "backoff",
    "boto3>=1.15",
    "google-api-python-client",
    "google-cloud-storage>=1.36",
    "pysftp",
    "schedule",
    "websocket-client==1.4.2",
    "yarl",
    "wcmatch",
    # internal packages
    "fiftyone-brain>=0.13.1,<0.14",
    "fiftyone-db>=0.4,<0.5",
    "voxel51-eta>=0.12,<0.13",
]


CHOOSE_INSTALL_REQUIRES = [
    (
        (
            "opencv-python",
            "opencv-contrib-python",
            "opencv-contrib-python-headless",
        ),
        "opencv-python-headless",
    )
]


def choose_requirement(mains, secondary):
    chosen = secondary
    for main in mains:
        try:
            name = re.split(r"[!<>=]", main)[0]
            metadata.version(name)
            chosen = main
            break
        except metadata.PackageNotFoundError:
            pass

    return str(chosen)


def get_install_requirements(install_requires, choose_install_requires):
    for mains, secondary in choose_install_requires:
        install_requires.append(choose_requirement(mains, secondary))

    return install_requires


EXTRAS_REQUIREMENTS = {"desktop": ["fiftyone-desktop>=0.19,<0.20"]}


with open("README.md", "r") as fh:
    long_description = fh.read()


setup(
    name="fiftyone",
<<<<<<< HEAD
    version="0.15.0.dev14",
=======
    version="0.14.0rc15",
>>>>>>> 838ab896
    description=(
        "FiftyOne Teams: the tool for teams building high-quality datasets "
        "and computer vision models"
    ),
    author="Voxel51, Inc.",
    author_email="info@voxel51.com",
    extras_require=EXTRAS_REQUIREMENTS,
    long_description=long_description,
    long_description_content_type="text/markdown",
    packages=find_packages(
        exclude=["app", "eta", "package", "requirements", "tests", "tools"]
    )
    + ["fiftyone.recipes", "fiftyone.tutorials"],
    package_dir={
        "fiftyone.recipes": "docs/source/recipes",
        "fiftyone.tutorials": "docs/source/tutorials",
    },
    install_requires=get_install_requirements(
        INSTALL_REQUIRES, CHOOSE_INSTALL_REQUIRES
    ),
    include_package_data=True,
    classifiers=[
        "Development Status :: 4 - Beta",
        "Intended Audience :: Developers",
        "Intended Audience :: Science/Research",
        "License :: OSI Approved :: Apache Software License",
        "Topic :: Scientific/Engineering :: Artificial Intelligence",
        "Topic :: Scientific/Engineering :: Image Processing",
        "Topic :: Scientific/Engineering :: Image Recognition",
        "Topic :: Scientific/Engineering :: Information Analysis",
        "Topic :: Scientific/Engineering :: Visualization",
        "Operating System :: MacOS :: MacOS X",
        "Operating System :: POSIX :: Linux",
        "Operating System :: Microsoft :: Windows",
        "Programming Language :: Python :: 3",
        "Programming Language :: Python :: 3.7",
        "Programming Language :: Python :: 3.8",
        "Programming Language :: Python :: 3.9",
        "Programming Language :: Python :: 3.10",
    ],
    entry_points={"console_scripts": ["fiftyone=fiftyone.core.cli:main"]},
    python_requires=">=3.7",
)<|MERGE_RESOLUTION|>--- conflicted
+++ resolved
@@ -15,10 +15,6 @@
 import re
 from setuptools import setup, find_packages
 
-<<<<<<< HEAD
-
-=======
->>>>>>> 838ab896
 INSTALL_REQUIRES = [
     # third-party packages
     "aiofiles",
@@ -123,11 +119,7 @@
 
 setup(
     name="fiftyone",
-<<<<<<< HEAD
     version="0.15.0.dev14",
-=======
-    version="0.14.0rc15",
->>>>>>> 838ab896
     description=(
         "FiftyOne Teams: the tool for teams building high-quality datasets "
         "and computer vision models"
