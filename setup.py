#!/usr/bin/env python
"""
Installs FiftyOne Teams.

| Copyright 2017-2024, Voxel51, Inc.
| `voxel51.com <https://voxel51.com/>`_
|
"""

from importlib import metadata
import os
import re
from setuptools import setup, find_packages


INSTALL_REQUIRES = [
    # third-party packages
    "aiofiles",
    "argcomplete",
    "beautifulsoup4",
    "boto3",
    "cachetools",
    "dacite>=1.6.0,<1.8.0",
    "dill",
    "Deprecated",
    "ftfy",
    "jsonlines",
    "humanize",
    "hypercorn>=0.13.2",
    "Jinja2>=3",
    # kaleido indirectly required by plotly for image export
    # https://plotly.com/python/static-image-export/
    "kaleido!=0.2.1.post1",
    "matplotlib",
    "mongoengine==0.24.2",
    "motor>=2.5",
    "numpy",
    "packaging",
    "pandas",
    "Pillow>=6.2",
    "plotly>=4.14",
    "pprintpp",
    "psutil",
    "pydash==8.0.1",
    "pymongo>=3.12",
    "pytz",
    "PyYAML",
    "regex",
    "retrying",
    "scikit-learn",
    "scikit-image",
    "scipy",
    "setuptools",
    "sseclient-py>=1.7.2,<2",
    "sse-starlette>=0.10.3,<1",
    "starlette>=0.24.0",
    "strawberry-graphql==0.138.1",
    "tabulate",
    "xmltodict",
    "universal-analytics-python3>=1.0.1,<2",
    "pydash",
    # teams specific
    "aiohttp",
    "azure-identity",
    "azure-storage-blob>=12.4.0",
    "backoff",
    "boto3>=1.15",
    "google-api-python-client",
    "google-cloud-storage>=1.36",
    "pysftp",
    "schedule",
    "websocket-client>=1.5.0",
    "yarl",
    "wcmatch",
    # internal packages
<<<<<<< HEAD
    "fiftyone-brain>=0.16.0,<0.17",
    "fiftyone-db~=0.4",  # pinned to legacy db, do not remove
    "voxel51-eta>=0.12.6,<0.13",
=======
    "fiftyone-brain>=0.17.0,<0.18",
    "fiftyone-db>=0.4,<2.0",
    "voxel51-eta>=0.12.7,<0.13",
>>>>>>> d2d43364
]


CHOOSE_INSTALL_REQUIRES = [
    (
        (
            "opencv-python",
            "opencv-contrib-python",
            "opencv-contrib-python-headless",
        ),
        "opencv-python-headless",
    )
]


def choose_requirement(mains, secondary):
    chosen = secondary
    for main in mains:
        try:
            name = re.split(r"[!<>=]", main)[0]
            metadata.version(name)
            chosen = main
            break
        except metadata.PackageNotFoundError:
            pass

    return str(chosen)


def get_install_requirements(install_requires, choose_install_requires):
    for mains, secondary in choose_install_requires:
        install_requires.append(choose_requirement(mains, secondary))

    return install_requires


EXTRAS_REQUIREMENTS = {"desktop": ["fiftyone-desktop~=0.24.1"]}


with open("README.md", "r") as fh:
    long_description = fh.read()


setup(
    name="fiftyone",
    version="2.0.0rc6",
    description=(
        "FiftyOne Teams: the tool for teams building high-quality datasets "
        "and computer vision models"
    ),
    author="Voxel51, Inc.",
    author_email="info@voxel51.com",
    extras_require=EXTRAS_REQUIREMENTS,
    long_description=long_description,
    long_description_content_type="text/markdown",
    packages=find_packages(
        exclude=["app", "eta", "package", "requirements", "tests", "tools"]
    ),
    install_requires=get_install_requirements(
        INSTALL_REQUIRES, CHOOSE_INSTALL_REQUIRES
    ),
    include_package_data=True,
    classifiers=[
        "Development Status :: 4 - Beta",
        "Intended Audience :: Developers",
        "Intended Audience :: Science/Research",
        "License :: OSI Approved :: Apache Software License",
        "Topic :: Scientific/Engineering :: Artificial Intelligence",
        "Topic :: Scientific/Engineering :: Image Processing",
        "Topic :: Scientific/Engineering :: Image Recognition",
        "Topic :: Scientific/Engineering :: Information Analysis",
        "Topic :: Scientific/Engineering :: Visualization",
        "Operating System :: MacOS :: MacOS X",
        "Operating System :: POSIX :: Linux",
        "Operating System :: Microsoft :: Windows",
        "Programming Language :: Python :: 3",
        "Programming Language :: Python :: 3.8",
        "Programming Language :: Python :: 3.9",
        "Programming Language :: Python :: 3.10",
        "Programming Language :: Python :: 3.11",
    ],
    entry_points={"console_scripts": ["fiftyone=fiftyone.core.cli:main"]},
    python_requires=">=3.8",
)<|MERGE_RESOLUTION|>--- conflicted
+++ resolved
@@ -73,15 +73,9 @@
     "yarl",
     "wcmatch",
     # internal packages
-<<<<<<< HEAD
-    "fiftyone-brain>=0.16.0,<0.17",
+    "fiftyone-brain>=0.17.0,<0.18",
     "fiftyone-db~=0.4",  # pinned to legacy db, do not remove
-    "voxel51-eta>=0.12.6,<0.13",
-=======
-    "fiftyone-brain>=0.17.0,<0.18",
-    "fiftyone-db>=0.4,<2.0",
     "voxel51-eta>=0.12.7,<0.13",
->>>>>>> d2d43364
 ]
 
 
