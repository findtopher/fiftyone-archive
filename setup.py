#!/usr/bin/env python
"""
Installs FiftyOne Teams.

| Copyright 2017-2024, Voxel51, Inc.
| `voxel51.com <https://voxel51.com/>`_
|
"""

from importlib import metadata
import os
import re
from setuptools import setup, find_packages


INSTALL_REQUIRES = [
    # third-party packages
    "aiofiles",
    "argcomplete",
    "beautifulsoup4",
    "boto3",
    "cachetools",
    "dacite>=1.6.0,<1.8.0",
    "dill",
    "Deprecated",
    "ftfy",
    "jsonlines",
    "humanize",
    "hypercorn>=0.13.2",
    "Jinja2>=3",
    # kaleido indirectly required by plotly for image export
    # https://plotly.com/python/static-image-export/
    "kaleido!=0.2.1.post1",
    "matplotlib",
    "mongoengine==0.24.2",
    "motor>=2.5",
    "numpy",
    "packaging",
    "pandas",
    "Pillow>=6.2",
    "plotly>=4.14",
    "pprintpp",
    "psutil",
    "pydash==8.0.1",
    "pymongo>=3.12",
    "pytz",
    "PyYAML",
    "regex",
    "retrying",
    "scikit-learn",
    "scikit-image",
    "scipy",
    "setuptools",
    "sseclient-py>=1.7.2,<2",
    "sse-starlette>=0.10.3,<1",
    "starlette>=0.24.0",
    "strawberry-graphql==0.138.1",
    "tabulate",
    "xmltodict",
    "universal-analytics-python3>=1.0.1,<2",
    "pydash",
    # teams specific
    "aiohttp",
    "azure-identity",
    "azure-storage-blob>=12.4.0",
    "backoff",
    "boto3>=1.15",
    "google-api-python-client",
    "google-cloud-storage>=1.36",
    "pysftp",
    "schedule",
    "websocket-client>=1.5.0",
    "yarl",
    "wcmatch",
    # internal packages
    "fiftyone-brain>=0.17.0,<0.18",
    "fiftyone-db~=0.4",  # pinned to legacy db, do not remove
    "voxel51-eta>=0.12.7,<0.13",
]


CHOOSE_INSTALL_REQUIRES = [
    (
        (
            "opencv-python",
            "opencv-contrib-python",
            "opencv-contrib-python-headless",
        ),
        "opencv-python-headless",
    )
]


def choose_requirement(mains, secondary):
    chosen = secondary
    for main in mains:
        try:
            name = re.split(r"[!<>=]", main)[0]
            metadata.version(name)
            chosen = main
            break
        except metadata.PackageNotFoundError:
            pass

    return str(chosen)


def get_install_requirements(install_requires, choose_install_requires):
    for mains, secondary in choose_install_requires:
        install_requires.append(choose_requirement(mains, secondary))

    return install_requires


EXTRAS_REQUIREMENTS = {"desktop": ["fiftyone-desktop~=0.24.1"]}


with open("README.md", "r") as fh:
    long_description = fh.read()


setup(
    name="fiftyone",
<<<<<<< HEAD
    version="2.0.0.dev13",
=======
    version="2.0.0rc7",
>>>>>>> 94cfde15
    description=(
        "FiftyOne Teams: the tool for teams building high-quality datasets "
        "and computer vision models"
    ),
    author="Voxel51, Inc.",
    author_email="info@voxel51.com",
    extras_require=EXTRAS_REQUIREMENTS,
    long_description=long_description,
    long_description_content_type="text/markdown",
    packages=find_packages(
        exclude=["app", "eta", "package", "requirements", "tests", "tools"]
    ),
    install_requires=get_install_requirements(
        INSTALL_REQUIRES, CHOOSE_INSTALL_REQUIRES
    ),
    include_package_data=True,
    classifiers=[
        "Development Status :: 4 - Beta",
        "Intended Audience :: Developers",
        "Intended Audience :: Science/Research",
        "License :: OSI Approved :: Apache Software License",
        "Topic :: Scientific/Engineering :: Artificial Intelligence",
        "Topic :: Scientific/Engineering :: Image Processing",
        "Topic :: Scientific/Engineering :: Image Recognition",
        "Topic :: Scientific/Engineering :: Information Analysis",
        "Topic :: Scientific/Engineering :: Visualization",
        "Operating System :: MacOS :: MacOS X",
        "Operating System :: POSIX :: Linux",
        "Operating System :: Microsoft :: Windows",
        "Programming Language :: Python :: 3",
        "Programming Language :: Python :: 3.8",
        "Programming Language :: Python :: 3.9",
        "Programming Language :: Python :: 3.10",
        "Programming Language :: Python :: 3.11",
    ],
    entry_points={"console_scripts": ["fiftyone=fiftyone.core.cli:main"]},
    python_requires=">=3.8",
)<|MERGE_RESOLUTION|>--- conflicted
+++ resolved
@@ -121,11 +121,7 @@
 
 setup(
     name="fiftyone",
-<<<<<<< HEAD
-    version="2.0.0.dev13",
-=======
     version="2.0.0rc7",
->>>>>>> 94cfde15
     description=(
         "FiftyOne Teams: the tool for teams building high-quality datasets "
         "and computer vision models"
