--- conflicted
+++ resolved
@@ -12,11 +12,7 @@
 from setuptools import setup, find_packages
 
 
-<<<<<<< HEAD
-VERSION = "0.7.1"
-=======
-VERSION = "0.8.0"
->>>>>>> d7dbd344
+VERSION = "0.8.1"
 
 
 def get_version():
@@ -36,19 +32,12 @@
     # third-party packages
     "aiofiles",
     "argcomplete",
-<<<<<<< HEAD
     "dacite>=1.6.0,<2",
     "Deprecated",
     "eventlet",
     "future",
     "hypercorn>=0.13.2,<14",
-    "Jinja2",
-=======
-    "Deprecated",
-    "eventlet",
-    "future",
     "Jinja2>=3",
->>>>>>> d7dbd344
     "kaleido",
     "matplotlib",
     "mongoengine==0.20.0",
@@ -124,11 +113,7 @@
     return install_requires
 
 
-<<<<<<< HEAD
-EXTRAS_REQUIREMENTS = {"desktop": ["fiftyone-desktop>=0.12.0,<0.13"]}
-=======
 EXTRAS_REQUIREMENTS = {"desktop": ["fiftyone-desktop>=0.10.3,<0.11"]}
->>>>>>> d7dbd344
 
 
 with open("README.md", "r") as fh:
