#!/usr/bin/env python
"""
Installs FiftyOne Teams.

| Copyright 2017-2021, Voxel51, Inc.
| `voxel51.com <https://voxel51.com/>`_
|
"""
import os
from setuptools import setup, find_packages
from wheel.bdist_wheel import bdist_wheel


class BdistWheelCustom(bdist_wheel):
    def finalize_options(self):
        bdist_wheel.finalize_options(self)
        # make just the wheel require these packages, since they aren't needed
        # for a development installation
        self.distribution.install_requires += [
            "fiftyone-brain>=0.7,<0.8",
            "fiftyone-db>=0.3,<0.4",
        ]


<<<<<<< HEAD
VERSION = "0.6.1"
=======
VERSION = "0.6.2"
>>>>>>> 4f9639ab


def get_version():
    if "RELEASE_VERSION" in os.environ:
        version = os.environ["RELEASE_VERSION"]
        if not version.startswith(VERSION):
            raise ValueError(
                "Release version does not match version: %s and %s"
                % (version, VERSION)
            )
        return version

    return VERSION


EXTRAS_REQUIREMENTS = {"desktop": ["fiftyone-desktop>=0.8,<0.9"]}


with open("README.md", "r") as fh:
    long_description = fh.read()


setup(
    name="fiftyone",
    version=get_version(),
    description=(
        "FiftyOne Teams: the tool for teams building high-quality datasets "
        "and computer vision models"
    ),
    author="Voxel51, Inc.",
    author_email="info@voxel51.com",
    extras_require=EXTRAS_REQUIREMENTS,
    long_description=long_description,
    long_description_content_type="text/markdown",
    packages=find_packages() + ["fiftyone.recipes", "fiftyone.tutorials"],
    package_dir={
        "fiftyone.recipes": "docs/source/recipes",
        "fiftyone.tutorials": "docs/source/tutorials",
    },
    include_package_data=True,
    install_requires=[
        # third-party packages
        "argcomplete",
        "boto3",
        "Deprecated",
        "eventlet",
        "future",
        "Jinja2",
        "kaleido",
        "matplotlib",
        "mongoengine==0.20.0",
        "motor>=2.3,<3",
        "numpy",
        "opencv-python-headless",
        "packaging",
        "pandas",
        "Pillow>=6.2",
        "plotly>=4.14,<5",
        "pprintpp",
        "psutil",
        "pymongo>=3.11,<4",
        "pytz",
        "PyYAML",
        "retrying",
        "scikit-learn",
        "scikit-image",
        "setuptools",
        "tabulate",
        "tornado>=5.1.1,<7",
        "xmltodict",
        "universal-analytics-python3>=1.0.1,<2",
        # internal packages
        "voxel51-eta>=0.5.3,<0.6",
    ],
    classifiers=[
        "Development Status :: 4 - Beta",
        "Intended Audience :: Developers",
        "Intended Audience :: Science/Research",
        "License :: OSI Approved :: Apache Software License",
        "Topic :: Scientific/Engineering :: Artificial Intelligence",
        "Topic :: Scientific/Engineering :: Image Processing",
        "Topic :: Scientific/Engineering :: Image Recognition",
        "Topic :: Scientific/Engineering :: Information Analysis",
        "Topic :: Scientific/Engineering :: Visualization",
        "Operating System :: MacOS :: MacOS X",
        "Operating System :: POSIX :: Linux",
        "Operating System :: Microsoft :: Windows",
        "Programming Language :: Python :: 3",
        "Programming Language :: Python :: 3.6",
        "Programming Language :: Python :: 3.7",
        "Programming Language :: Python :: 3.8",
        "Programming Language :: Python :: 3.9",
    ],
    entry_points={"console_scripts": ["fiftyone=fiftyone.core.cli:main"]},
    python_requires=">=3.6",
    cmdclass={"bdist_wheel": BdistWheelCustom},
)<|MERGE_RESOLUTION|>--- conflicted
+++ resolved
@@ -22,11 +22,7 @@
         ]
 
 
-<<<<<<< HEAD
-VERSION = "0.6.1"
-=======
 VERSION = "0.6.2"
->>>>>>> 4f9639ab
 
 
 def get_version():
