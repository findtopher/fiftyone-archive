#!/usr/bin/env python
"""
Installs FiftyOne Teams.

| Copyright 2017-2023, Voxel51, Inc.
| `voxel51.com <https://voxel51.com/>`_
|
"""
try:
    from importlib import metadata
except ImportError:
    import importlib_metadata as metadata

import os
import re
from setuptools import setup, find_packages


INSTALL_REQUIRES = [
    # third-party packages
    "aiofiles",
    "argcomplete",
    "beautifulsoup4",
    "boto3",
    "cachetools",
    "dacite>=1.6.0,<1.8.0",
    "dill",
    "Deprecated",
    "ftfy",
    "jsonlines",
    "humanize",
    "hypercorn>=0.13.2",
    "importlib-metadata; python_version<'3.8'",
    "Jinja2>=3",
    # kaleido indirectly required by plotly for image export
    # https://plotly.com/python/static-image-export/
    "kaleido!=0.2.1.post1",
    "matplotlib",
    "mongoengine==0.24.2",
    "motor>=2.5",
    "numpy",
    "packaging",
    "pandas",
    "Pillow>=6.2",
    "plotly>=4.14",
    "pprintpp",
    "psutil",
    "pymongo>=3.12",
    "pytz",
    "PyYAML",
    "regex",
    "retrying",
    "scikit-learn",
    "scikit-image",
    "setuptools",
    "sseclient-py>=1.7.2,<2",
    "sse-starlette>=0.10.3,<1",
    "starlette>=0.24.0",
    "strawberry-graphql==0.138.1",
    "tabulate",
    "xmltodict",
    "universal-analytics-python3>=1.0.1,<2",
    # teams specific
    "aiohttp",
    "azure-identity",
    "azure-storage-blob>=12.4.0",
    "backoff",
    "boto3>=1.15",
    "google-api-python-client",
    "google-cloud-storage>=1.36",
    "pysftp",
    "schedule",
    "websocket-client==1.4.2",
    "yarl",
    "wcmatch",
    # internal packages
    "fiftyone-brain>=0.14,<0.15",
    # fiftyone-db>=1.0 is not used for Teams SDK
<<<<<<< HEAD
    "fiftyone-db~=0.4",
=======
>>>>>>> 45512de2
    "voxel51-eta>=0.12,<0.13",
]


CHOOSE_INSTALL_REQUIRES = [
    (
        (
            "opencv-python",
            "opencv-contrib-python",
            "opencv-contrib-python-headless",
        ),
        "opencv-python-headless",
    )
]


def choose_requirement(mains, secondary):
    chosen = secondary
    for main in mains:
        try:
            name = re.split(r"[!<>=]", main)[0]
            metadata.version(name)
            chosen = main
            break
        except metadata.PackageNotFoundError:
            pass

    return str(chosen)


def get_install_requirements(install_requires, choose_install_requires):
    for mains, secondary in choose_install_requires:
        install_requires.append(choose_requirement(mains, secondary))

    return install_requires


<<<<<<< HEAD
EXTRAS_REQUIREMENTS = {"desktop": ["fiftyone-desktop~=0.23"]}
=======
EXTRAS_REQUIREMENTS = {"desktop": ["fiftyone-desktop~=0.23.1"]}
>>>>>>> 45512de2


with open("README.md", "r") as fh:
    long_description = fh.read()


setup(
    name="fiftyone",
<<<<<<< HEAD
    version="0.16.0.dev6",
=======
    version="0.15.2",
>>>>>>> 45512de2
    description=(
        "FiftyOne Teams: the tool for teams building high-quality datasets "
        "and computer vision models"
    ),
    author="Voxel51, Inc.",
    author_email="info@voxel51.com",
    extras_require=EXTRAS_REQUIREMENTS,
    long_description=long_description,
    long_description_content_type="text/markdown",
    packages=find_packages(
        exclude=["app", "eta", "package", "requirements", "tests", "tools"]
    )
    + ["fiftyone.recipes", "fiftyone.tutorials"],
    package_dir={
        "fiftyone.recipes": "docs/source/recipes",
        "fiftyone.tutorials": "docs/source/tutorials",
    },
    install_requires=get_install_requirements(
        INSTALL_REQUIRES, CHOOSE_INSTALL_REQUIRES
    ),
    include_package_data=True,
    classifiers=[
        "Development Status :: 4 - Beta",
        "Intended Audience :: Developers",
        "Intended Audience :: Science/Research",
        "License :: OSI Approved :: Apache Software License",
        "Topic :: Scientific/Engineering :: Artificial Intelligence",
        "Topic :: Scientific/Engineering :: Image Processing",
        "Topic :: Scientific/Engineering :: Image Recognition",
        "Topic :: Scientific/Engineering :: Information Analysis",
        "Topic :: Scientific/Engineering :: Visualization",
        "Operating System :: MacOS :: MacOS X",
        "Operating System :: POSIX :: Linux",
        "Operating System :: Microsoft :: Windows",
        "Programming Language :: Python :: 3",
        "Programming Language :: Python :: 3.7",
        "Programming Language :: Python :: 3.8",
        "Programming Language :: Python :: 3.9",
        "Programming Language :: Python :: 3.10",
    ],
    entry_points={"console_scripts": ["fiftyone=fiftyone.core.cli:main"]},
    python_requires=">=3.7",
)<|MERGE_RESOLUTION|>--- conflicted
+++ resolved
@@ -76,10 +76,7 @@
     # internal packages
     "fiftyone-brain>=0.14,<0.15",
     # fiftyone-db>=1.0 is not used for Teams SDK
-<<<<<<< HEAD
     "fiftyone-db~=0.4",
-=======
->>>>>>> 45512de2
     "voxel51-eta>=0.12,<0.13",
 ]
 
@@ -117,11 +114,7 @@
     return install_requires
 
 
-<<<<<<< HEAD
-EXTRAS_REQUIREMENTS = {"desktop": ["fiftyone-desktop~=0.23"]}
-=======
-EXTRAS_REQUIREMENTS = {"desktop": ["fiftyone-desktop~=0.23.1"]}
->>>>>>> 45512de2
+EXTRAS_REQUIREMENTS = {"desktop": ["fiftyone-desktop~=0.24"]}
 
 
 with open("README.md", "r") as fh:
@@ -130,11 +123,7 @@
 
 setup(
     name="fiftyone",
-<<<<<<< HEAD
     version="0.16.0.dev6",
-=======
-    version="0.15.2",
->>>>>>> 45512de2
     description=(
         "FiftyOne Teams: the tool for teams building high-quality datasets "
         "and computer vision models"
