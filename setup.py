#!/usr/bin/env python
"""
Installs FiftyOne Teams.

| Copyright 2017-2022, Voxel51, Inc.
| `voxel51.com <https://voxel51.com/>`_
|
"""
import os
from pkg_resources import DistributionNotFound, get_distribution
import re
from setuptools import setup, find_packages


<<<<<<< HEAD
VERSION = "0.8.0"
=======
VERSION = "0.16.0"
>>>>>>> af49c981


def get_version():
    if "RELEASE_VERSION" in os.environ:
        version = os.environ["RELEASE_VERSION"]
        if not version.startswith(VERSION):
            raise ValueError(
                "Release version does not match version: %s and %s"
                % (version, VERSION)
            )
        return version

    return VERSION


INSTALL_REQUIRES = [
    # third-party packages
    "aiofiles",
    "argcomplete",
<<<<<<< HEAD
    "dacite>=1.6.0,<2",
    "Deprecated",
    "eventlet",
    "future",
    "hypercorn>=0.13.2,<14",
=======
    "boto3",
    "dacite>=1.6.0",
    "Deprecated",
    "eventlet",
    "future",
    "hypercorn>=0.13.2",
>>>>>>> af49c981
    "Jinja2>=3",
    "kaleido",
    "matplotlib",
    "mongoengine==0.20.0",
    "motor>=2.3,<3",
    "ndjson",
    "numpy",
    "packaging",
    "pandas",
    "Pillow>=6.2",
    "plotly>=4.14,<5",
    "pprintpp",
    "psutil",
    "pymongo>=3.11,<4",
    "pytz",
    "PyYAML",
    "retrying",
    "scikit-learn",
    "scikit-image",
    "setuptools",
    "sseclient-py>=1.7.2,<2",
    "sse-starlette>=0.10.3,<1",
    "starlette==0.16.0",
    "strawberry-graphql==0.96.0",
    "tabulate",
    "xmltodict",
    "universal-analytics-python3>=1.0.1,<2",
    # teams specific
    "aiohttp",
    "boto3>=1.15",
    "google-api-python-client",
    "google-cloud-storage>=1.36",
    "pysftp",
    "schedule",
    "yarl",
    "wcmatch",
    # internal packages
    "fiftyone-brain>=0.8,<0.9",
    "fiftyone-db>=0.3,<0.4",
    "voxel51-eta>=0.6.6,<0.7",
]


CHOOSE_INSTALL_REQUIRES = [
    (
        (
            "opencv-python",
            "opencv-contrib-python",
            "opencv-contrib-python-headless",
        ),
        "opencv-python-headless",
    )
]


def choose_requirement(mains, secondary):
    chosen = secondary
    for main in mains:
        try:
            name = re.split(r"[!<>=]", main)[0]
            get_distribution(name)
            chosen = main
            break
        except DistributionNotFound:
            pass

    return str(chosen)


def get_install_requirements(install_requires, choose_install_requires):
    for mains, secondary in choose_install_requires:
        install_requires.append(choose_requirement(mains, secondary))

    return install_requires


EXTRAS_REQUIREMENTS = {"desktop": ["fiftyone-desktop>=0.11.0,<0.12"]}


with open("README.md", "r") as fh:
    long_description = fh.read()


setup(
    name="fiftyone",
    version=get_version(),
    description=(
        "FiftyOne Teams: the tool for teams building high-quality datasets "
        "and computer vision models"
    ),
    author="Voxel51, Inc.",
    author_email="info@voxel51.com",
    extras_require=EXTRAS_REQUIREMENTS,
    long_description=long_description,
    long_description_content_type="text/markdown",
    packages=find_packages(
        exclude=["app", "eta", "package", "requirements", "tests", "tools"]
    )
    + ["fiftyone.recipes", "fiftyone.tutorials"],
    package_dir={
        "fiftyone.recipes": "docs/source/recipes",
        "fiftyone.tutorials": "docs/source/tutorials",
    },
    install_requires=get_install_requirements(
        INSTALL_REQUIRES, CHOOSE_INSTALL_REQUIRES
    ),
    include_package_data=True,
    classifiers=[
        "Development Status :: 4 - Beta",
        "Intended Audience :: Developers",
        "Intended Audience :: Science/Research",
        "License :: OSI Approved :: Apache Software License",
        "Topic :: Scientific/Engineering :: Artificial Intelligence",
        "Topic :: Scientific/Engineering :: Image Processing",
        "Topic :: Scientific/Engineering :: Image Recognition",
        "Topic :: Scientific/Engineering :: Information Analysis",
        "Topic :: Scientific/Engineering :: Visualization",
        "Operating System :: MacOS :: MacOS X",
        "Operating System :: POSIX :: Linux",
        "Operating System :: Microsoft :: Windows",
        "Programming Language :: Python :: 3",
        "Programming Language :: Python :: 3.7",
        "Programming Language :: Python :: 3.7",
        "Programming Language :: Python :: 3.8",
        "Programming Language :: Python :: 3.9",
    ],
    entry_points={"console_scripts": ["fiftyone=fiftyone.core.cli:main"]},
    python_requires=">=3.7",
)<|MERGE_RESOLUTION|>--- conflicted
+++ resolved
@@ -12,11 +12,7 @@
 from setuptools import setup, find_packages
 
 
-<<<<<<< HEAD
 VERSION = "0.8.0"
-=======
-VERSION = "0.16.0"
->>>>>>> af49c981
 
 
 def get_version():
@@ -36,20 +32,12 @@
     # third-party packages
     "aiofiles",
     "argcomplete",
-<<<<<<< HEAD
+    "boto3",
     "dacite>=1.6.0,<2",
     "Deprecated",
     "eventlet",
     "future",
-    "hypercorn>=0.13.2,<14",
-=======
-    "boto3",
-    "dacite>=1.6.0",
-    "Deprecated",
-    "eventlet",
-    "future",
-    "hypercorn>=0.13.2",
->>>>>>> af49c981
+    "hypercorn>=0.13.2<14",
     "Jinja2>=3",
     "kaleido",
     "matplotlib",
