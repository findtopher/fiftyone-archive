--- conflicted
+++ resolved
@@ -48,11 +48,7 @@
         "Flask",
         "flask-socketio",
         "future",
-<<<<<<< HEAD
-        "gunicorn",
         "Jinja2",
-=======
->>>>>>> 657a9154
         "mongoengine",
         "numpy",
         "packaging",
