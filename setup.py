#!/usr/bin/env python
"""
Installs FiftyOne.

| Copyright 2017-2021, Voxel51, Inc.
| `voxel51.com <https://voxel51.com/>`_
|
"""
import os
from setuptools import setup, find_packages
from wheel.bdist_wheel import bdist_wheel


class BdistWheelCustom(bdist_wheel):
    def finalize_options(self):
        bdist_wheel.finalize_options(self)
        # make just the wheel require these packages, since they aren't needed
        # for a development installation
        self.distribution.install_requires += [
            "fiftyone-brain>=0.7,<0.8",
            "fiftyone-db>=0.3,<0.4",
        ]


<<<<<<< HEAD
VERSION = "0.14.0"
=======
VERSION = "0.13.3"
>>>>>>> c3444f1b


def get_version():
    if "RELEASE_VERSION" in os.environ:
        version = os.environ["RELEASE_VERSION"]
        if not version.startswith(VERSION):
            raise ValueError(
                "Release version does not match version: %s and %s"
                % (version, VERSION)
            )
        return version

    return VERSION


EXTRAS_REQUIREMENTS = {"desktop": ["fiftyone-desktop>=0.17,<0.18"]}


with open("README.md", "r") as fh:
    long_description = fh.read()


setup(
    name="fiftyone",
    version=get_version(),
    description=(
        "FiftyOne: the open-source tool for building high-quality datasets "
        "and computer vision models"
    ),
    author="Voxel51, Inc.",
    author_email="info@voxel51.com",
    url="https://github.com/voxel51/fiftyone",
    extras_require=EXTRAS_REQUIREMENTS,
    license="Apache",
    long_description=long_description,
    long_description_content_type="text/markdown",
    packages=find_packages() + ["fiftyone.recipes", "fiftyone.tutorials"],
    package_dir={
        "fiftyone.recipes": "docs/source/recipes",
        "fiftyone.tutorials": "docs/source/tutorials",
    },
    include_package_data=True,
    install_requires=[
        # third-party packages
        "argcomplete",
        "boto3",
        "Deprecated",
        "eventlet",
        "future",
        "Jinja2",
        "kaleido",
        "matplotlib",
        "mongoengine==0.20.0",
        "motor>=2.3,<3",
        "numpy",
        "opencv-python-headless",
        "packaging",
        "pandas",
        "Pillow>=6.2",
        "plotly>=4.14,<5",
        "pprintpp",
        "psutil",
        "pymongo>=3.11,<4",
        "PyYAML",
        "retrying",
        "scikit-learn",
        "scikit-image",
        "setuptools",
        "tabulate",
        "tornado>=5.1.1,<7",
        "xmltodict",
        "universal-analytics-python3>=1.0.1,<2",
        # internal packages
        "voxel51-eta>=0.5.3,<0.6",
    ],
    classifiers=[
        "Development Status :: 4 - Beta",
        "Intended Audience :: Developers",
        "Intended Audience :: Science/Research",
        "License :: OSI Approved :: Apache Software License",
        "Topic :: Scientific/Engineering :: Artificial Intelligence",
        "Topic :: Scientific/Engineering :: Image Processing",
        "Topic :: Scientific/Engineering :: Image Recognition",
        "Topic :: Scientific/Engineering :: Information Analysis",
        "Topic :: Scientific/Engineering :: Visualization",
        "Operating System :: MacOS :: MacOS X",
        "Operating System :: POSIX :: Linux",
        "Operating System :: Microsoft :: Windows",
        "Programming Language :: Python :: 3",
        "Programming Language :: Python :: 3.6",
        "Programming Language :: Python :: 3.7",
        "Programming Language :: Python :: 3.8",
        "Programming Language :: Python :: 3.9",
    ],
    entry_points={"console_scripts": ["fiftyone=fiftyone.core.cli:main"]},
    python_requires=">=3.6",
    cmdclass={"bdist_wheel": BdistWheelCustom},
)<|MERGE_RESOLUTION|>--- conflicted
+++ resolved
@@ -22,11 +22,7 @@
         ]
 
 
-<<<<<<< HEAD
 VERSION = "0.14.0"
-=======
-VERSION = "0.13.3"
->>>>>>> c3444f1b
 
 
 def get_version():
