#!/usr/bin/env python
"""
Installs FiftyOne Teams.

| Copyright 2017-2023, Voxel51, Inc.
| `voxel51.com <https://voxel51.com/>`_
|
"""
try:
    from importlib import metadata
except ImportError:
    import importlib_metadata as metadata

import os
import re
from setuptools import setup, find_packages

INSTALL_REQUIRES = [
    # third-party packages
    "aiofiles",
    "argcomplete",
    "beautifulsoup4",
    "boto3",
    "cachetools",
    "dacite>=1.6.0,<1.8.0",
    "dill",
    "Deprecated",
    "ftfy",
<<<<<<< HEAD
    "jsonlines",
=======
    "humanize",
>>>>>>> f4e70e67
    "hypercorn>=0.13.2",
    "importlib-metadata; python_version<'3.8'",
    "Jinja2>=3",
    # kaleido indirectly required by plotly for image export
    # https://plotly.com/python/static-image-export/
    "kaleido!=0.2.1.post1",
    "matplotlib",
    "mongoengine==0.24.2",
    "motor>=2.5",
    "numpy",
    "packaging",
    "pandas",
    "Pillow>=6.2",
    "plotly>=4.14",
    "pprintpp",
    "psutil",
    "pymongo>=3.12",
    "pytz",
    "PyYAML",
    "regex",
    "retrying",
    "scikit-learn",
    "scikit-image",
    "setuptools",
    "sseclient-py>=1.7.2,<2",
    "sse-starlette>=0.10.3,<1",
    "starlette>=0.24.0",
    "strawberry-graphql==0.138.1",
    "tabulate",
    "xmltodict",
    "universal-analytics-python3>=1.0.1,<2",
    # teams specific
    "aiohttp",
    "azure-identity",
    "azure-storage-blob>=12.4.0",
    "backoff",
    "boto3>=1.15",
    "google-api-python-client",
    "google-cloud-storage>=1.36",
    "pysftp",
    "schedule",
    "websocket-client==1.4.2",
    "yarl",
    "wcmatch",
    # internal packages
    "fiftyone-brain~=0.13.2",
    "fiftyone-db~=0.4",
    "voxel51-eta~=0.12",
]


CHOOSE_INSTALL_REQUIRES = [
    (
        (
            "opencv-python",
            "opencv-contrib-python",
            "opencv-contrib-python-headless",
        ),
        "opencv-python-headless",
    )
]


def choose_requirement(mains, secondary):
    chosen = secondary
    for main in mains:
        try:
            name = re.split(r"[!<>=]", main)[0]
            metadata.version(name)
            chosen = main
            break
        except metadata.PackageNotFoundError:
            pass

    return str(chosen)


def get_install_requirements(install_requires, choose_install_requires):
    for mains, secondary in choose_install_requires:
        install_requires.append(choose_requirement(mains, secondary))

    return install_requires


EXTRAS_REQUIREMENTS = {"desktop": ["fiftyone-desktop~=0.22"]}


with open("README.md", "r") as fh:
    long_description = fh.read()


setup(
    name="fiftyone",
    version="0.14.4rc7",
    description=(
        "FiftyOne Teams: the tool for teams building high-quality datasets "
        "and computer vision models"
    ),
    author="Voxel51, Inc.",
    author_email="info@voxel51.com",
    extras_require=EXTRAS_REQUIREMENTS,
    long_description=long_description,
    long_description_content_type="text/markdown",
    packages=find_packages(
        exclude=["app", "eta", "package", "requirements", "tests", "tools"]
    )
    + ["fiftyone.recipes", "fiftyone.tutorials"],
    package_dir={
        "fiftyone.recipes": "docs/source/recipes",
        "fiftyone.tutorials": "docs/source/tutorials",
    },
    install_requires=get_install_requirements(
        INSTALL_REQUIRES, CHOOSE_INSTALL_REQUIRES
    ),
    include_package_data=True,
    classifiers=[
        "Development Status :: 4 - Beta",
        "Intended Audience :: Developers",
        "Intended Audience :: Science/Research",
        "License :: OSI Approved :: Apache Software License",
        "Topic :: Scientific/Engineering :: Artificial Intelligence",
        "Topic :: Scientific/Engineering :: Image Processing",
        "Topic :: Scientific/Engineering :: Image Recognition",
        "Topic :: Scientific/Engineering :: Information Analysis",
        "Topic :: Scientific/Engineering :: Visualization",
        "Operating System :: MacOS :: MacOS X",
        "Operating System :: POSIX :: Linux",
        "Operating System :: Microsoft :: Windows",
        "Programming Language :: Python :: 3",
        "Programming Language :: Python :: 3.7",
        "Programming Language :: Python :: 3.8",
        "Programming Language :: Python :: 3.9",
        "Programming Language :: Python :: 3.10",
    ],
    entry_points={"console_scripts": ["fiftyone=fiftyone.core.cli:main"]},
    python_requires=">=3.7",
)<|MERGE_RESOLUTION|>--- conflicted
+++ resolved
@@ -26,11 +26,8 @@
     "dill",
     "Deprecated",
     "ftfy",
-<<<<<<< HEAD
     "jsonlines",
-=======
     "humanize",
->>>>>>> f4e70e67
     "hypercorn>=0.13.2",
     "importlib-metadata; python_version<'3.8'",
     "Jinja2>=3",
