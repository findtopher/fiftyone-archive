#!/usr/bin/env python
"""
Installs FiftyOne.

| Copyright 2017-2024, Voxel51, Inc.
| `voxel51.com <https://voxel51.com/>`_
|
"""
try:
    from importlib import metadata
except ImportError:
    import importlib_metadata as metadata

import os
import re
from setuptools import setup, find_packages


VERSION = "0.24.0"


def get_version():
    if "RELEASE_VERSION" in os.environ:
        version = os.environ["RELEASE_VERSION"]
        if not version.startswith(VERSION):
            raise ValueError(
                "Release version does not match version: %s and %s"
                % (version, VERSION)
            )
        return version

    return VERSION


INSTALL_REQUIRES = [
    # third-party packages
    "aiofiles",
    "argcomplete",
    "beautifulsoup4",
    "boto3",
    "cachetools",
    "dacite>=1.6.0,<1.8.0",
    "Deprecated",
    "ftfy",
    "humanize",
    "hypercorn>=0.13.2",
    "importlib-metadata; python_version<'3.8'",
    "Jinja2>=3",
    # kaleido indirectly required by plotly for image export
    # https://plotly.com/python/static-image-export/
    "kaleido!=0.2.1.post1",
    "matplotlib",
    "mongoengine==0.24.2",
    "motor>=2.5",
    "numpy",
    "packaging",
    "pandas",
    "Pillow>=6.2",
    "plotly>=4.14",
    "pprintpp",
    "psutil",
    "pydantic>=2",
    "pymongo>=3.12",
    "pytz",
    "PyYAML",
    "regex",
    "retrying",
    "scikit-learn",
    "scikit-image",
    "scipy",
    "setuptools",
    "sseclient-py>=1.7.2,<2",
    "sse-starlette>=0.10.3,<1",
    "starlette>=0.24.0",
    "strawberry-graphql==0.138.1",
    "tabulate",
    "xmltodict",
    "universal-analytics-python3>=1.0.1,<2",
    # internal packages
    "fiftyone-brain>=0.16.1,<0.17",
    "fiftyone-db>=0.4,<2.0",
    "voxel51-eta>=0.12.6,<0.13",
]


CHOOSE_INSTALL_REQUIRES = [
    (
        (
            "opencv-python",
            "opencv-contrib-python",
            "opencv-contrib-python-headless",
        ),
        "opencv-python-headless",
    )
]


def choose_requirement(mains, secondary):
    chosen = secondary
    for main in mains:
        try:
            name = re.split(r"[!<>=]", main)[0]
            metadata.version(name)
            chosen = main
            break
        except metadata.PackageNotFoundError:
            pass

    return str(chosen)


def get_install_requirements(install_requires, choose_install_requires):
    for mains, secondary in choose_install_requires:
        install_requires.append(choose_requirement(mains, secondary))

    return install_requires


<<<<<<< HEAD
EXTRAS_REQUIREMENTS = {"desktop": ["fiftyone-desktop~=0.34.0"]}
=======
EXTRAS_REQUIREMENTS = {"desktop": ["fiftyone-desktop~=0.34"]}
>>>>>>> a2d4c05d


with open("README.md", "r") as fh:
    long_description = fh.read()


setup(
    name="fiftyone",
    version=get_version(),
    description=(
        "FiftyOne: the open-source tool for building high-quality datasets "
        "and computer vision models"
    ),
    author="Voxel51, Inc.",
    author_email="info@voxel51.com",
    url="https://github.com/voxel51/fiftyone",
    extras_require=EXTRAS_REQUIREMENTS,
    license="Apache",
    long_description=long_description,
    long_description_content_type="text/markdown",
    packages=find_packages(
        exclude=["app", "eta", "package", "requirements", "tests", "tools"]
    )
    + ["fiftyone.recipes", "fiftyone.tutorials"],
    package_dir={
        "fiftyone.recipes": "docs/source/recipes",
        "fiftyone.tutorials": "docs/source/tutorials",
    },
    install_requires=get_install_requirements(
        INSTALL_REQUIRES, CHOOSE_INSTALL_REQUIRES
    ),
    include_package_data=True,
    classifiers=[
        "Development Status :: 4 - Beta",
        "Intended Audience :: Developers",
        "Intended Audience :: Science/Research",
        "License :: OSI Approved :: Apache Software License",
        "Topic :: Scientific/Engineering :: Artificial Intelligence",
        "Topic :: Scientific/Engineering :: Image Processing",
        "Topic :: Scientific/Engineering :: Image Recognition",
        "Topic :: Scientific/Engineering :: Information Analysis",
        "Topic :: Scientific/Engineering :: Visualization",
        "Operating System :: MacOS :: MacOS X",
        "Operating System :: POSIX :: Linux",
        "Operating System :: Microsoft :: Windows",
        "Programming Language :: Python :: 3",
        "Programming Language :: Python :: 3.7",
        "Programming Language :: Python :: 3.8",
        "Programming Language :: Python :: 3.9",
        "Programming Language :: Python :: 3.10",
        "Programming Language :: Python :: 3.11",
        "Programming Language :: Python :: 3.12",
    ],
    entry_points={"console_scripts": ["fiftyone=fiftyone.core.cli:main"]},
    python_requires=">=3.7",
)<|MERGE_RESOLUTION|>--- conflicted
+++ resolved
@@ -116,11 +116,7 @@
     return install_requires
 
 
-<<<<<<< HEAD
 EXTRAS_REQUIREMENTS = {"desktop": ["fiftyone-desktop~=0.34.0"]}
-=======
-EXTRAS_REQUIREMENTS = {"desktop": ["fiftyone-desktop~=0.34"]}
->>>>>>> a2d4c05d
 
 
 with open("README.md", "r") as fh:
