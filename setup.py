#!/usr/bin/env python
"""
Installs FiftyOne Teams.

| Copyright 2017-2023, Voxel51, Inc.
| `voxel51.com <https://voxel51.com/>`_
|
"""
try:
    from importlib import metadata
except ImportError:
    import importlib_metadata as metadata

import os
import re
from setuptools import setup, find_packages


INSTALL_REQUIRES = [
    # third-party packages
    "aiofiles",
    "argcomplete",
    "beautifulsoup4",
    "boto3",
    "cachetools",
    "dacite>=1.6.0,<1.8.0",
    "dill",
    "Deprecated",
    "ftfy",
    "jsonlines",
    "humanize",
    "hypercorn>=0.13.2",
    "importlib-metadata; python_version<'3.8'",
    "Jinja2>=3",
    # kaleido indirectly required by plotly for image export
    # https://plotly.com/python/static-image-export/
    "kaleido!=0.2.1.post1",
    "matplotlib",
    "mongoengine==0.24.2",
    "motor>=2.5",
    "numpy",
    "packaging",
    "pandas",
    "Pillow>=6.2",
    "plotly>=4.14",
    "pprintpp",
    "psutil",
    "pymongo>=3.12",
    "pytz",
    "PyYAML",
    "regex",
    "retrying",
    "scikit-learn",
    "scikit-image",
    "setuptools",
    "sseclient-py>=1.7.2,<2",
    "sse-starlette>=0.10.3,<1",
    "starlette>=0.24.0",
    "strawberry-graphql==0.138.1",
    "tabulate",
    "xmltodict",
    "universal-analytics-python3>=1.0.1,<2",
    # teams specific
    "aiohttp",
    "azure-identity",
    "azure-storage-blob>=12.4.0",
    "backoff",
    "boto3>=1.15",
    "google-api-python-client",
    "google-cloud-storage>=1.36",
    "pysftp",
    "schedule",
    "websocket-client==1.4.2",
    "yarl",
    "wcmatch",
    # internal packages
    "fiftyone-brain~=0.13.2",
    "fiftyone-db~=0.4",
    "voxel51-eta~=0.12",
]


CHOOSE_INSTALL_REQUIRES = [
    (
        (
            "opencv-python",
            "opencv-contrib-python",
            "opencv-contrib-python-headless",
        ),
        "opencv-python-headless",
    )
]


def choose_requirement(mains, secondary):
    chosen = secondary
    for main in mains:
        try:
            name = re.split(r"[!<>=]", main)[0]
            metadata.version(name)
            chosen = main
            break
        except metadata.PackageNotFoundError:
            pass

    return str(chosen)


def get_install_requirements(install_requires, choose_install_requires):
    for mains, secondary in choose_install_requires:
        install_requires.append(choose_requirement(mains, secondary))

    return install_requires


EXTRAS_REQUIREMENTS = {"desktop": ["fiftyone-desktop~=0.23"]}


with open("README.md", "r") as fh:
    long_description = fh.read()


setup(
    name="fiftyone",
<<<<<<< HEAD
    version="0.15.0.dev40",
=======
    version="0.15.0rc1",
>>>>>>> ba321a7a
    description=(
        "FiftyOne Teams: the tool for teams building high-quality datasets "
        "and computer vision models"
    ),
    author="Voxel51, Inc.",
    author_email="info@voxel51.com",
    extras_require=EXTRAS_REQUIREMENTS,
    long_description=long_description,
    long_description_content_type="text/markdown",
    packages=find_packages(
        exclude=["app", "eta", "package", "requirements", "tests", "tools"]
    )
    + ["fiftyone.recipes", "fiftyone.tutorials"],
    package_dir={
        "fiftyone.recipes": "docs/source/recipes",
        "fiftyone.tutorials": "docs/source/tutorials",
    },
    install_requires=get_install_requirements(
        INSTALL_REQUIRES, CHOOSE_INSTALL_REQUIRES
    ),
    include_package_data=True,
    classifiers=[
        "Development Status :: 4 - Beta",
        "Intended Audience :: Developers",
        "Intended Audience :: Science/Research",
        "License :: OSI Approved :: Apache Software License",
        "Topic :: Scientific/Engineering :: Artificial Intelligence",
        "Topic :: Scientific/Engineering :: Image Processing",
        "Topic :: Scientific/Engineering :: Image Recognition",
        "Topic :: Scientific/Engineering :: Information Analysis",
        "Topic :: Scientific/Engineering :: Visualization",
        "Operating System :: MacOS :: MacOS X",
        "Operating System :: POSIX :: Linux",
        "Operating System :: Microsoft :: Windows",
        "Programming Language :: Python :: 3",
        "Programming Language :: Python :: 3.7",
        "Programming Language :: Python :: 3.8",
        "Programming Language :: Python :: 3.9",
        "Programming Language :: Python :: 3.10",
    ],
    entry_points={"console_scripts": ["fiftyone=fiftyone.core.cli:main"]},
    python_requires=">=3.7",
)<|MERGE_RESOLUTION|>--- conflicted
+++ resolved
@@ -122,11 +122,7 @@
 
 setup(
     name="fiftyone",
-<<<<<<< HEAD
     version="0.15.0.dev40",
-=======
-    version="0.15.0rc1",
->>>>>>> ba321a7a
     description=(
         "FiftyOne Teams: the tool for teams building high-quality datasets "
         "and computer vision models"
