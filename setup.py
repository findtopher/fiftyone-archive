#!/usr/bin/env python
"""
Installs FiftyOne Teams.

| Copyright 2017-2023, Voxel51, Inc.
| `voxel51.com <https://voxel51.com/>`_
|
"""
try:
    from importlib import metadata
except ImportError:
    import importlib_metadata as metadata

import os
import re
from setuptools import setup, find_packages


<<<<<<< HEAD
VERSION = "0.13.4"
=======
VERSION = "0.21.4"
>>>>>>> 7f304a8d


def get_version():
    if "RELEASE_VERSION" in os.environ:
        version = os.environ["RELEASE_VERSION"]
        if not version.startswith(VERSION):
            raise ValueError(
                "Release version does not match version: %s and %s"
                % (version, VERSION)
            )
        return version

    return VERSION


INSTALL_REQUIRES = [
    # third-party packages
    "aiofiles",
    "argcomplete",
    "boto3",
    "cachetools",
    "dacite>=1.6.0,<1.8.0",
    "dill",
    "Deprecated",
    "eventlet",
    "ftfy",
    "future",
    "hypercorn>=0.13.2,<14",
    "importlib-metadata; python_version<'3.8'",
    "Jinja2>=3",
    "jsonlines",
    "kaleido",
    "matplotlib",
    "mongoengine==0.24.2",
    "motor>=2.5",
    "numpy",
    "packaging",
    "pandas",
    "Pillow>=6.2",
    "plotly>=4.14",
    "pprintpp",
    "psutil",
    "pymongo>=3.12",
    "pytz",
    "PyYAML",
    "regex",
    "retrying",
    "scikit-learn",
    "scikit-image",
    "setuptools",
    "sseclient-py>=1.7.2,<2",
    "sse-starlette>=0.10.3,<1",
    "starlette>=0.24.0,<0.27",
    "strawberry-graphql==0.138.1",
    "tabulate",
    "xmltodict",
    "universal-analytics-python3>=1.0.1,<2",
    # teams specific
    "aiohttp",
    "azure-identity",
    "azure-storage-blob>=12.4.0",
    "backoff",
    "boto3>=1.15",
    "google-api-python-client",
    "google-cloud-storage>=1.36",
    "pysftp",
    "schedule",
    "websocket-client==1.4.2",
    "yarl",
    "wcmatch",
    # internal packages
    "fiftyone-brain>=0.13,<0.14",
    "fiftyone-db>=0.4,<0.5",
    "voxel51-eta>=0.10,<0.11",
]


CHOOSE_INSTALL_REQUIRES = [
    (
        (
            "opencv-python",
            "opencv-contrib-python",
            "opencv-contrib-python-headless",
        ),
        "opencv-python-headless",
    )
]


def choose_requirement(mains, secondary):
    chosen = secondary
    for main in mains:
        try:
            name = re.split(r"[!<>=]", main)[0]
            metadata.version(name)
            chosen = main
            break
        except metadata.PackageNotFoundError:
            pass

    return str(chosen)


def get_install_requirements(install_requires, choose_install_requires):
    for mains, secondary in choose_install_requires:
        install_requires.append(choose_requirement(mains, secondary))

    return install_requires


<<<<<<< HEAD
EXTRAS_REQUIREMENTS = {"desktop": ["fiftyone-desktop>=0.18.2,<0.19"]}
=======
EXTRAS_REQUIREMENTS = {"desktop": ["fiftyone-desktop>=0.28.2,<0.29"]}
>>>>>>> 7f304a8d


with open("README.md", "r") as fh:
    long_description = fh.read()


setup(
    name="fiftyone",
    version=get_version(),
    description=(
        "FiftyOne Teams: the tool for teams building high-quality datasets "
        "and computer vision models"
    ),
    author="Voxel51, Inc.",
    author_email="info@voxel51.com",
    extras_require=EXTRAS_REQUIREMENTS,
    long_description=long_description,
    long_description_content_type="text/markdown",
    packages=find_packages(
        exclude=["app", "eta", "package", "requirements", "tests", "tools"]
    )
    + ["fiftyone.recipes", "fiftyone.tutorials"],
    package_dir={
        "fiftyone.recipes": "docs/source/recipes",
        "fiftyone.tutorials": "docs/source/tutorials",
    },
    install_requires=get_install_requirements(
        INSTALL_REQUIRES, CHOOSE_INSTALL_REQUIRES
    ),
    include_package_data=True,
    classifiers=[
        "Development Status :: 4 - Beta",
        "Intended Audience :: Developers",
        "Intended Audience :: Science/Research",
        "License :: OSI Approved :: Apache Software License",
        "Topic :: Scientific/Engineering :: Artificial Intelligence",
        "Topic :: Scientific/Engineering :: Image Processing",
        "Topic :: Scientific/Engineering :: Image Recognition",
        "Topic :: Scientific/Engineering :: Information Analysis",
        "Topic :: Scientific/Engineering :: Visualization",
        "Operating System :: MacOS :: MacOS X",
        "Operating System :: POSIX :: Linux",
        "Operating System :: Microsoft :: Windows",
        "Programming Language :: Python :: 3",
        "Programming Language :: Python :: 3.7",
        "Programming Language :: Python :: 3.8",
        "Programming Language :: Python :: 3.9",
        "Programming Language :: Python :: 3.10",
    ],
    entry_points={"console_scripts": ["fiftyone=fiftyone.core.cli:main"]},
    python_requires=">=3.7",
)<|MERGE_RESOLUTION|>--- conflicted
+++ resolved
@@ -16,11 +16,7 @@
 from setuptools import setup, find_packages
 
 
-<<<<<<< HEAD
-VERSION = "0.13.4"
-=======
 VERSION = "0.21.4"
->>>>>>> 7f304a8d
 
 
 def get_version():
@@ -131,11 +127,7 @@
     return install_requires
 
 
-<<<<<<< HEAD
-EXTRAS_REQUIREMENTS = {"desktop": ["fiftyone-desktop>=0.18.2,<0.19"]}
-=======
 EXTRAS_REQUIREMENTS = {"desktop": ["fiftyone-desktop>=0.28.2,<0.29"]}
->>>>>>> 7f304a8d
 
 
 with open("README.md", "r") as fh:
