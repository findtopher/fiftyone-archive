--- conflicted
+++ resolved
@@ -8,23 +8,8 @@
 """
 import os
 from pkg_resources import DistributionNotFound, get_distribution
+import re
 from setuptools import setup, find_packages
-<<<<<<< HEAD
-from wheel.bdist_wheel import bdist_wheel
-
-
-class BdistWheelCustom(bdist_wheel):
-    def finalize_options(self):
-        bdist_wheel.finalize_options(self)
-        # make just the wheel require these packages, since they aren't needed
-        # for a development installation
-        self.distribution.install_requires += [
-            "fiftyone-brain>=0.7.3,<0.8",
-            "fiftyone-db>=0.3,<0.4",
-        ]
-=======
-import re
->>>>>>> b6c3aa9a
 
 
 VERSION = "0.14.3"
@@ -143,48 +128,9 @@
         "fiftyone.recipes": "docs/source/recipes",
         "fiftyone.tutorials": "docs/source/tutorials",
     },
-<<<<<<< HEAD
-    include_package_data=True,
-    install_requires=[
-        # third-party packages
-        "aiofiles",
-        "argcomplete",
-        "boto3",
-        "Deprecated",
-        "eventlet",
-        "future",
-        "Jinja2",
-        "kaleido",
-        "matplotlib",
-        "mongoengine==0.20.0",
-        "motor>=2.3,<3",
-        "numpy",
-        "opencv-python-headless",
-        "packaging",
-        "pandas",
-        "Pillow>=6.2",
-        "plotly>=4.14,<5",
-        "pprintpp",
-        "psutil",
-        "pymongo>=3.11,<4",
-        "pytz",
-        "PyYAML",
-        "retrying",
-        "scikit-learn",
-        "scikit-image",
-        "setuptools",
-        "tabulate",
-        "tornado>=5.1.1,<7",
-        "xmltodict",
-        "universal-analytics-python3>=1.0.1,<2",
-        # internal packages
-        "voxel51-eta>=0.6.2,<0.7",
-    ],
-=======
     install_requires=get_install_requirements(
         INSTALL_REQUIRES, CHOOSE_INSTALL_REQUIRES
     ),
->>>>>>> b6c3aa9a
     classifiers=[
         "Development Status :: 4 - Beta",
         "Intended Audience :: Developers",
