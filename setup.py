#!/usr/bin/env python
"""
Installs FiftyOne Teams.

| Copyright 2017-2023, Voxel51, Inc.
| `voxel51.com <https://voxel51.com/>`_
|
"""
try:
    from importlib import metadata
except ImportError:
    import importlib_metadata as metadata

import os
import re
from setuptools import setup, find_packages


INSTALL_REQUIRES = [
    # third-party packages
    "aiofiles",
    "argcomplete",
    "beautifulsoup4",
    "boto3",
    "cachetools",
    "dacite>=1.6.0,<1.8.0",
    "dill",
    "Deprecated",
    "ftfy",
    "jsonlines",
    "humanize",
    "hypercorn>=0.13.2",
    "importlib-metadata; python_version<'3.8'",
    "Jinja2>=3",
    # kaleido indirectly required by plotly for image export
    # https://plotly.com/python/static-image-export/
    "kaleido!=0.2.1.post1",
    "matplotlib",
    "mongoengine==0.24.2",
    "motor>=2.5",
    "numpy",
    "packaging",
    "pandas",
    "Pillow>=6.2",
    "plotly>=4.14",
    "pprintpp",
    "psutil",
    "pymongo>=3.12",
    "pytz",
    "PyYAML",
    "regex",
    "retrying",
    "scikit-learn",
    "scikit-image",
    "setuptools",
    "sseclient-py>=1.7.2,<2",
    "sse-starlette>=0.10.3,<1",
    "starlette>=0.24.0",
    "strawberry-graphql==0.138.1",
    "tabulate",
    "xmltodict",
    "universal-analytics-python3>=1.0.1,<2",
    # teams specific
    "aiohttp",
    "azure-identity",
    "azure-storage-blob>=12.4.0",
    "backoff",
    "boto3>=1.15",
    "google-api-python-client",
    "google-cloud-storage>=1.36",
    "pysftp",
    "schedule",
    "websocket-client==1.4.2",
    "yarl",
    "wcmatch",
    # internal packages
    "fiftyone-brain~=0.13.2",
<<<<<<< HEAD
    "fiftyone-db>=0.4,<0.5",
=======
    "fiftyone-db~=1.0",
>>>>>>> a336f4db
    "voxel51-eta~=0.12",
]


CHOOSE_INSTALL_REQUIRES = [
    (
        (
            "opencv-python",
            "opencv-contrib-python",
            "opencv-contrib-python-headless",
        ),
        "opencv-python-headless",
    )
]


def choose_requirement(mains, secondary):
    chosen = secondary
    for main in mains:
        try:
            name = re.split(r"[!<>=]", main)[0]
            metadata.version(name)
            chosen = main
            break
        except metadata.PackageNotFoundError:
            pass

    return str(chosen)


def get_install_requirements(install_requires, choose_install_requires):
    for mains, secondary in choose_install_requires:
        install_requires.append(choose_requirement(mains, secondary))

    return install_requires


EXTRAS_REQUIREMENTS = {"desktop": ["fiftyone-desktop~=0.23"]}


with open("README.md", "r") as fh:
    long_description = fh.read()


setup(
    name="fiftyone",
    version="0.15.0rc17",
    description=(
        "FiftyOne Teams: the tool for teams building high-quality datasets "
        "and computer vision models"
    ),
    author="Voxel51, Inc.",
    author_email="info@voxel51.com",
    extras_require=EXTRAS_REQUIREMENTS,
    long_description=long_description,
    long_description_content_type="text/markdown",
    packages=find_packages(
        exclude=["app", "eta", "package", "requirements", "tests", "tools"]
    )
    + ["fiftyone.recipes", "fiftyone.tutorials"],
    package_dir={
        "fiftyone.recipes": "docs/source/recipes",
        "fiftyone.tutorials": "docs/source/tutorials",
    },
    install_requires=get_install_requirements(
        INSTALL_REQUIRES, CHOOSE_INSTALL_REQUIRES
    ),
    include_package_data=True,
    classifiers=[
        "Development Status :: 4 - Beta",
        "Intended Audience :: Developers",
        "Intended Audience :: Science/Research",
        "License :: OSI Approved :: Apache Software License",
        "Topic :: Scientific/Engineering :: Artificial Intelligence",
        "Topic :: Scientific/Engineering :: Image Processing",
        "Topic :: Scientific/Engineering :: Image Recognition",
        "Topic :: Scientific/Engineering :: Information Analysis",
        "Topic :: Scientific/Engineering :: Visualization",
        "Operating System :: MacOS :: MacOS X",
        "Operating System :: POSIX :: Linux",
        "Operating System :: Microsoft :: Windows",
        "Programming Language :: Python :: 3",
        "Programming Language :: Python :: 3.7",
        "Programming Language :: Python :: 3.8",
        "Programming Language :: Python :: 3.9",
        "Programming Language :: Python :: 3.10",
    ],
    entry_points={"console_scripts": ["fiftyone=fiftyone.core.cli:main"]},
    python_requires=">=3.7",
)<|MERGE_RESOLUTION|>--- conflicted
+++ resolved
@@ -75,11 +75,7 @@
     "wcmatch",
     # internal packages
     "fiftyone-brain~=0.13.2",
-<<<<<<< HEAD
-    "fiftyone-db>=0.4,<0.5",
-=======
-    "fiftyone-db~=1.0",
->>>>>>> a336f4db
+    "fiftyone-db~=0.4",
     "voxel51-eta~=0.12",
 ]
 
