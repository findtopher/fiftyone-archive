--- conflicted
+++ resolved
@@ -73,11 +73,7 @@
     # internal packages
     "fiftyone-brain>=0.17.0,<0.18",
     "fiftyone-db~=0.4",  # pinned to legacy db, do not remove
-<<<<<<< HEAD
-    "voxel51-eta>=0.12.7,<0.14",
-=======
     "voxel51-eta>=0.13.0,<0.14",
->>>>>>> c4285499
 ]
 
 
@@ -120,11 +116,7 @@
 
 setup(
     name="fiftyone",
-<<<<<<< HEAD
     version="2.2.0.dev14",
-=======
-    version="2.1.1",
->>>>>>> c4285499
     description=(
         "FiftyOne Teams: the tool for teams building high-quality datasets "
         "and computer vision models"
