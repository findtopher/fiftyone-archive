--- conflicted
+++ resolved
@@ -104,36 +104,22 @@
         run: |
           python setup.py bdist_wheel
           pip install dist/*.whl
-      - name: Install ETA
-        run: |
-          pip install --pre --extra-index-url https://test.pypi.org/simple/ -U "voxel51-eta>=0.dev0"
-      - name: Install fiftyone
-<<<<<<< HEAD
-        run: |
-          pip install --pre --extra-index-url https://test.pypi.org/simple/ fiftyone-brain
-          pip install -e .
-=======
-        env:
-          PIP_INDEX_URL: https://voxel51-ci@pypi.voxel51.com
-        run: |
-          pip install -e . fiftyone-brain
-      # upgrade voxel51-eta to the latest pre-release (can't use the same
-      # strategy as fiftyone-db/gui above because it's in a different repo).
-      # Release branches and tags are excluded to force a proper compatible ETA
-      # release to be published first.
-      - name: Upgrade ETA from source
+      - name: Install ETA from source
         if: ${{ !startsWith(github.ref, 'refs/heads/rel') && !startsWith(github.ref, 'refs/tags/') }}
         run: |
-          echo "Upgrading ETA because github.ref = ${{ github.ref }} (not a release)"
+          echo "Installing ETA from source because github.ref = ${{ github.ref }} (not a release)"
           git clone https://github.com/voxel51/eta eta --depth 1 --branch develop
           cd eta
           python setup.py bdist_wheel
-          pip install --force-reinstall ./dist/*.whl
->>>>>>> da7df03b
+          pip install ./dist/*.whl
       - name: Install test dependencies (non-Windows)
         if: ${{ !startsWith(matrix.os, 'windows') }}
         run: |
           pip install pytest tensorflow tensorflow-datasets torch torchvision
+      - name: Install fiftyone
+        run: |
+          pip install --pre --extra-index-url https://test.pypi.org/simple/ fiftyone-brain
+          pip install -e .
       # obtained from "Windows, pip" instructions at
       # https://pytorch.org/get-started/locally/ - unaware of a way to update
       # the version number automatically, but tests on other platforms should
