--- conflicted
+++ resolved
@@ -4,20 +4,12 @@
   push:
     branches:
       - develop
-<<<<<<< HEAD
-=======
-      - github-actions-*
->>>>>>> c6e3766a
     tags:
       - teams-v*
   pull_request:
     types: [opened, synchronize]
     branches:
       - develop
-<<<<<<< HEAD
-      - release-*
-=======
->>>>>>> c6e3766a
 
 jobs:
   build:
