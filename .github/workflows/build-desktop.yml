--- conflicted
+++ resolved
@@ -2,7 +2,6 @@
 
 on:
   push:
-<<<<<<< HEAD
     branches:
       - develop
     tags:
@@ -11,12 +10,6 @@
     types: [opened, synchronize]
     branches:
       - develop
-      - release-*
-=======
-    tags:
-      - desktop-v*
-  pull_request:
->>>>>>> c6e3766a
     paths:
       - app/**
       - package/desktop/**
