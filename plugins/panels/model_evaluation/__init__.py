"""
Model evaluation panel.

| Copyright 2017-2025, Voxel51, Inc.
| `voxel51.com <https://voxel51.com/>`_
|
"""

from collections import defaultdict, Counter
import os
import traceback

from bson import ObjectId
import numpy as np

from fiftyone import ViewField as F
import fiftyone.core.fields as fof
from fiftyone.operators.categories import Categories
from fiftyone.operators.panel import Panel, PanelConfig
from fiftyone.core.plots.plotly import _to_log_colorscale
import fiftyone.operators.types as types


STORE_NAME = "model_evaluation_panel_builtin"
STATUS_LABELS = {
    "needs_review": "needs review",
    "in_review": "in review",
    "reviewed": "reviewed",
}
EVALUATION_TYPES_WITH_CONFIDENCE = ["detection", "classification"]
EVALUATION_TYPES_WITH_IOU = ["detection"]
TRUTHY_VALUES = ["true", "True", "1", 1]
ENABLE_CACHING = (
    os.environ.get("FIFTYONE_DISABLE_EVALUATION_CACHING") not in TRUTHY_VALUES
)
CACHE_TTL = 30 * 24 * 60 * 60  # 30 days in seconds
SUPPORTED_EVALUATION_TYPES = ["classification", "detection", "segmentation"]


class EvaluationPanel(Panel):
    @property
    def config(self):
        return PanelConfig(
            name=STORE_NAME,
            label="Model Evaluation",
            icon="ssid_chart",
            category=Categories.ANALYZE,
            beta=True,
        )

    def get_dataset_id(self, ctx):
        return str(ctx.dataset._doc.id)

    def get_store(self, ctx):
        return ctx.store(STORE_NAME)

    def get_evaluation_id(self, dataset, eval_key):
        try:
            return str(dataset._doc.evaluations[eval_key].id)
        except Exception as e:
            return None

    def get_permissions(self, ctx):
        return {
            "can_evaluate": True,
            "can_edit_note": True,
            "can_edit_status": True,
        }

    def can_evaluate(self, ctx):
        return self.get_permissions(ctx).get("can_evaluate", False)

    def can_edit_note(self, ctx):
        return self.get_permissions(ctx).get("can_edit_note", False)

    def can_edit_status(self, ctx):
        return self.get_permissions(ctx).get("can_edit_status", False)

    def on_load(self, ctx):
        store = self.get_store(ctx)
        statuses = store.get("statuses") or {}
        notes = store.get("notes") or {}
        permissions = self.get_permissions(ctx)
        # To start, on load we populate the first menu with our current datasets evaluation keys
        view_state = ctx.panel.get_state("view") or {}
        evaluations = []
        for key in ctx.dataset.list_evaluations():
            if self.has_evaluation_results(ctx.dataset, key):
                evaluation = {
                    "key": key,
                    "id": self.get_evaluation_id(ctx.dataset, key),
                }
                evaluations.append(evaluation)
        ctx.panel.set_state("evaluations", evaluations)
        initialized = view_state.get("init", False)
        if not initialized:
            ctx.panel.set_state("view", {"page": "overview", "init": True})
        ctx.panel.set_data("statuses", statuses)
        ctx.panel.set_data("notes", notes)
        ctx.panel.set_data("permissions", permissions)
        self.load_pending_evaluations(ctx)

    def get_avg_confidence(self, per_class_metrics):
        count = 0
        total = 0
        for metrics in per_class_metrics.values():
            count += 1
            if "confidence" in metrics:
                total += metrics["confidence"]
        return total / count if count > 0 else None

    def get_tp_fp_fn(self, info, results):
        # Binary classification
        if (
            info.config.type == "classification"
            and info.config.method == "binary"
        ):
            neg_label, pos_label = results.classes
            tp_count = np.count_nonzero(
                (results.ytrue == pos_label) & (results.ypred == pos_label)
            )
            fp_count = np.count_nonzero(
                (results.ytrue != pos_label) & (results.ypred == pos_label)
            )
            fn_count = np.count_nonzero(
                (results.ytrue == pos_label) & (results.ypred != pos_label)
            )
            return tp_count, fp_count, fn_count

        # Object detection
        if info.config.type == "detection":
            tp_count = np.count_nonzero(results.ytrue == results.ypred)
            fp_count = np.count_nonzero(results.ytrue == results.missing)
            fn_count = np.count_nonzero(results.ypred == results.missing)
            return tp_count, fp_count, fn_count

        return None, None, None

    def get_map(self, results):
        try:
            return results.mAP()
        except Exception as e:
            return None

    def get_mar(self, results):
        try:
            return results.mAR()
        except Exception as e:
            return None

    def get_custom_metrics(self, results):
        try:
            return results.custom_metrics
        except Exception:
            return None

    def set_status(self, ctx):
        if not self.can_edit_status(ctx):
            ctx.ops.notify(
                "You do not have permission to update the status of this evaluation",
                variant="error",
            )
            return
        status = ctx.params.get("status", None)
        store = self.get_store(ctx)
        statuses = store.get("statuses") or {}
        view_state = ctx.panel.get_state("view") or {}
        eval_id = view_state.get("id")
        statuses[eval_id] = status
        store.set("statuses", statuses)
        ctx.panel.set_data("statuses", statuses)
        ctx.ops.notify(
            f"Status updated to {STATUS_LABELS[status]} successfully!",
            variant="success",
        )

    def set_note(self, ctx):
        if not self.can_edit_note(ctx):
            ctx.ops.notify(
                "You do not have permission to update the note of this evaluation",
                variant="error",
            )
            return
        note = ctx.params.get("note", None)
        store = self.get_store(ctx)
        notes = store.get("notes") or {}
        view_state = ctx.panel.get_state("view") or {}
        eval_id = view_state.get("id")
        notes[eval_id] = note
        store.set("notes", notes)
        ctx.panel.set_data("notes", notes)
        ctx.ops.notify(f"Note updated successfully!", variant="success")

    def load_evaluation_view(self, ctx):
        view_state = ctx.panel.get_state("view") or {}
        eval_key = view_state.get("key")
        computed_eval_key = ctx.params.get("key", eval_key)
        view = ctx.dataset.load_evaluation_view(computed_eval_key)
        ctx.ops.set_view(view)

    def compute_avg_confs(self, results):
        counts = defaultdict(int)
        sums = defaultdict(float)
        for yp, conf in zip(results.ypred, results.confs):
            counts[yp] += 1
            sums[yp] += conf if conf is not None else 0.0

        avg_confs = {}
        for c in results.classes:
            avg_confs[c] = sums[c] / counts[c] if counts[c] > 0 else 0.0

        return avg_confs

    def compute_avg_ious(self, results):
        counts = defaultdict(int)
        sums = defaultdict(float)
        for yp, conf in zip(results.ypred, results.ious):
            counts[yp] += 1
            sums[yp] += conf if conf is not None else 0.0

        avg_ious = {}
        for c in results.classes:
            avg_ious[c] = sums[c] / counts[c] if counts[c] > 0 else 0.0

        return avg_ious

    def get_per_class_metrics(self, info, results):
        evaluation_type = info.config.type
        avg_confs = (
            self.compute_avg_confs(results)
            if evaluation_type in EVALUATION_TYPES_WITH_CONFIDENCE
            else None
        )
        ious = (
            self.compute_avg_ious(results)
            if evaluation_type in EVALUATION_TYPES_WITH_IOU
            else None
        )
        report = results.report()
        per_class_metrics = {}
        for c in results.classes:
            c_report = report.get(c, {})
            per_class_metrics[c] = {}
            if avg_confs:
                per_class_metrics[c]["confidence"] = avg_confs[c]
            if ious:
                per_class_metrics[c]["iou"] = ious[c]
            if "precision" in c_report:
                per_class_metrics[c]["precision"] = c_report["precision"]
            if "recall" in c_report:
                per_class_metrics[c]["recall"] = c_report["recall"]
            if "f1-score" in c_report:
                per_class_metrics[c]["f1-score"] = c_report["f1-score"]
            if "support" in c_report:
                per_class_metrics[c]["support"] = c_report["support"]
        return per_class_metrics

    def get_confusion_matrix_colorscale(self, matrix):
        maxval = matrix.max()
        colorscale = _to_log_colorscale("oranges", maxval)
        return colorscale

    def get_confusion_matrices(self, results):
        default_classes = results.classes.tolist()
        freq = Counter(results.ytrue)
        if results.missing in freq:
            freq.pop(results.missing)
        az_classes = sorted(default_classes)
        za_classes = sorted(default_classes, reverse=True)
        mc_classes = sorted(freq, key=freq.get, reverse=True)
        lc_classes = sorted(freq, key=freq.get)
        default_matrix, _default_classes, _ = results._confusion_matrix(
            include_other=False,
            include_missing=True,
            tabulate_ids=False,
        )
        az_matrix, _az_classes, _ = results._confusion_matrix(
            classes=az_classes,
            include_other=False,
            include_missing=True,
            tabulate_ids=False,
        )
        za_matrix, _za_classes, _ = results._confusion_matrix(
            classes=za_classes,
            include_other=False,
            include_missing=True,
            tabulate_ids=False,
        )
        mc_matrix, _mc_classes, _ = results._confusion_matrix(
            classes=mc_classes,
            include_other=False,
            include_missing=True,
            tabulate_ids=False,
        )
        lc_matrix, _lc_classes, _ = results._confusion_matrix(
            classes=lc_classes,
            include_other=False,
            include_missing=True,
            tabulate_ids=False,
        )
        default_colorscale = self.get_confusion_matrix_colorscale(
            default_matrix
        )
        az_colorscale = self.get_confusion_matrix_colorscale(az_matrix)
        za_colorscale = self.get_confusion_matrix_colorscale(za_matrix)
        mc_colorscale = self.get_confusion_matrix_colorscale(mc_matrix)
        lc_colorscale = self.get_confusion_matrix_colorscale(lc_matrix)
        return {
            "default_classes": _default_classes,
            "az_classes": _az_classes,
            "za_classes": _za_classes,
            "mc_classes": _mc_classes,
            "lc_classes": _lc_classes,
            "default_matrix": default_matrix.tolist(),
            "az_matrix": az_matrix.tolist(),
            "za_matrix": za_matrix.tolist(),
            "mc_matrix": mc_matrix.tolist(),
            "lc_matrix": lc_matrix.tolist(),
            "default_colorscale": default_colorscale,
            "az_colorscale": az_colorscale,
            "za_colorscale": za_colorscale,
            "mc_colorscale": mc_colorscale,
            "lc_colorscale": lc_colorscale,
        }

<<<<<<< HEAD
    def get_mask_targets(self, dataset, gt_field):
        mask_targets = dataset.mask_targets.get(gt_field, None)
        if mask_targets:
            return mask_targets

        if dataset.default_mask_targets:
            return dataset.default_mask_targets

        return None

    def get_correct_incorrect(self, results):
        correct = np.count_nonzero(results.ypred == results.ytrue)
        incorrect = np.count_nonzero(results.ypred != results.ytrue)
        return correct, incorrect

=======
>>>>>>> 1b80f75f
    def load_evaluation(self, ctx):
        view_state = ctx.panel.get_state("view") or {}
        eval_key = view_state.get("key")
        computed_eval_key = ctx.params.get("key", eval_key)
        eval_id = view_state.get("id")
        computed_eval_id = ctx.params.get("id", eval_id)
        store = self.get_store(ctx)
        evaluation_data = (
            store.get(computed_eval_id) if ENABLE_CACHING else None
        )
        if evaluation_data is None:
            info = ctx.dataset.get_evaluation_info(computed_eval_key)
            evaluation_type = info.config.type
            serialized_info = info.serialize()
            if evaluation_type not in SUPPORTED_EVALUATION_TYPES:
                ctx.panel.set_data(
                    f"evaluation_{computed_eval_key}_error",
                    {"error": "unsupported", "info": serialized_info},
                )
                return

            results = ctx.dataset.load_evaluation_results(computed_eval_key)
            gt_field = info.config.gt_field
            mask_targets = None

            if evaluation_type == "segmentation":
                mask_targets = _get_mask_targets(ctx.dataset, gt_field)
                _init_segmentation_results(ctx.dataset, results, gt_field)

            metrics = results.metrics()
            per_class_metrics = self.get_per_class_metrics(info, results)
            metrics["average_confidence"] = self.get_avg_confidence(
                per_class_metrics
            )
            metrics["tp"], metrics["fp"], metrics["fn"] = self.get_tp_fp_fn(
                info, results
            )
            metrics["mAP"] = self.get_map(results)
            metrics["mAR"] = self.get_mar(results)

            if (
                info.config.type == "classification"
                and info.config.method != "binary"
            ):
                (
                    metrics["num_correct"],
                    metrics["num_incorrect"],
                ) = self.get_correct_incorrect(results)

            evaluation_data = {
                "metrics": metrics,
                "custom_metrics": self.get_custom_metrics(results),
                "info": serialized_info,
                "confusion_matrices": self.get_confusion_matrices(results),
                "per_class_metrics": per_class_metrics,
                "mask_targets": mask_targets,
            }
            ctx.panel.set_state("missing", results.missing)

            if ENABLE_CACHING:
                # Cache the evaluation data
                try:
                    store.set(computed_eval_id, evaluation_data, ttl=CACHE_TTL)
                except Exception:
                    traceback.print_exc()

        ctx.panel.set_data(f"evaluation_{computed_eval_key}", evaluation_data)

    def on_change_view(self, ctx):
        # Used only for triggering re-renders when the view changes
        pass

    def has_evaluation_results(self, dataset, eval_key):
        try:
            return bool(dataset._doc.evaluations[eval_key].results)
        except Exception:
            return False

    def load_pending_evaluations(self, ctx, skip_update=False):
        pending_evaluations = []
        eval_keys = ctx.dataset.list_evaluations()
        store = self.get_store(ctx)
        dataset_id = self.get_dataset_id(ctx)
        pending_evaluations_in_store = store.get("pending_evaluations") or {}
        pending_evaluations_for_dataset_in_store = (
            pending_evaluations_in_store.get(dataset_id, [])
        )
        updated_pending_evaluations_for_dataset_in_stored = []
        update_store = False
        for pending in pending_evaluations_for_dataset_in_store:
            pending_eval_key = pending.get("eval_key")
            if pending_eval_key in eval_keys:
                update_store = True
            else:
                pending_evaluations.append(pending)
                updated_pending_evaluations_for_dataset_in_stored.append(
                    pending
                )
        for key in eval_keys:
            if not self.has_evaluation_results(ctx.dataset, key):
                pending_evaluations.append({"eval_key": key})
        if update_store:
            pending_evaluations_in_store[
                dataset_id
            ] = updated_pending_evaluations_for_dataset_in_stored
            store.set("pending_evaluations", pending_evaluations_in_store)
        ctx.panel.set_data("pending_evaluations", pending_evaluations)

    def on_evaluate_model_success(self, ctx):
        dataset_id = self.get_dataset_id(ctx)
        store = self.get_store(ctx)
        result = ctx.params.get("result", {})
        doc_id = result.get("id")
        delegated_eval_key = (
            result.get("context", {}).get("params", {}).get("eval_key")
        )
        eval_key = result.get("eval_key", delegated_eval_key)
        pending = {}
        if doc_id is None:
            pending["eval_key"] = eval_key
        else:
            pending["doc_id"] = str(doc_id)
            pending["eval_key"] = eval_key

        pending_evaluations = store.get("pending_evaluations") or {}
        if dataset_id not in pending_evaluations:
            pending_evaluations[dataset_id] = []
        pending_evaluations[dataset_id].append(pending)
        store.set("pending_evaluations", pending_evaluations)
        self.load_pending_evaluations(ctx)

    def on_evaluate_model(self, ctx):
        if not self.can_evaluate(ctx):
            ctx.ops.notify(
                "You do not have permission to evaluate models",
                variant="error",
            )
            return
        # Called when you click the "Evaluate Model" button
        ctx.prompt(
            "@voxel51/operators/evaluate_model_async",
            on_success=self.on_evaluate_model_success,
        )
        # ctx.panel.state.view = "eval"

    def load_view(self, ctx):
        view_type = ctx.params.get("type", None)

        if view_type == "clear":
            ctx.ops.clear_view()
            return

        view_state = ctx.panel.get_state("view") or {}
        view_options = ctx.params.get("options", {})

        eval_key = view_state.get("key")
        eval_key = view_options.get("key", eval_key)
        eval_view = ctx.dataset.load_evaluation_view(eval_key)
        info = ctx.dataset.get_evaluation_info(eval_key)
        pred_field = info.config.pred_field
        gt_field = info.config.gt_field

        eval_key2 = view_state.get("compareKey", None)
        pred_field2 = None
        gt_field2 = None
        if eval_key2:
            info2 = ctx.dataset.get_evaluation_info(eval_key2)
            pred_field2 = info2.config.pred_field
            if info2.config.gt_field != gt_field:
                gt_field2 = info2.config.gt_field

        x = view_options.get("x", None)
        y = view_options.get("y", None)
        field = view_options.get("field", None)
        missing = ctx.panel.get_state("missing", "(none)")

        view = None
        if info.config.type == "classification":
            if view_type == "class":
                # All GT/predictions of class `x`
                expr = F(f"{gt_field}.label") == x
                expr |= F(f"{pred_field}.label") == x
                if gt_field2 is not None:
                    expr |= F(f"{gt_field2}.label") == x
                if pred_field2 is not None:
                    expr |= F(f"{pred_field2}.label") == x
                view = eval_view.match(expr)
            elif view_type == "matrix":
                # Specific confusion matrix cell (including FP/FN)
                expr = F(f"{gt_field}.label") == y
                expr &= F(f"{pred_field}.label") == x
                view = eval_view.match(expr)
            elif view_type == "field":
                if info.config.method == "binary":
                    # All TP/FP/FN
                    expr = F(f"{eval_key}") == field.upper()
                    view = eval_view.match(expr)
                else:
                    # Correct/incorrect
                    expr = F(f"{eval_key}") == field
                    view = eval_view.match(expr)
        elif info.config.type == "detection":
            _, gt_root = ctx.dataset._get_label_field_path(gt_field)
            _, pred_root = ctx.dataset._get_label_field_path(pred_field)
            if gt_field2 is not None:
                _, gt_root2 = ctx.dataset._get_label_field_path(gt_field2)
            if pred_field2 is not None:
                _, pred_root2 = ctx.dataset._get_label_field_path(pred_field2)

            if view_type == "class":
                # All GT/predictions of class `x`
                view = eval_view.filter_labels(
                    gt_field, F("label") == x, only_matches=False
                )
                expr = F(gt_root).length() > 0
                view = view.filter_labels(
                    pred_field, F("label") == x, only_matches=False
                )
                expr |= F(pred_root).length() > 0
                if gt_field2 is not None:
                    view = view.filter_labels(
                        gt_field2, F("label") == x, only_matches=False
                    )
                    expr |= F(gt_root2).length() > 0
                if pred_field2 is not None:
                    view = view.filter_labels(
                        pred_field2, F("label") == x, only_matches=False
                    )
                    expr |= F(pred_root2).length() > 0
                view = view.match(expr)
            elif view_type == "matrix":
                if y == missing:
                    # False positives of class `x`
                    expr = (F("label") == x) & (F(eval_key) == "fp")
                    view = eval_view.filter_labels(
                        pred_field, expr, only_matches=True
                    )
                elif x == missing:
                    # False negatives of class `y`
                    expr = (F("label") == y) & (F(eval_key) == "fn")
                    view = eval_view.filter_labels(
                        gt_field, expr, only_matches=True
                    )
                else:
                    # All class `y` GT and class `x` predictions in same sample
                    view = eval_view.filter_labels(
                        gt_field, F("label") == y, only_matches=False
                    )
                    expr = F(gt_root).length() > 0
                    view = view.filter_labels(
                        pred_field, F("label") == x, only_matches=False
                    )
                    expr &= F(pred_root).length() > 0
                    view = view.match(expr)
            elif view_type == "field":
                if field == "tp":
                    # All true positives
                    view = eval_view.filter_labels(
                        gt_field, F(eval_key) == field, only_matches=False
                    )
                    view = view.filter_labels(
                        pred_field, F(eval_key) == field, only_matches=True
                    )
                elif field == "fn":
                    # All false negatives
                    view = eval_view.filter_labels(
                        gt_field, F(eval_key) == field, only_matches=True
                    )
                else:
                    # All false positives
                    view = eval_view.filter_labels(
                        pred_field, F(eval_key) == field, only_matches=True
                    )
        elif info.config.type == "segmentation":
            results = ctx.dataset.load_evaluation_results(eval_key)
            _init_segmentation_results(ctx.dataset, results, gt_field)
            if results.ytrue_ids is None or results.ypred_ids is None:
                # Legacy format segmentations
                return

            if eval_key2:
                if gt_field2 is None:
                    gt_field2 = gt_field

                results2 = ctx.dataset.load_evaluation_results(eval_key2)
                _init_segmentation_results(ctx.dataset, results2, gt_field2)
                if results2.ytrue_ids is None or results2.ypred_ids is None:
                    # Legacy format segmentations
                    return
            else:
                results2 = None

            _, gt_id = ctx.dataset._get_label_field_path(gt_field, "_id")
            _, pred_id = ctx.dataset._get_label_field_path(pred_field, "_id")
            if gt_field2 is not None:
                _, gt_id2 = ctx.dataset._get_label_field_path(gt_field2, "_id")
            if pred_field2 is not None:
                _, pred_id2 = ctx.dataset._get_label_field_path(
                    pred_field2, "_id"
                )

            if view_type == "class":
                # All GT/predictions that contain class `x`
                ytrue_ids, ypred_ids = _get_segmentation_class_ids(results, x)
                expr = F(gt_id).is_in(ytrue_ids)
                expr |= F(pred_id).is_in(ypred_ids)
                if results2 is not None:
                    ytrue_ids2, ypred_ids2 = _get_segmentation_class_ids(
                        results2, x
                    )
                    expr |= F(gt_id2).is_in(ytrue_ids2)
                    expr |= F(pred_id2).is_in(ypred_ids2)

                view = eval_view.match(expr)
            elif view_type == "matrix":
                # Specific confusion matrix cell
                ytrue_ids, ypred_ids = _get_segmentation_conf_mat_ids(
                    results, x, y
                )
                expr = F(gt_id).is_in(ytrue_ids)
                expr &= F(pred_id).is_in(ypred_ids)
                view = eval_view.match(expr)
            elif view_type == "field":
                if field == "tp":
                    # All true positives
                    ytrue_ids, ypred_ids = _get_segmentation_tp_fp_fn_ids(
                        results, field
                    )
                    expr = F(gt_id).is_in(ytrue_ids)
                    expr &= F(pred_id).is_in(ypred_ids)
                    view = eval_view.match(expr)
                elif field == "fn":
                    # All false negatives
                    ytrue_ids, _ = _get_segmentation_tp_fp_fn_ids(
                        results, field
                    )
                    expr = F(gt_id).is_in(ytrue_ids)
                    view = eval_view.match(expr)
                else:
                    # All false positives
                    _, ypred_ids = _get_segmentation_tp_fp_fn_ids(
                        results, field
                    )
                    expr = F(pred_id).is_in(ypred_ids)
                    view = eval_view.match(expr)

        if view is not None:
            ctx.ops.set_view(view)

    def render(self, ctx):
        panel = types.Object()
        return types.Property(
            panel,
            view=types.View(
                component="NativeModelEvaluationView",
                composite_view=True,
                on_change_view=self.on_change_view,
                on_evaluate_model=self.on_evaluate_model,
                load_evaluation=self.load_evaluation,
                load_evaluation_view=self.load_evaluation_view,
                set_status=self.set_status,
                set_note=self.set_note,
                load_view=self.load_view,
            ),
        )


def _get_mask_targets(dataset, gt_field):
    mask_targets = dataset.mask_targets.get(gt_field, None)
    if mask_targets:
        return mask_targets

    if dataset.default_mask_targets:
        return dataset.default_mask_targets

    return None


def _init_segmentation_results(dataset, results, gt_field):
    if results.ytrue_ids is None or results.ypred_ids is None:
        # Legacy format segmentations
        return

    if getattr(results, "_classes_map", None):
        # Already initialized
        return

    #
    # Ensure the dataset singleton is cached so that subsequent callbacks on
    # this panel will use the same `dataset` and hence `results`
    #

    import fiftyone.server.utils as fosu

    fosu.cache_dataset(dataset)

    #
    # `results.classes` and App callbacks could contain any of the
    # following:
    #  1. stringified pixel values
    #  2. RGB hex strings
    #  3. label strings
    #
    # so we must construct `classes_map` that can map any of these possible
    # values to integer indexes
    #
    classes_map = {c: i for i, c in enumerate(results.classes)}

    mask_targets = _get_mask_targets(dataset, gt_field)
    if mask_targets is not None:
        # `str()` handles cases 1 and 2, and `.get(c, c)` handles case 3
        mask_targets = {str(k): v for k, v in mask_targets.items()}
        classes = [mask_targets.get(c, c) for c in results.classes]
        classes_map.update({c: i for i, c in enumerate(classes)})

    #
    # Generate mapping from `(i, j)` to ID lists for use in App callbacks
    #

    ytrue_ids_dict = {}
    ypred_ids_dict = {}
    for ytrue, ypred, ytrue_id, ypred_id in zip(
        results.ytrue, results.ypred, results.ytrue_ids, results.ypred_ids
    ):
        i = classes_map[ytrue]
        j = classes_map[ypred]
        index = (i, j)

        if index not in ytrue_ids_dict:
            ytrue_ids_dict[index] = []
        ytrue_ids_dict[index].append(ytrue_id)

        if index not in ypred_ids_dict:
            ypred_ids_dict[index] = []
        ypred_ids_dict[index].append(ypred_id)

    results._classes_map = classes_map
    results._ytrue_ids_dict = ytrue_ids_dict
    results._ypred_ids_dict = ypred_ids_dict


def _get_segmentation_class_ids(results, x):
    k = results._classes_map[x]
    nrows, ncols = results.pixel_confusion_matrix.shape

    ytrue_ids = []
    for j in range(ncols):
        _ytrue_ids = results._ytrue_ids_dict.get((k, j), None)
        if _ytrue_ids is not None:
            ytrue_ids.extend(_ytrue_ids)

    ypred_ids = []
    for i in range(nrows):
        _ypred_ids = results._ypred_ids_dict.get((i, k), None)
        if _ypred_ids is not None:
            ypred_ids.extend(_ypred_ids)

    return _to_object_ids(ytrue_ids), _to_object_ids(ypred_ids)


def _get_segmentation_conf_mat_ids(results, x, y):
    i = results._classes_map[x]
    j = results._classes_map[y]
    ytrue_ids = _to_object_ids(results._ytrue_ids_dict.get((i, j), []))
    ypred_ids = _to_object_ids(results._ypred_ids_dict.get((i, j), []))
    return ytrue_ids, ypred_ids


def _get_segmentation_tp_fp_fn_ids(results, field):
    if field == "tp":
        # True positives
        inds = results.ytrue == results.ypred
        ytrue_ids = _to_object_ids(results.ytrue_ids[inds])
        ypred_ids = _to_object_ids(results.ypred_ids[inds])
        return ytrue_ids, ypred_ids
    elif field == "fn":
        # False negatives
        inds = results.ypred == results.missing
        ytrue_ids = _to_object_ids(results.ytrue_ids[inds])
        return ytrue_ids, None
    else:
        # False positives
        inds = results.ytrue == results.missing
        ypred_ids = _to_object_ids(results.ypred_ids[inds])
        return None, ypred_ids


def _to_object_ids(ids):
    return [ObjectId(_id) for _id in ids]<|MERGE_RESOLUTION|>--- conflicted
+++ resolved
@@ -323,24 +323,11 @@
             "lc_colorscale": lc_colorscale,
         }
 
-<<<<<<< HEAD
-    def get_mask_targets(self, dataset, gt_field):
-        mask_targets = dataset.mask_targets.get(gt_field, None)
-        if mask_targets:
-            return mask_targets
-
-        if dataset.default_mask_targets:
-            return dataset.default_mask_targets
-
-        return None
-
     def get_correct_incorrect(self, results):
         correct = np.count_nonzero(results.ypred == results.ytrue)
         incorrect = np.count_nonzero(results.ypred != results.ytrue)
         return correct, incorrect
 
-=======
->>>>>>> 1b80f75f
     def load_evaluation(self, ctx):
         view_state = ctx.panel.get_state("view") or {}
         eval_key = view_state.get("key")
