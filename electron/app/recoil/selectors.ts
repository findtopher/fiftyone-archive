import { selector, selectorFamily } from "recoil";
import * as atoms from "./atoms";
import { generateColorMap } from "../utils/colors";
import {
  RESERVED_FIELDS,
  VALID_LABEL_TYPES,
  VALID_LIST_TYPES,
  VALID_NUMERIC_TYPES,
  VALID_SCALAR_TYPES,
  makeLabelNameGroups,
  labelTypeHasColor,
} from "../utils/labels";
<<<<<<< HEAD
import { getSocket } from "../utils/sockets";
=======
import { getSocket } from "../utils/socket";
import { access } from "fs";
>>>>>>> 131f05bc

export const socket = selector({
  key: "socket",
  get: ({ get }): WebSocket => {
    return getSocket(get(atoms.port));
  },
});

export const datasetName = selector({
  key: "datasetName",
  get: ({ get }) => {
    const stateDescription = get(atoms.stateDescription);
    return stateDescription.dataset ? stateDescription.dataset.name : null;
  },
});

export const hasDataset = selector({
  key: "hasDataset",
  get: ({ get }) => Boolean(get(datasetName)),
});

export const mediaType = selector({
  key: "mediaType",
  get: ({ get }) => {
    const stateDescription = get(atoms.stateDescription);
    return stateDescription.dataset
      ? stateDescription.dataset.media_type
      : null;
  },
});

export const view = selector({
  key: "view",
  get: ({ get }) => {
    return get(atoms.stateDescription).view || [];
  },
  set: ({ get }, stages) => {
    const state = get(atoms.stateDescription);
    const newState = {
      ...state,
      view: stages,
    };
    get(socket).emit("update", { data: newState, include_self: true });
  },
});

export const filterStages = selector({
  key: "filterStages",
  get: ({ get }) => {
    return get(atoms.stateDescription).filters;
  },
});

export const paginatedFilterStages = selector({
  key: "paginatedFilterStages",
  get: ({ get }) => {
    const scalars = get(scalarNames("sample"));
    const filters = get(filterStages);
    return Object.keys(filters).reduce((acc, cur) => {
      if (scalars.includes(cur)) {
        acc[cur] = filters[cur];
      }
      return acc;
    }, {});
  },
});

export const extendedView = selector({
  key: "extendedView",
  get: ({ get }) => {
    const viewValue = get(view);
    const stages = [];
    for (const filter in get(filterStages)) {
      stages.push(filter);
    }
    return [...viewValue, ...stages];
  },
});

export const totalCount = selector({
  key: "totalCount",
  get: ({ get }): number => {
    const stats = get(atoms.datasetStats) || [];
    return stats.reduce(
      (acc, cur) => (cur.name === "count" ? cur.count : acc),
      0
    );
  },
});

export const filterStage = selectorFamily({
  key: "filterStage",
  get: (fieldName: string) => ({ get }) => {
    const state = get(atoms.stateDescription);
    return state.filters ? state.filters[fieldName] : null;
  },
});

export const filteredCount = selector({
  key: "filteredCount",
  get: ({ get }): number => {
    const stats = get(atoms.extendedDatasetStats) || [];
    return stats.reduce(
      (acc, cur) => (cur.name === "count" ? cur.count : acc),
      null
    );
  },
});

export const tagNames = selector({
  key: "tagNames",
  get: ({ get }) => {
    return get(atoms.datasetStats).reduce((acc, cur) => {
      if (cur.name === "tags") {
        return Object.keys(cur.values).sort();
      }
      return acc;
    }, []);
  },
});

export const tagSampleCounts = selector({
  key: "tagSampleCounts",
  get: ({ get }) => {
    return get(atoms.datasetStats).reduce((acc, cur) => {
      if (cur.name === "tags") {
        return cur.values;
      }
      return acc;
    }, {});
  },
});

export const filteredTagSampleCounts = selector({
  key: "filteredTagSampleCounts",
  get: ({ get }) => {
    return get(atoms.extendedDatasetStats).reduce((acc, cur) => {
      if (cur.name === "tags") {
        return cur.values;
      }
      return acc;
    }, {});
  },
});

export const fieldSchema = selectorFamily({
  key: "fieldSchema",
  get: (dimension: string) => ({ get }) => {
    const d = get(atoms.stateDescription).dataset || {};
    return d[dimension + "_fields"] || [];
  },
});

const labelFilter = (f) => {
  return (
    f.embedded_doc_type &&
    VALID_LABEL_TYPES.includes(f.embedded_doc_type.split(".").slice(-1)[0])
  );
};

const scalarFilter = (f) => {
  return VALID_SCALAR_TYPES.includes(f.ftype);
};

const fields = selectorFamily({
  key: "fields",
  get: (dimension: string) => ({ get }) => {
    return get(fieldSchema(dimension)).reduce((acc, cur) => {
      acc[cur.name] = cur;
      return acc;
    }, {});
  },
});

export const fieldPaths = selector({
  key: "fieldPaths",
  get: ({ get }) => {
    const fieldsNames = Object.keys(get(fields("sample")));
    if (get(mediaType) === "video") {
      return fieldsNames
        .concat(Object.keys(get(fields("frame"))).map((f) => "frames." + f))
        .sort();
    }
    return fieldsNames.sort();
  },
});

const labels = selectorFamily({
  key: "labels",
  get: (dimension: string) => ({ get }) => {
    const fieldsValue = get(fields(dimension));
    return Object.keys(fieldsValue)
      .map((k) => fieldsValue[k])
      .filter(labelFilter);
  },
});

export const labelNames = selectorFamily({
  key: "labelNames",
  get: (dimension: string) => ({ get }) => {
    const l = get(labels(dimension));
    return l.map((l) => l.name);
  },
});

export const labelPaths = selector({
  key: "labelPaths",
  get: ({ get }) => {
    const sampleLabels = get(labelNames("sample"));
    const frameLabels = get(labelNames("frame"));
    return sampleLabels.concat(frameLabels.map((l) => "frames." + l));
  },
});

export const labelTypes = selectorFamily({
  key: "labelTypes",
  get: (dimension: string) => ({ get }) => {
    return get(labels(dimension)).map((l) => {
      return l.embedded_doc_type.split(".").slice(-1)[0];
    });
  },
});

const scalars = selectorFamily({
  key: "scalars",
  get: (dimension: string) => ({ get }) => {
    const fieldsValue = get(fields(dimension));
    return Object.keys(fieldsValue)
      .map((k) => fieldsValue[k])
      .filter(scalarFilter);
  },
});

export const scalarNames = selectorFamily({
  key: "scalarNames",
  get: (dimension: string) => ({ get }) => {
    const l = get(scalars(dimension));
    return l.map((l) => l.name);
  },
});

export const scalarTypes = selectorFamily({
  key: "scalarTypes",
  get: (dimension: string) => ({ get }) => {
    const l = get(scalars(dimension));
    return l.map((l) => l.ftype);
  },
});

const COUNT_CLS = "fiftyone.core.aggregations.CountResult";
const LABELS_CLS = "fiftyone.core.aggregations.DistinctLabelsResult";
const BOUNDS_CLS = "fiftyone.core.aggregations.BoundsResult";
const CONFIDENCE_BOUNDS_CLS =
  "fiftyone.core.aggregations.ConfidenceBoundsResult";

export const labelClasses = selectorFamily({
  key: "labelClasses",
  get: (label) => ({ get }) => {
    return get(atoms.datasetStats).reduce((acc, cur) => {
      if (cur.name === label && cur._CLS === LABELS_CLS) {
        return cur.labels;
      }
      return acc;
    }, []);
  },
});

export const labelSampleCounts = selectorFamily({
  key: "labelSampleCounts",
  get: (dimension: string) => ({ get }) => {
    const names = get(labelNames(dimension)).concat(
      get(scalarNames(dimension))
    );
    const prefix = dimension === "sample" ? "" : "frames.";
    return get(atoms.datasetStats).reduce((acc, cur) => {
      if (
        names.includes(cur.name.slice(prefix.length)) &&
        cur._CLS === COUNT_CLS
      ) {
        acc[cur.name.slice(prefix.length)] = cur.count;
      }
      return acc;
    }, {});
  },
});

export const filteredLabelSampleCounts = selectorFamily({
  key: "filteredLabelSampleCounts",
  get: (dimension: string) => ({ get }) => {
    const names = get(labelNames(dimension)).concat(
      get(scalarNames(dimension))
    );
    const prefix = dimension === "sample" ? "" : "frames.";
    return get(atoms.extendedDatasetStats).reduce((acc, cur) => {
      if (
        names.includes(cur.name.slice(prefix.length)) &&
        cur._CLS === COUNT_CLS
      ) {
        acc[cur.name.slice(prefix.length)] = cur.count;
      }
      return acc;
    }, {});
  },
});

export const labelFilters = selector({
  key: "labelFilters",
  get: ({ get }) => {
    const frameLabels = get(atoms.activeLabels("frame"));
    const labels = {
      ...get(atoms.activeLabels("sample")),
      ...Object.keys(frameLabels).reduce((acc, cur) => {
        return {
          ...acc,
          ["frames." + cur]: frameLabels[cur],
        };
      }, {}),
    };
    const filters = {};
    for (const label in labels) {
      const range = get(atoms.filterLabelConfidenceRange(label));
      const none = get(atoms.filterLabelIncludeNoConfidence(label));
      const include = get(atoms.filterIncludeLabels(label));
      filters[label] = (s) => {
        const inRange =
          range[0] - 0.005 <= s.confidence && s.confidence <= range[1] + 0.005;
        const noConfidence = none && s.confidence === undefined;
        const isIncluded = include.length === 0 || include.includes(s.label);
        return (inRange || noConfidence) && isIncluded;
      };
    }
    return filters;
  },
});

export const modalLabelFilters = selector({
  key: "modalLabelFilters",
  get: ({ get }) => {
    const frameLabels = get(atoms.modalActiveLabels("frame"));
    const labels = {
      ...get(atoms.modalActiveLabels("sample")),
      ...Object.keys(frameLabels).reduce((acc, cur) => {
        return {
          ...acc,
          ["frames." + cur]: frameLabels[cur],
        };
      }, {}),
    };
    const hiddenObjects = get(atoms.hiddenObjects);
    const filters = {};
    for (const label in labels) {
      const range = get(atoms.modalFilterLabelConfidenceRange(label));
      const none = get(atoms.modalFilterLabelIncludeNoConfidence(label));
      const include = get(atoms.modalFilterIncludeLabels(label));
      filters[label] = (s) => {
        if (hiddenObjects[s.id]) {
          return false;
        }
        const inRange =
          range[0] - 0.005 <= s.confidence && s.confidence <= range[1] + 0.005;
        const noConfidence = none && s.confidence === undefined;
        const isIncluded = include.length === 0 || include.includes(s.label);
        return labels[label] && (inRange || noConfidence) && isIncluded;
      };
    }
    return filters;
  },
  set: ({ get, set }, _) => {
    const paths = get(labelPaths);
    const activeLabels = get(atoms.activeLabels("sample"));
    set(atoms.modalActiveLabels("sample"), activeLabels);
    const activeFrameLabels = get(atoms.activeLabels("frame"));
    set(atoms.modalActiveLabels("frame"), activeFrameLabels);
    for (const label of paths) {
      set(
        atoms.modalFilterLabelConfidenceRange(label),
        get(atoms.filterLabelConfidenceRange(label))
      );

      set(
        atoms.modalFilterLabelIncludeNoConfidence(label),
        get(atoms.filterLabelIncludeNoConfidence(label))
      );

      set(
        atoms.modalFilterIncludeLabels(label),
        get(atoms.filterIncludeLabels(label))
      );

      set(atoms.modalColorByLabel(label), get(atoms.colorByLabel(label)));
    }
  },
});

export const labelTuples = selectorFamily({
  key: "labelTuples",
  get: (dimension: string) => ({ get }) => {
    const types = get(labelTypes(dimension));
    return get(labelNames(dimension)).map((n, i) => [n, types[i]]);
  },
});

const scalarsMap = selectorFamily({
  key: "scalarsMap",
  get: (dimension: string) => ({ get }) => {
    const types = get(scalarTypes(dimension));
    return get(scalarNames(dimension)).reduce(
      (acc, cur, i) => ({
        ...acc,
        [cur]: types[i],
      }),
      {}
    );
  },
});

export const refreshColorMap = selector({
  key: "refreshColorMap",
  get: ({ get }) => get(atoms.colorMap),
  set: ({ get, set }, colorMap) => {
    const colorLabelNames = get(labelTuples("sample"))
      .filter(([name, type]) => labelTypeHasColor(type))
      .map(([name]) => name);
    const colorFrameLabelNames = get(labelTuples("frame"))
      .filter(([name, type]) => labelTypeHasColor(type))
      .map(([name]) => "frames." + name);
    const scalarsList = [
      ...get(scalarNames("sample")),
      ...get(scalarNames("frame")),
    ];
    set(
      atoms.colorMap,
      generateColorMap(
        [
          ...get(tagNames),
          ...scalarsList,
          ...colorLabelNames,
          ...colorFrameLabelNames,
        ],
        colorMap
      )
    );
  },
});

export const isLabel = selectorFamily({
  key: "isLabel",
  get: (field) => ({ get }) => {
    const names = get(labelNames("sample")).concat(
      get(labelNames("frame")).map((l) => "frames." + l)
    );
    return names.includes(field);
  },
});

export const modalFieldIsFiltered = selectorFamily({
  key: "modalFieldIsFiltered",
  get: (field: string) => ({ get }): boolean => {
    const label = get(isLabel(field));

    if (!label) {
      return false;
    }

    const range = get(atoms.modalFilterLabelConfidenceRange(field));
    const bounds = get(labelConfidenceBounds(field));
    const none = get(atoms.modalFilterLabelIncludeNoConfidence(field));
    const include = get(atoms.modalFilterIncludeLabels(field));
    const maxMin = label ? 0 : bounds[0];
    const minMax = label ? 1 : bounds[1];
    const stretchedBounds = [
      maxMin < bounds[0] && bounds[1] !== bounds[0] ? maxMin : bounds[0],
      minMax > bounds[1] && bounds[1] !== bounds[0] ? minMax : bounds[1],
    ];

    const rangeIsFiltered =
      stretchedBounds.some(
        (b, i) => range[i] !== b && b !== null && range[i] !== null
      ) && bounds[0] !== bounds[1];

    return Boolean(include.length) || rangeIsFiltered || !none;
  },
});

export const fieldIsFiltered = selectorFamily({
  key: "fieldIsFiltered",
  get: (field: string) => ({ get }): boolean => {
    const label = get(isLabel(field));
    const numeric = get(isNumericField(field));
    const range = get(
      label
        ? atoms.filterLabelConfidenceRange(field)
        : atoms.filterNumericFieldRange(field)
    );
    const bounds = get(
      label ? labelConfidenceBounds(field) : numericFieldBounds(field)
    );
    const none = get(
      label
        ? atoms.filterLabelIncludeNoConfidence(field)
        : atoms.filterNumericFieldIncludeNone(field)
    );
    const include = get(atoms.filterIncludeLabels(field));
    const maxMin = label ? 0 : bounds[0];
    const minMax = label ? 1 : bounds[1];
    const stretchedBounds = [
      maxMin < bounds[0] ? maxMin : bounds[0],
      minMax > bounds[1] ? minMax : bounds[1],
    ];

    if (!label && !numeric) return false;

    const rangeIsFiltered =
      stretchedBounds.some(
        (b, i) => range[i] !== b && b !== null && range[i] !== null
      ) && bounds[0] !== bounds[1];

    if (numeric) return rangeIsFiltered || !none;

    return Boolean(include.length) || rangeIsFiltered || !none;
  },
});

export const labelConfidenceBounds = selectorFamily({
  key: "labelConfidenceBounds",
  get: (label) => ({ get }) => {
    return get(atoms.datasetStats).reduce(
      (acc, cur) => {
        if (cur.name === label && cur._CLS === CONFIDENCE_BOUNDS_CLS) {
          return cur.bounds;
        }
        return acc;
      },
      [null, null]
    );
  },
});

export const numericFieldBounds = selectorFamily({
  key: "numericFieldBounds",
  get: (label) => ({ get }) => {
    return get(atoms.datasetStats).reduce(
      (acc, cur) => {
        if (cur.name === label && cur._CLS === BOUNDS_CLS) {
          return cur.bounds;
        }
        return acc;
      },
      [null, null]
    );
  },
});

export const labelNameGroups = selectorFamily({
  key: "labelNameGroups",
  get: (dimension: string) => ({ get }) =>
    makeLabelNameGroups(
      get(fields(dimension)),
      get(labelNames(dimension)),
      get(labelTypes(dimension))
    ),
});

export const isNumericField = selectorFamily({
  key: "isNumericField",
  get: (name) => ({ get }) => {
    const map = get(scalarsMap("sample"));
    return VALID_NUMERIC_TYPES.includes(map[name]);
  },
});

export const sampleModalFilter = selector({
  key: "sampleModalFilter",
  get: ({ get }) => {
    const filters = get(modalLabelFilters);
    const frameLabels = get(atoms.modalActiveLabels("frame"));
    const activeLabels = {
      ...get(atoms.modalActiveLabels("sample")),
      ...Object.keys(frameLabels).reduce((acc, cur) => {
        return {
          ...acc,
          ["frames." + cur]: frameLabels[cur],
        };
      }, {}),
    };
    return (sample) => {
      return Object.entries(sample).reduce((acc, [key, value]) => {
        if (key === "tags") {
          acc[key] = value;
        } else if (value && VALID_LIST_TYPES.includes(value._cls)) {
          acc[key] =
            filters[key] && value !== null
              ? {
                  ...value,
                  [value._cls.toLowerCase()]: value[
                    value._cls.toLowerCase()
                  ].filter(filters[key]),
                }
              : value;
        } else if (value !== null && filters[key] && filters[key](value)) {
          acc[key] = value;
        } else if (RESERVED_FIELDS.includes(key)) {
          acc[key] = value;
        } else if (
          ["string", "number", "null"].includes(typeof value) &&
          activeLabels[key]
        ) {
          acc[key] = value;
        }
        return acc;
      }, {});
    };
  },
});

export const coloredByLabel = selector({
  key: "coloredByLabel",
  get: ({ get }) => {
    const paths = get(labelPaths);
    return paths.reduce(
      (acc, cur) => ({ ...acc, [cur]: get(atoms.colorByLabel(cur)) }),
      {}
    );
  },
});

export const modalColoredByLabel = selector({
  key: "modalColoredByLabel",
  get: ({ get }) => {
    const paths = get(labelPaths);
    return paths.reduce(
      (acc, cur) => ({ ...acc, [cur]: get(atoms.modalColorByLabel(cur)) }),
      {}
    );
  },
});<|MERGE_RESOLUTION|>--- conflicted
+++ resolved
@@ -10,12 +10,7 @@
   makeLabelNameGroups,
   labelTypeHasColor,
 } from "../utils/labels";
-<<<<<<< HEAD
 import { getSocket } from "../utils/sockets";
-=======
-import { getSocket } from "../utils/socket";
-import { access } from "fs";
->>>>>>> 131f05bc
 
 export const socket = selector({
   key: "socket",
