--- conflicted
+++ resolved
@@ -305,10 +305,9 @@
 export const modalLabelFilters = selector({
   key: "modalLabelFilters",
   get: ({ get }) => {
-<<<<<<< HEAD
-    const frameLabels = get(atoms.activeLabels("frame"));
+    const frameLabels = get(atoms.modalActiveLabels("frame"));
     const labels = {
-      ...get(atoms.activeLabels("sample")),
+      ...get(atoms.modalActiveLabels("sample")),
       ...Object.keys(frameLabels).reduce((acc, cur) => {
         return {
           ...acc,
@@ -316,22 +315,16 @@
         };
       }, {}),
     };
-=======
-    const labels = get(atoms.modalActiveLabels);
     const hiddenObjects = get(atoms.hiddenObjects);
->>>>>>> e4cd6f21
     const filters = {};
     for (const label in labels) {
       const range = get(atoms.modalFilterLabelConfidenceRange(label));
       const none = get(atoms.modalFilterLabelIncludeNoConfidence(label));
       const include = get(atoms.modalFilterIncludeLabels(label));
       filters[label] = (s) => {
-<<<<<<< HEAD
-=======
         if (hiddenObjects.has(s.id)) {
           return false;
         }
->>>>>>> e4cd6f21
         const inRange =
           range[0] - 0.005 <= s.confidence && s.confidence <= range[1] + 0.005;
         const noConfidence = none && s.confidence === undefined;
