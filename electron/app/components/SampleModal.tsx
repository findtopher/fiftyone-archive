--- conflicted
+++ resolved
@@ -364,16 +364,10 @@
 
     return labelNameGroups.labels.reduce((obj, { name, type }) => {
       let value = 0;
-<<<<<<< HEAD
-      const resolver = (sOrF) => {
-        if (!sOrF[name]) return 0;
+      const resolver = (frame) => {
+        if (!frame[name]) return 0;
         return ["Detections", "Classifications", "Polylines"].includes(type)
-          ? sOrF[name][type.toLowerCase()].length
-=======
-      const resolver = (frame) =>
-        ["Detections", "Classifications", "Polylines"].includes(type)
           ? frame[name][type.toLowerCase()].length
->>>>>>> 40b02a9d
           : type === "Keypoints"
           ? frame[name].keypoints.reduce(
               (acc, cur) => acc + cur.points.length,
