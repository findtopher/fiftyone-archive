{
  "name": "fiftyone",
  "productName": "FiftyOne",
  "version": "0.0.1",
  "description": "FiftyOne by Voxel51",
  "scripts": {
    "build": "concurrently \"yarn build-main\" \"yarn build-renderer\"",
    "build-dll": "cross-env NODE_ENV=development webpack --config ./configs/webpack.config.renderer.dev.dll.babel.js --colors",
    "build-e2e": "cross-env E2E_BUILD=true yarn build",
    "build-main": "cross-env NODE_ENV=production webpack --config ./configs/webpack.config.main.prod.babel.js --colors",
    "build-renderer": "cross-env NODE_ENV=production webpack --config ./configs/webpack.config.renderer.prod.babel.js --colors",
    "dev": "cross-env START_HOT=1 node -r @babel/register ./internals/scripts/CheckPortInUse.js && cross-env START_HOT=1 yarn start-renderer-dev",
    "background-dev": "yarn dev &",
    "electron-rebuild": "electron-rebuild --parallel --force --types prod,dev,optional --module-dir app",
    "ts": "tsc",
    "lint": "cross-env NODE_ENV=development eslint . --cache --ext .js,.jsx,.ts,.tsx",
    "lint-fix": "yarn --silent lint --fix; exit 0",
    "lint-styles": "stylelint --ignore-path .eslintignore '**/*.*(css|scss)' --syntax scss",
    "lint-styles-fix": "yarn --silent lint-styles --fix; exit 0",
    "package": "yarn build && electron-builder build --publish never",
    "package-all": "yarn build && electron-builder build -mwl",
    "package-ci": "yarn postinstall && yarn build && electron-builder --publish always",
    "package-mac": "yarn build && electron-builder build --mac",
    "package-linux": "yarn build && electron-builder build --linux",
    "package-win": "yarn build && electron-builder build --win --x64",
    "postinstall": "node -r @babel/register internals/scripts/CheckNativeDep.js && electron-builder install-app-deps && yarn build-dll && opencollective-postinstall && cd app/player51 && yarn install && bash build.bash && cd -",
    "postlint-fix": "prettier --ignore-path .eslintignore --single-quote --write '**/*.{js,jsx,json,html,css,less,scss,yml}'",
    "postlint-styles-fix": "prettier --ignore-path .eslintignore --single-quote --write '**/*.{css,scss}'",
    "preinstall": "node ./internals/scripts/CheckYarn.js",
    "prestart": "yarn build",
    "start": "cross-env NODE_ENV=production electron ./app/main.prod.js",
    "start-main-dev": "cross-env START_HOT=1 NODE_ENV=development electron -r ./internals/scripts/BabelRegister ./app/main.dev.ts",
    "start-renderer-dev": "cross-env NODE_ENV=development webpack-dev-server --config configs/webpack.config.renderer.dev.babel.js",
    "test": "cross-env NODE_ENV=test BABEL_DISABLE_CACHE=1 jest",
    "test-all": "yarn lint && yarn ts && yarn build && yarn test && yarn build-e2e && yarn test-e2e",
    "test-e2e": "node -r @babel/register ./internals/scripts/CheckBuildsExist.js && cross-env NODE_ENV=test testcafe electron:./app ./test/e2e/HomePage.e2e.ts",
    "test-e2e-live": "node -r @babel/register ./internals/scripts/CheckBuildsExist.js && cross-env NODE_ENV=test testcafe --live electron:./app ./test/e2e/HomePage.e2e.ts",
    "test-watch": "yarn test --watch",
    "storybook": "start-storybook -p 6006",
    "build-storybook": "build-storybook",
    "build-storybook-docs": "build-storybook -s public --docs",
    "chromatic": "npx chromatic --exit-zero-on-changes"
  },
  "lint-staged": {
    "*.{js,jsx,ts,tsx}": [
      "cross-env NODE_ENV=development eslint --cache"
    ],
    "{*.json,.{babelrc,eslintrc,prettierrc,stylelintrc}}": [
      "prettier --ignore-path .eslintignore --parser json --write"
    ],
    "*.{css,scss}": [
      "stylelint --ignore-path .eslintignore --syntax scss --fix",
      "prettier --ignore-path .eslintignore --single-quote --write"
    ],
    "*.{html,md,yml}": [
      "prettier --ignore-path .eslintignore --single-quote --write"
    ]
  },
  "build": {
    "productName": "FiftyOne",
    "appId": "com.voxel51.FiftyOne",
    "files": [
      "dist/",
      "node_modules/",
      "app.html",
      "main.prod.js",
      "main.prod.js.map",
      "package.json"
    ],
    "dmg": {
      "contents": [
        {
          "x": 130,
          "y": 220
        },
        {
          "x": 410,
          "y": 220,
          "type": "link",
          "path": "/Applications"
        }
      ]
    },
    "mac": {
      "target": [
        "dir"
      ]
    },
    "win": {
      "target": [
        "portable"
      ]
    },
    "linux": {
      "target": [
        "AppImage"
      ],
      "category": "Tool"
    },
    "directories": {
      "buildResources": "resources",
      "output": "release"
    },
    "publish": {
      "provider": "github",
      "owner": "voxel51",
      "repo": "fiftyone",
      "private": true
    }
  },
  "repository": {
    "type": "git",
    "url": "git+https://github.com/voxel51/fiftyone.git"
  },
  "author": {
    "name": "Voxel51",
    "email": "support@voxel51.com",
    "url": "https://voxel51.com/fiftyone"
  },
  "bugs": {
    "url": "https://github.com/voxel51/fiftyone/issues"
  },
  "keywords": [
    "electron",
    "boilerplate",
    "react",
    "redux",
    "typescript",
    "ts",
    "sass",
    "webpack",
    "hot",
    "reload"
  ],
  "homepage": "https://github.com/voxel51/fiftyone#readme",
  "jest": {
    "testURL": "http://localhost/",
    "moduleNameMapper": {
      "\\.(jpg|jpeg|png|gif|eot|otf|webp|svg|ttf|woff|woff2|mp4|webm|wav|mp3|m4a|aac|oga)$": "<rootDir>/internals/mocks/fileMock.js",
      "\\.(css|less|sass|scss)$": "identity-obj-proxy"
    },
    "moduleFileExtensions": [
      "js",
      "jsx",
      "ts",
      "tsx",
      "json"
    ],
    "moduleDirectories": [
      "node_modules",
      "app/node_modules"
    ],
    "setupFiles": [
      "./internals/scripts/CheckBuildsExist.js"
    ]
  },
  "devDependencies": {
    "@babel/core": "^7.9.0",
    "@babel/plugin-proposal-class-properties": "^7.8.3",
    "@babel/plugin-proposal-decorators": "^7.8.3",
    "@babel/plugin-proposal-do-expressions": "^7.8.3",
    "@babel/plugin-proposal-export-default-from": "^7.8.3",
    "@babel/plugin-proposal-export-namespace-from": "^7.8.3",
    "@babel/plugin-proposal-function-bind": "^7.8.3",
    "@babel/plugin-proposal-function-sent": "^7.8.3",
    "@babel/plugin-proposal-json-strings": "^7.8.3",
    "@babel/plugin-proposal-logical-assignment-operators": "^7.8.3",
    "@babel/plugin-proposal-nullish-coalescing-operator": "^7.8.3",
    "@babel/plugin-proposal-numeric-separator": "^7.8.3",
    "@babel/plugin-proposal-optional-chaining": "^7.9.0",
    "@babel/plugin-proposal-pipeline-operator": "^7.8.3",
    "@babel/plugin-proposal-throw-expressions": "^7.8.3",
    "@babel/plugin-syntax-dynamic-import": "^7.8.3",
    "@babel/plugin-syntax-import-meta": "^7.8.3",
    "@babel/plugin-transform-react-constant-elements": "^7.9.0",
    "@babel/plugin-transform-react-inline-elements": "^7.9.0",
    "@babel/preset-env": "^7.9.0",
    "@babel/preset-react": "^7.9.4",
    "@babel/preset-typescript": "^7.9.0",
    "@babel/register": "^7.9.0",
    "@storybook/addon-actions": "^5.3.19",
    "@storybook/addon-backgrounds": "^5.3.19",
    "@storybook/addon-console": "^1.2.1",
    "@storybook/addon-docs": "^5.3.19",
    "@storybook/addon-essentials": "^5.3.19",
    "@storybook/addon-info": "^5.3.19",
    "@storybook/addon-knobs": "^5.3.19",
    "@storybook/addon-links": "^5.3.19",
    "@storybook/addon-storysource": "^5.3.19",
    "@storybook/addon-viewport": "^5.3.19",
    "@storybook/addons": "^5.3.19",
    "@storybook/react": "^5.3.19",
    "@types/enzyme": "^3.10.5",
    "@types/enzyme-adapter-react-16": "^1.0.6",
    "@types/history": "^4.7.5",
    "@types/jest": "^24.9.1",
    "@types/node": "^12",
    "@types/react": "^16.9.17",
    "@types/react-dom": "^16.9.6",
    "@types/react-redux": "^7.1.6",
    "@types/react-router": "^5.1.5",
    "@types/react-router-dom": "^5.1.3",
    "@types/react-test-renderer": "^16.9.2",
    "@types/redux-logger": "^3.0.7",
    "@types/sinon": "^7.5.2",
    "@types/tapable": "^1.0.5",
    "@types/vfile-message": "^2.0.0",
    "@types/webpack": "^4.41.3",
    "@typescript-eslint/eslint-plugin": "^2.17.0",
    "@typescript-eslint/parser": "^2.17.0",
    "babel-core": "7.0.0-bridge.0",
    "babel-eslint": "^10.1.0",
    "babel-jest": "^25.1.0",
    "babel-loader": "^8.1.0",
    "babel-plugin-dev-expression": "^0.2.2",
    "babel-plugin-transform-react-remove-prop-types": "^0.4.24",
    "browserslist-config-erb": "^0.0.1",
    "chalk": "^3.0.0",
    "chromatic": "^5.0.0",
    "concurrently": "^5.0.2",
    "cross-env": "^7.0.0",
    "cross-spawn": "^7.0.1",
    "css-loader": "^3.4.2",
    "detect-port": "^1.3.0",
    "electron": "7.1.13",
    "electron-builder": "^22.3.6",
    "electron-devtools-installer": "^2.2.4",
    "electron-rebuild": "^1.10.0",
    "enzyme": "^3.11.0",
    "enzyme-adapter-react-16": "^1.15.2",
    "enzyme-to-json": "^3.4.4",
    "eslint": "^6.8.0",
    "eslint-config-airbnb-typescript": "^6.3.1",
    "eslint-config-erb": "^0.3.0",
    "eslint-config-prettier": "^6.9.0",
    "eslint-import-resolver-webpack": "^0.12.1",
    "eslint-plugin-compat": "^3.5.1",
    "eslint-plugin-import": "^2.20.0",
    "eslint-plugin-jest": "^23.6.0",
    "eslint-plugin-jsx-a11y": "6.2.3",
    "eslint-plugin-prettier": "^3.1.2",
    "eslint-plugin-promise": "^4.2.1",
    "eslint-plugin-react": "^7.18.0",
    "eslint-plugin-react-hooks": "^2.3.0",
    "eslint-plugin-testcafe": "^0.2.1",
    "fbjs-scripts": "^1.2.0",
    "file-loader": "^5.0.2",
    "husky": "^4.2.0",
    "identity-obj-proxy": "^3.0.0",
    "jest": "^25.1.0",
    "less": "2.7.3",
    "less-loader": "^6.1.0",
    "less-plugin-rewrite-import": "^0.1.1",
    "lint-staged": "^10.0.2",
    "mini-css-extract-plugin": "^0.9.0",
    "node-sass": "^4.13.1",
    "opencollective-postinstall": "^2.0.2",
    "optimize-css-assets-webpack-plugin": "^5.0.3",
    "prettier": "^1.19.1",
    "react-docgen-typescript-loader": "^3.7.2",
    "react-test-renderer": "^16.12.0",
    "redux-logger": "^3.0.6",
    "rimraf": "^3.0.0",
    "sass-loader": "^8.0.2",
    "semantic-ui-less": "^2.4.1",
    "sinon": "^8.1.1",
    "spectron": "^10.0.0",
    "style-loader": "^1.1.3",
    "stylelint": "^13.0.0",
    "stylelint-config-prettier": "^8.0.1",
    "stylelint-config-standard": "^19.0.0",
    "terser-webpack-plugin": "^2.3.2",
    "testcafe": "^1.8.0",
    "testcafe-browser-provider-electron": "^0.0.14",
    "testcafe-react-selectors": "^4.0.0",
    "ts-loader": "^8.0.0",
    "typed-css-modules-webpack-plugin": "^0.1.2",
    "typescript": "^3.7.5",
    "url-loader": "^3.0.0",
    "webpack": "^4.41.5",
    "webpack-bundle-analyzer": "^3.6.0",
    "webpack-cli": "^3.3.10",
    "webpack-dev-server": "^3.10.1",
    "webpack-merge": "^4.2.2",
    "yarn": "^1.21.1"
  },
  "dependencies": {
    "@fortawesome/fontawesome-free": "^5.13.0",
    "@hot-loader/react-dom": "^16.13.0",
    "@material-ui/core": "^4.11.0",
    "@material-ui/icons": "^4.9.1",
    "@xstate/react": "^0.8.1",
    "babel-plugin-styled-components": "^1.10.7",
    "classnames": "^2.2.6",
    "connected-react-router": "^6.6.1",
    "core-js": "^3.6.4",
    "devtron": "^1.4.0",
    "electron-debug": "^3.0.1",
    "electron-log": "^4.0.6",
    "electron-updater": "^4.2.0",
    "history": "^4.10.1",
    "randomcolor": "^0.5.4",
    "raw-loader": "^4.0.1",
    "react": "^16.12.0",
    "react-dom": "^16.12.0",
    "react-grid-gallery": "^0.5.5",
    "react-highlight": "^0.12.0",
    "react-highlight.js": "^1.0.7",
    "react-hot-loader": "^4.12.19",
    "react-infinite-scroller": "^1.2.4",
    "react-input-autosize": "^2.2.2",
    "react-redux": "^7.1.3",
    "react-router": "^5.1.2",
    "react-router-dom": "^5.1.2",
    "react-spring": "^8.0.27",
    "react-uuid": "^1.0.2",
    "recharts": "^1.8.5",
    "recoil": "^0.0.10",
    "redux": "^4.0.5",
    "redux-thunk": "^2.3.0",
    "semantic-ui-css": "^2.4.1",
    "semantic-ui-react": "^0.88.2",
    "source-map-support": "^0.5.16",
    "styled-components": "^5.1.1",
<<<<<<< HEAD
=======
    "uuid-v4": "^0.1.0",
>>>>>>> f7a6a606
    "xstate": "^4.11.0"
  },
  "devEngines": {
    "node": ">=7.x",
    "npm": ">=4.x",
    "yarn": ">=0.21.3"
  },
  "browserslist": [
    "extends browserslist-config-erb"
  ],
  "prettier": {
    "overrides": [
      {
        "files": [
          ".prettierrc",
          ".babelrc",
          ".eslintrc",
          ".stylelintrc"
        ],
        "options": {
          "parser": "json"
        }
      }
    ]
  },
  "stylelint": {
    "extends": [
      "stylelint-config-standard",
      "stylelint-config-prettier"
    ]
  },
  "renovate": {
    "extends": [
      "bliss"
    ]
  }
}<|MERGE_RESOLUTION|>--- conflicted
+++ resolved
@@ -322,10 +322,7 @@
     "semantic-ui-react": "^0.88.2",
     "source-map-support": "^0.5.16",
     "styled-components": "^5.1.1",
-<<<<<<< HEAD
-=======
     "uuid-v4": "^0.1.0",
->>>>>>> f7a6a606
     "xstate": "^4.11.0"
   },
   "devEngines": {
