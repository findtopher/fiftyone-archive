--- conflicted
+++ resolved
@@ -15,10 +15,7 @@
 build/
 dist/
 
+/eta/
+
 /docs/build/
-<<<<<<< HEAD
-/docs/api/
-/eta/
-=======
-/docs/source/api/
->>>>>>> 37d4b7f0
+/docs/source/api/