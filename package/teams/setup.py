--- conflicted
+++ resolved
@@ -47,11 +47,7 @@
 
 setup(
     name="fiftyone-teams-app",
-<<<<<<< HEAD
-    version="2.0.0.dev15",
-=======
     version="2.0.0rc7",
->>>>>>> 94cfde15
     description=("FiftyOne Teams"),
     author="Voxel51, Inc.",
     author_email="info@voxel51.com",
