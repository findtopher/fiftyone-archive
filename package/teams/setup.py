--- conflicted
+++ resolved
@@ -47,11 +47,7 @@
 
 setup(
     name="fiftyone-teams-app",
-<<<<<<< HEAD
     version="1.7.0rc1",
-=======
-    version="1.8.0.dev1",
->>>>>>> 143d4851
     description=("FiftyOne Teams"),
     author="Voxel51, Inc.",
     author_email="info@voxel51.com",
