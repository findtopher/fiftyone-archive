--- conflicted
+++ resolved
@@ -16,11 +16,7 @@
 import shutil
 
 
-<<<<<<< HEAD
-VERSION = "0.18.2"
-=======
 VERSION = "0.28.2"
->>>>>>> 7f304a8d
 
 
 def get_version():
