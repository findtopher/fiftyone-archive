#!/usr/bin/env python
"""
Installs the ``fiftyone-desktop`` package.

| Copyright 2017-2023, Voxel51, Inc.
| `voxel51.com <https://voxel51.com/>`_
|
"""
import glob
import os
import shutil
from setuptools import setup
from wheel.bdist_wheel import bdist_wheel

import os
import shutil


<<<<<<< HEAD
VERSION = "0.23.2"
=======
VERSION = "0.33.3"
>>>>>>> 508f1adf


def get_version():
    if "RELEASE_VERSION" in os.environ:
        version = os.environ["RELEASE_VERSION"]
        if not version.startswith(VERSION):
            raise ValueError(
                "Release version does not match version: %s and %s"
                % (version, VERSION)
            )
        return version

    return VERSION


def make_tar(dir_path, tar_path):
    outpath, format = _get_tar_format(tar_path)

    rootdir, basedir = os.path.split(os.path.realpath(dir_path))
    shutil.make_archive(outpath, format, rootdir, basedir)


def _get_tar_format(archive_path):
    basepath, ext = os.path.splitext(archive_path)
    if basepath.endswith(".tar"):
        # Handle .tar.gz and .tar.bz
        basepath, ext2 = os.path.splitext(basepath)
        ext = ext2 + ext

    if ext == ".tar":
        return basepath, "tar"

    if ext in (".tar.gz", ".tgz"):
        return basepath, "gztar"

    if ext in (".tar.bz", ".tbz"):
        return basepath, "bztar"

    raise ValueError("Unsupported archive format '%s'" % archive_path)


class CustomBdistWheel(bdist_wheel):
    def finalize_options(self):
        bdist_wheel.finalize_options(self)
        # not pure Python
        self.root_is_pure = False

        platform = self.plat_name
        is_platform = lambda os, isa=None: platform.startswith(os) and (
            not isa or platform.endswith(isa)
        )

        if is_platform("linux", "aarch64"):
            self.plat_name = "manylinux2014_aarch64"
        elif is_platform("linux", "x86_64"):
            self.plat_name = "manylinux1_x86_64"
        elif is_platform("mac", "arm64"):
            self.plat_name = "macosx_11_0_arm64"
        elif is_platform("mac", "x86_64"):
            self.plat_name = "macosx_10_10_x86_64"
        elif is_platform("win"):
            self.plat_name = "win_amd64"
        else:
            raise ValueError(
                "Unsupported target platform: %r" % self.plat_name
            )

    def get_tag(self):
        impl = "py3"
        abi_tag = "none"
        return impl, abi_tag, self.plat_name

    def write_wheelfile(self, *args, **kwargs):
        bdist_wheel.write_wheelfile(self, *args, **kwargs)
        if os.environ.get("RELEASE_DIR"):
            release_dir = os.environ["RELEASE_DIR"]
        else:
            release_dir = os.path.join(
                os.path.dirname(os.path.abspath(__file__)),
                "..",
                "..",
                "app",
                "packages",
                "desktop",
                "release",
            )
        bin_dir = os.path.join(
            self.bdist_dir,
            self.data_dir,
            "purelib",
            "fiftyone",
            "desktop",
            "bin",
        )

        if os.environ.get("FIFTYONE_APP_EXE_PATH"):
            apps = [os.environ["FIFTYONE_APP_EXE_PATH"]]
        elif self.plat_name.startswith("manylinux"):
            apps = glob.glob(os.path.join(release_dir, "FiftyOne*.AppImage"))
        elif self.plat_name == "macosx_11_0_arm64":
            apps = glob.glob(
                os.path.join(release_dir, "mac-arm64", "FiftyOne*.app")
            )
        elif self.plat_name.startswith("mac"):
            apps = glob.glob(os.path.join(release_dir, "mac", "FiftyOne*.app"))
        elif self.plat_name.startswith("win"):
            apps = glob.glob(os.path.join(release_dir, "FiftyOne*.exe"))
        else:
            raise ValueError(
                "Unsupported target platform: %r" % self.plat_name
            )
        if not apps:
            raise RuntimeError(
                "Could not find any built Electron apps in %r. "
                "Run 'yarn package-PLATFORM' in the 'electron' folder first."
                % release_dir
            )
        elif len(apps) > 1:
            raise RuntimeError(
                "Found too many Electron apps in %r: %r" % (release_dir, apps)
            )
        app_path = apps[0]

        if not os.path.isdir(bin_dir):
            os.mkdir(bin_dir)
        if os.path.isfile(app_path):
            # use copy2 to maintain executable permission
            ext = os.path.splitext(app_path)[-1]
        elif os.path.isdir(app_path):
            ext = ".app"
        else:
            raise RuntimeError("Unsupported file type: %r" % app_path)

        ext += ".tar.gz"
        make_tar(app_path, os.path.join(bin_dir, "FiftyOne" + ext))


cmdclass = {
    "bdist_wheel": CustomBdistWheel,
}

with open("README.md", "r") as fh:
    long_description = fh.read()

setup(
    name="fiftyone-desktop",
    version=get_version(),
    description="FiftyOne Teams Desktop",
    author="Voxel51, Inc.",
    author_email="info@voxel51.com",
    long_description=long_description,
    long_description_content_type="text/markdown",
    packages=["fiftyone.desktop"],
    package_dir={"fiftyone.desktop": "src"},
    classifiers=[
        "Development Status :: 4 - Beta",
        "Intended Audience :: Developers",
        "Intended Audience :: Science/Research",
        "License :: OSI Approved :: Apache Software License",
        "Topic :: Scientific/Engineering :: Artificial Intelligence",
        "Topic :: Scientific/Engineering :: Image Processing",
        "Topic :: Scientific/Engineering :: Image Recognition",
        "Topic :: Scientific/Engineering :: Information Analysis",
        "Topic :: Scientific/Engineering :: Visualization",
        "Operating System :: MacOS :: MacOS X",
        "Operating System :: POSIX :: Linux",
        "Operating System :: Microsoft :: Windows",
        "Programming Language :: Python :: 3",
        "Programming Language :: Python :: 3.7",
        "Programming Language :: Python :: 3.8",
        "Programming Language :: Python :: 3.9",
        "Programming Language :: Python :: 3.10",
    ],
    python_requires=">=3.7",
    cmdclass=cmdclass,
)<|MERGE_RESOLUTION|>--- conflicted
+++ resolved
@@ -16,11 +16,7 @@
 import shutil
 
 
-<<<<<<< HEAD
-VERSION = "0.23.2"
-=======
-VERSION = "0.33.3"
->>>>>>> 508f1adf
+VERSION = "0.23.3"
 
 
 def get_version():
