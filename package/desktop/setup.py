--- conflicted
+++ resolved
@@ -16,11 +16,7 @@
 import shutil
 
 
-<<<<<<< HEAD
-VERSION = "0.20.0"
-=======
 VERSION = "0.30.0"
->>>>>>> 97bba798
 
 
 def get_version():
