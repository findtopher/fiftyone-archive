#!/usr/bin/env python
"""
Installs the ``fiftyone-desktop`` package.

| Copyright 2017-2023, Voxel51, Inc.
| `voxel51.com <https://voxel51.com/>`_
|
"""
import glob
import os
import shutil
from setuptools import setup
from wheel.bdist_wheel import bdist_wheel

import os
import shutil


<<<<<<< HEAD
VERSION = "0.20.2"
=======
VERSION = "0.30.3"
>>>>>>> 71c54e1e


def get_version():
    if "RELEASE_VERSION" in os.environ:
        version = os.environ["RELEASE_VERSION"]
        if not version.startswith(VERSION):
            raise ValueError(
                "Release version does not match version: %s and %s"
                % (version, VERSION)
            )
        return version

    return VERSION


def make_tar(dir_path, tar_path):
    outpath, format = _get_tar_format(tar_path)

    rootdir, basedir = os.path.split(os.path.realpath(dir_path))
    shutil.make_archive(outpath, format, rootdir, basedir)


def _get_tar_format(archive_path):
    basepath, ext = os.path.splitext(archive_path)
    if basepath.endswith(".tar"):
        # Handle .tar.gz and .tar.bz
        basepath, ext2 = os.path.splitext(basepath)
        ext = ext2 + ext

    if ext == ".tar":
        return basepath, "tar"

    if ext in (".tar.gz", ".tgz"):
        return basepath, "gztar"

    if ext in (".tar.bz", ".tbz"):
        return basepath, "bztar"

    raise ValueError("Unsupported archive format '%s'" % archive_path)


class CustomBdistWheel(bdist_wheel):
    def finalize_options(self):
        bdist_wheel.finalize_options(self)
        # not pure Python
        self.root_is_pure = False

        platform = self.plat_name
        is_platform = lambda os, isa=None: platform.startswith(os) and (
            not isa or platform.endswith(isa)
        )

        if is_platform("linux", "aarch64"):
            self.plat_name = "manylinux2014_aarch64"
        elif is_platform("linux", "x86_64"):
            self.plat_name = "manylinux1_x86_64"
        elif is_platform("mac", "arm64"):
            self.plat_name = "macosx_11_0_arm64"
        elif is_platform("mac", "x86_64"):
            self.plat_name = "macosx_10_10_x86_64"
        elif is_platform("win"):
            self.plat_name = "win_amd64"
        else:
            raise ValueError(
                "Unsupported target platform: %r" % self.plat_name
            )

    def get_tag(self):
        impl = "py3"
        abi_tag = "none"
        return impl, abi_tag, self.plat_name

    def write_wheelfile(self, *args, **kwargs):
        bdist_wheel.write_wheelfile(self, *args, **kwargs)
        if os.environ.get("RELEASE_DIR"):
            release_dir = os.environ["RELEASE_DIR"]
        else:
            release_dir = os.path.join(
                os.path.dirname(os.path.abspath(__file__)),
                "..",
                "..",
                "app",
                "packages",
                "desktop",
                "release",
            )
        bin_dir = os.path.join(
            self.bdist_dir,
            self.data_dir,
            "purelib",
            "fiftyone",
            "desktop",
            "bin",
        )

        if os.environ.get("FIFTYONE_APP_EXE_PATH"):
            apps = [os.environ["FIFTYONE_APP_EXE_PATH"]]
        elif self.plat_name.startswith("manylinux"):
            apps = glob.glob(os.path.join(release_dir, "FiftyOne*.AppImage"))
        elif self.plat_name == "macosx_11_0_arm64":
            apps = glob.glob(
                os.path.join(release_dir, "mac-arm64", "FiftyOne*.app")
            )
        elif self.plat_name.startswith("mac"):
            apps = glob.glob(os.path.join(release_dir, "mac", "FiftyOne*.app"))
        elif self.plat_name.startswith("win"):
            apps = glob.glob(os.path.join(release_dir, "FiftyOne*.exe"))
        else:
            raise ValueError(
                "Unsupported target platform: %r" % self.plat_name
            )
        if not apps:
            raise RuntimeError(
                "Could not find any built Electron apps in %r. "
                "Run 'yarn package-PLATFORM' in the 'electron' folder first."
                % release_dir
            )
        elif len(apps) > 1:
            raise RuntimeError(
                "Found too many Electron apps in %r: %r" % (release_dir, apps)
            )
        app_path = apps[0]

        if not os.path.isdir(bin_dir):
            os.mkdir(bin_dir)
        if os.path.isfile(app_path):
            # use copy2 to maintain executable permission
            ext = os.path.splitext(app_path)[-1]
        elif os.path.isdir(app_path):
            ext = ".app"
        else:
            raise RuntimeError("Unsupported file type: %r" % app_path)

        ext += ".tar.gz"
        make_tar(app_path, os.path.join(bin_dir, "FiftyOne" + ext))


cmdclass = {
    "bdist_wheel": CustomBdistWheel,
}

with open("README.md", "r") as fh:
    long_description = fh.read()

setup(
    name="fiftyone-desktop",
    version=get_version(),
    description="FiftyOne Teams Desktop",
    author="Voxel51, Inc.",
    author_email="info@voxel51.com",
    long_description=long_description,
    long_description_content_type="text/markdown",
    packages=["fiftyone.desktop"],
    package_dir={"fiftyone.desktop": "src"},
    classifiers=[
        "Development Status :: 4 - Beta",
        "Intended Audience :: Developers",
        "Intended Audience :: Science/Research",
        "License :: OSI Approved :: Apache Software License",
        "Topic :: Scientific/Engineering :: Artificial Intelligence",
        "Topic :: Scientific/Engineering :: Image Processing",
        "Topic :: Scientific/Engineering :: Image Recognition",
        "Topic :: Scientific/Engineering :: Information Analysis",
        "Topic :: Scientific/Engineering :: Visualization",
        "Operating System :: MacOS :: MacOS X",
        "Operating System :: POSIX :: Linux",
        "Operating System :: Microsoft :: Windows",
        "Programming Language :: Python :: 3",
        "Programming Language :: Python :: 3.7",
        "Programming Language :: Python :: 3.8",
        "Programming Language :: Python :: 3.9",
        "Programming Language :: Python :: 3.10",
    ],
    python_requires=">=3.7",
    cmdclass=cmdclass,
)<|MERGE_RESOLUTION|>--- conflicted
+++ resolved
@@ -16,12 +16,7 @@
 import shutil
 
 
-<<<<<<< HEAD
-VERSION = "0.20.2"
-=======
-VERSION = "0.30.3"
->>>>>>> 71c54e1e
-
+VERSION = "0.20.3"
 
 def get_version():
     if "RELEASE_VERSION" in os.environ:
