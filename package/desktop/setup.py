#!/usr/bin/env python
"""
Installs the ``fiftyone-desktop`` package.

| Copyright 2017-2022, Voxel51, Inc.
| `voxel51.com <https://voxel51.com/>`_
|
"""
import glob
import os
import shutil
from setuptools import setup
from wheel.bdist_wheel import bdist_wheel

import os
import shutil


<<<<<<< HEAD
VERSION = "0.13.0"
=======
VERSION = "0.22.1"
>>>>>>> 2a44ce99


def get_version():
    if "RELEASE_VERSION" in os.environ:
        version = os.environ["RELEASE_VERSION"]
        if not version.startswith(VERSION):
            raise ValueError(
                "Release version does not match version: %s and %s"
                % (version, VERSION)
            )
        return version

    return VERSION


def make_tar(dir_path, tar_path):
    outpath, format = _get_tar_format(tar_path)

    rootdir, basedir = os.path.split(os.path.realpath(dir_path))
    shutil.make_archive(outpath, format, rootdir, basedir)


def _get_tar_format(archive_path):
    basepath, ext = os.path.splitext(archive_path)
    if basepath.endswith(".tar"):
        # Handle .tar.gz and .tar.bz
        basepath, ext2 = os.path.splitext(basepath)
        ext = ext2 + ext

    if ext == ".tar":
        return basepath, "tar"

    if ext in (".tar.gz", ".tgz"):
        return basepath, "gztar"

    if ext in (".tar.bz", ".tbz"):
        return basepath, "bztar"

    raise ValueError("Unsupported archive format '%s'" % archive_path)


class CustomBdistWheel(bdist_wheel):
    def finalize_options(self):
        bdist_wheel.finalize_options(self)
        # not pure Python
        self.root_is_pure = False

        platform = self.plat_name
        is_platform = lambda os, isa=None: platform.startswith(os) and (
            not isa or platform.endswith(isa)
        )

        if is_platform("linux", "aarch64"):
            self.plat_name = "manylinux2014_aarch64"
        elif is_platform("linux", "x86_64"):
            self.plat_name = "manylinux1_x86_64"
        elif is_platform("mac", "arm64"):
            self.plat_name = "macosx_11_10_arm64"
        elif is_platform("mac", "x86_64"):
            self.plat_name = "macosx_10_10_x86_64"
        elif is_platform("win"):
            self.plat_name = "win_amd64"
        else:
            raise ValueError(
                "Unsupported target platform: %r" % self.plat_name
            )

    def get_tag(self):
        impl = "py3"
        abi_tag = "none"
        return impl, abi_tag, self.plat_name

    def write_wheelfile(self, *args, **kwargs):
        bdist_wheel.write_wheelfile(self, *args, **kwargs)
        if os.environ.get("RELEASE_DIR"):
            release_dir = os.environ["RELEASE_DIR"]
        else:
            release_dir = os.path.join(
                os.path.dirname(os.path.abspath(__file__)),
                "..",
                "..",
                "app",
                "packages",
                "desktop",
                "release",
            )
        bin_dir = os.path.join(
            self.bdist_dir,
            self.data_dir,
            "purelib",
            "fiftyone",
            "desktop",
            "bin",
        )

        if os.environ.get("FIFTYONE_APP_EXE_PATH"):
            apps = [os.environ["FIFTYONE_APP_EXE_PATH"]]
        elif self.plat_name.startswith("manylinux"):
            apps = glob.glob(os.path.join(release_dir, "FiftyOne*.AppImage"))
        elif self.plat_name == "macosx_11_10_arm64":
            apps = glob.glob(
                os.path.join(release_dir, "mac-arm64", "FiftyOne*.app")
            )
        elif self.plat_name.startswith("mac"):
            apps = glob.glob(os.path.join(release_dir, "mac", "FiftyOne*.app"))
        elif self.plat_name.startswith("win"):
            apps = glob.glob(os.path.join(release_dir, "FiftyOne*.exe"))
        else:
            raise ValueError(
                "Unsupported target platform: %r" % self.plat_name
            )
        if not apps:
            raise RuntimeError(
                "Could not find any built Electron apps in %r. "
                "Run 'yarn package-PLATFORM' in the 'electron' folder first."
                % release_dir
            )
        elif len(apps) > 1:
            raise RuntimeError(
                "Found too many Electron apps in %r: %r" % (release_dir, apps)
            )
        app_path = apps[0]

        if not os.path.isdir(bin_dir):
            os.mkdir(bin_dir)
        if os.path.isfile(app_path):
            # use copy2 to maintain executable permission
            ext = os.path.splitext(app_path)[-1]
        elif os.path.isdir(app_path):
            ext = ".app"
        else:
            raise RuntimeError("Unsupported file type: %r" % app_path)

        ext += ".tar.gz"
        make_tar(app_path, os.path.join(bin_dir, "FiftyOne" + ext))


cmdclass = {
    "bdist_wheel": CustomBdistWheel,
}

with open("README.md", "r") as fh:
    long_description = fh.read()

setup(
    name="fiftyone-desktop",
    version=get_version(),
    description="FiftyOne Teams Desktop",
    author="Voxel51, Inc.",
    author_email="info@voxel51.com",
    long_description=long_description,
    long_description_content_type="text/markdown",
    packages=["fiftyone.desktop"],
    package_dir={"fiftyone.desktop": "src"},
    classifiers=[
        "Development Status :: 4 - Beta",
        "Intended Audience :: Developers",
        "Intended Audience :: Science/Research",
        "License :: OSI Approved :: Apache Software License",
        "Topic :: Scientific/Engineering :: Artificial Intelligence",
        "Topic :: Scientific/Engineering :: Image Processing",
        "Topic :: Scientific/Engineering :: Image Recognition",
        "Topic :: Scientific/Engineering :: Information Analysis",
        "Topic :: Scientific/Engineering :: Visualization",
        "Operating System :: MacOS :: MacOS X",
        "Operating System :: POSIX :: Linux",
        "Operating System :: Microsoft :: Windows",
        "Programming Language :: Python :: 3",
        "Programming Language :: Python :: 3.7",
        "Programming Language :: Python :: 3.8",
        "Programming Language :: Python :: 3.9",
        "Programming Language :: Python :: 3.10",
    ],
    python_requires=">=3.7",
    cmdclass=cmdclass,
)<|MERGE_RESOLUTION|>--- conflicted
+++ resolved
@@ -16,11 +16,7 @@
 import shutil
 
 
-<<<<<<< HEAD
-VERSION = "0.13.0"
-=======
-VERSION = "0.22.1"
->>>>>>> 2a44ce99
+VERSION = "0.13.1"
 
 
 def get_version():
