#!/usr/bin/env python
"""
Installs the ``fiftyone-desktop`` package.

| Copyright 2017-2023, Voxel51, Inc.
| `voxel51.com <https://voxel51.com/>`_
|
"""
import glob
import os
import shutil
from setuptools import setup
from wheel.bdist_wheel import bdist_wheel

import os
import shutil


<<<<<<< HEAD
VERSION = "0.23.3"
=======
VERSION = "0.33.4"
>>>>>>> f9e672fe


def get_version():
    if "RELEASE_VERSION" in os.environ:
        version = os.environ["RELEASE_VERSION"]
        if not version.startswith(VERSION):
            raise ValueError(
                "Release version does not match version: %s and %s"
                % (version, VERSION)
            )
        return version

    return VERSION


def make_tar(dir_path, tar_path):
    outpath, format = _get_tar_format(tar_path)

    rootdir, basedir = os.path.split(os.path.realpath(dir_path))
    shutil.make_archive(outpath, format, rootdir, basedir)


def _get_tar_format(archive_path):
    basepath, ext = os.path.splitext(archive_path)
    if basepath.endswith(".tar"):
        # Handle .tar.gz and .tar.bz
        basepath, ext2 = os.path.splitext(basepath)
        ext = ext2 + ext

    if ext == ".tar":
        return basepath, "tar"

    if ext in (".tar.gz", ".tgz"):
        return basepath, "gztar"

    if ext in (".tar.bz", ".tbz"):
        return basepath, "bztar"

    raise ValueError("Unsupported archive format '%s'" % archive_path)


class CustomBdistWheel(bdist_wheel):
    def finalize_options(self):
        bdist_wheel.finalize_options(self)
        # not pure Python
        self.root_is_pure = False

        platform = self.plat_name
        is_platform = lambda os, isa=None: platform.startswith(os) and (
            not isa or platform.endswith(isa)
        )

        if is_platform("linux", "aarch64"):
            self.plat_name = "manylinux2014_aarch64"
        elif is_platform("linux", "x86_64"):
            self.plat_name = "manylinux1_x86_64"
        elif is_platform("mac", "arm64"):
            self.plat_name = "macosx_11_0_arm64"
        elif is_platform("mac", "x86_64"):
            self.plat_name = "macosx_10_10_x86_64"
        elif is_platform("win"):
            self.plat_name = "win_amd64"
        else:
            raise ValueError(
                "Unsupported target platform: %r" % self.plat_name
            )

    def get_tag(self):
        impl = "py3"
        abi_tag = "none"
        return impl, abi_tag, self.plat_name

    def write_wheelfile(self, *args, **kwargs):
        bdist_wheel.write_wheelfile(self, *args, **kwargs)
        if os.environ.get("RELEASE_DIR"):
            release_dir = os.environ["RELEASE_DIR"]
        else:
            release_dir = os.path.join(
                os.path.dirname(os.path.abspath(__file__)),
                "..",
                "..",
                "app",
                "packages",
                "desktop",
                "release",
            )
        bin_dir = os.path.join(
            self.bdist_dir,
            self.data_dir,
            "purelib",
            "fiftyone",
            "desktop",
            "bin",
        )

        if os.environ.get("FIFTYONE_APP_EXE_PATH"):
            apps = [os.environ["FIFTYONE_APP_EXE_PATH"]]
        elif self.plat_name.startswith("manylinux"):
            apps = glob.glob(os.path.join(release_dir, "FiftyOne*.AppImage"))
        elif self.plat_name == "macosx_11_0_arm64":
            apps = glob.glob(
                os.path.join(release_dir, "mac-arm64", "FiftyOne*.app")
            )
        elif self.plat_name.startswith("mac"):
            apps = glob.glob(os.path.join(release_dir, "mac", "FiftyOne*.app"))
        elif self.plat_name.startswith("win"):
            apps = glob.glob(os.path.join(release_dir, "FiftyOne*.exe"))
        else:
            raise ValueError(
                "Unsupported target platform: %r" % self.plat_name
            )
        if not apps:
            raise RuntimeError(
                "Could not find any built Electron apps in %r. "
                "Run 'yarn package-PLATFORM' in the 'electron' folder first."
                % release_dir
            )
        elif len(apps) > 1:
            raise RuntimeError(
                "Found too many Electron apps in %r: %r" % (release_dir, apps)
            )
        app_path = apps[0]

        if not os.path.isdir(bin_dir):
            os.mkdir(bin_dir)
        if os.path.isfile(app_path):
            # use copy2 to maintain executable permission
            ext = os.path.splitext(app_path)[-1]
        elif os.path.isdir(app_path):
            ext = ".app"
        else:
            raise RuntimeError("Unsupported file type: %r" % app_path)

        ext += ".tar.gz"
        make_tar(app_path, os.path.join(bin_dir, "FiftyOne" + ext))


cmdclass = {
    "bdist_wheel": CustomBdistWheel,
}

with open("README.md", "r") as fh:
    long_description = fh.read()

setup(
    name="fiftyone-desktop",
    version=get_version(),
    description="FiftyOne Teams Desktop",
    author="Voxel51, Inc.",
    author_email="info@voxel51.com",
    long_description=long_description,
    long_description_content_type="text/markdown",
    packages=["fiftyone.desktop"],
    package_dir={"fiftyone.desktop": "src"},
    classifiers=[
        "Development Status :: 4 - Beta",
        "Intended Audience :: Developers",
        "Intended Audience :: Science/Research",
        "License :: OSI Approved :: Apache Software License",
        "Topic :: Scientific/Engineering :: Artificial Intelligence",
        "Topic :: Scientific/Engineering :: Image Processing",
        "Topic :: Scientific/Engineering :: Image Recognition",
        "Topic :: Scientific/Engineering :: Information Analysis",
        "Topic :: Scientific/Engineering :: Visualization",
        "Operating System :: MacOS :: MacOS X",
        "Operating System :: POSIX :: Linux",
        "Operating System :: Microsoft :: Windows",
        "Programming Language :: Python :: 3",
        "Programming Language :: Python :: 3.7",
        "Programming Language :: Python :: 3.8",
        "Programming Language :: Python :: 3.9",
        "Programming Language :: Python :: 3.10",
    ],
    python_requires=">=3.7",
    cmdclass=cmdclass,
)<|MERGE_RESOLUTION|>--- conflicted
+++ resolved
@@ -16,11 +16,7 @@
 import shutil
 
 
-<<<<<<< HEAD
-VERSION = "0.23.3"
-=======
 VERSION = "0.33.4"
->>>>>>> f9e672fe
 
 
 def get_version():
