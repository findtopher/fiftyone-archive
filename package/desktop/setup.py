--- conflicted
+++ resolved
@@ -16,11 +16,7 @@
 import shutil
 
 
-<<<<<<< HEAD
-VERSION = "0.15.0"
-=======
 VERSION = "0.16.0"
->>>>>>> 13e9cad1
 
 
 def get_version():
