--- conflicted
+++ resolved
@@ -1145,7 +1145,6 @@
   }
 }
 
-<<<<<<< HEAD
 export class TrackEvent extends Operator {
   get config(): OperatorConfig {
     return new OperatorConfig({
@@ -1170,7 +1169,9 @@
   }
   async execute(ctx: ExecutionContext): Promise<void> {
     ctx.hooks.trackEvent(ctx.params.event, ctx.params.properties);
-=======
+  }
+}
+
 export class SetPanelTitle extends Operator {
   get config(): OperatorConfig {
     return new OperatorConfig({
@@ -1192,7 +1193,6 @@
   async execute(ctx: ExecutionContext): Promise<void> {
     const { title, id } = ctx.params;
     ctx.hooks.setTitle(title, id);
->>>>>>> a458e6b4
   }
 }
 
@@ -1239,11 +1239,8 @@
     _registerBuiltInOperator(Notify);
     _registerBuiltInOperator(SetExtendedSelection);
     _registerBuiltInOperator(SetActiveFields);
-<<<<<<< HEAD
     _registerBuiltInOperator(TrackEvent);
-=======
     _registerBuiltInOperator(SetPanelTitle);
->>>>>>> a458e6b4
   } catch (e) {
     console.error("Error registering built-in operators");
     console.error(e);
