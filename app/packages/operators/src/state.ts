import * as fos from "@fiftyone/state";
import { debounce } from "lodash";
import { useCallback, useEffect, useMemo, useRef, useState } from "react";
import {
  atom,
  selector,
  selectorFamily,
  useRecoilCallback,
  useRecoilState,
  useRecoilTransaction_UNSTABLE,
  useRecoilValue,
  useRecoilValueLoadable,
  useSetRecoilState,
} from "recoil";
import {
  BROWSER_CONTROL_KEYS,
  RESOLVE_INPUT_VALIDATION_TTL,
  RESOLVE_TYPE_TTL,
} from "./constants";
import {
  ExecutionContext,
  InvocationRequestQueue,
  OperatorResult,
  executeOperatorWithContext,
  getInvocationRequestQueue,
  getLocalOrRemoteOperator,
  listLocalAndRemoteOperators,
  resolveExecutionOptions,
  resolveOperatorURI,
} from "./operators";
import { Places } from "./types";
import { OperatorExecutorOptions } from "./types-internal";
import { ValidationContext } from "./validation";
import { ExecutionCallback } from "./types-internal";
import usePanelEvent from "./usePanelEvent";

export const promptingOperatorState = atom({
  key: "promptingOperator",
  default: null,
});

export const currentOperatorParamsSelector = selectorFamily({
  key: "currentOperatorParamsSelector",
  get:
    () =>
    ({ get }) => {
      const promptingOperator = get(promptingOperatorState);
      if (!promptingOperator) {
        return {};
      }
      const { params } = promptingOperator;
      return params;
    },
});

export const showOperatorPromptSelector = selector({
  key: "showOperatorPrompt",
  get: ({ get }) => {
    return !!get(promptingOperatorState);
  },
});

export const usePromptOperatorInput = () => {
  const setRecentlyUsedOperators = useSetRecoilState(
    recentlyUsedOperatorsState
  );
  const setPromptingOperator = useSetRecoilState(promptingOperatorState);

  const prompt = (operatorName, params = {}, options = {}) => {
    setRecentlyUsedOperators((recentlyUsedOperators) => {
      const update = new Set([operatorName, ...recentlyUsedOperators]);
      return Array.from(update).slice(0, 5);
    });

    setPromptingOperator({ operatorName, params, options });
  };

  return prompt;
};

const globalContextSelector = selector({
  key: "globalContext",
  get: ({ get }) => {
    const datasetName = get(fos.datasetName);
    const view = get(fos.view);
    const extended = get(fos.extendedStages);
    const filters = get(fos.filters);
    const selectedSamples = get(fos.selectedSamples);
    const selectedLabels = get(fos.selectedLabels);
    const viewName = get(fos.viewName);
    const extendedSelection = get(fos.extendedSelection);

    return {
      datasetName,
      view,
      extended,
      filters,
      selectedSamples,
      selectedLabels,
      viewName,
      extendedSelection,
    };
  },
});

const currentContextSelector = selectorFamily({
  key: "currentContextSelector",
  get:
    (operatorName) =>
    ({ get }) => {
      const globalContext = get(globalContextSelector);
      const params = get(currentOperatorParamsSelector(operatorName));
      return {
        ...globalContext,
        params,
      };
    },
});

export function useGlobalExecutionContext(): ExecutionContext {
  const globalCtx = useRecoilValue(globalContextSelector);
  const ctx = useMemo(() => {
    return new ExecutionContext({}, globalCtx);
  }, [globalCtx]);
  return ctx;
}

const useExecutionContext = (operatorName, hooks = {}) => {
  const curCtx = useRecoilValue(currentContextSelector(operatorName));
  const currentSample = useCurrentSample();
  const {
    datasetName,
    view,
    extended,
    filters,
    selectedSamples,
    params,
    selectedLabels,
    viewName,
    extendedSelection,
  } = curCtx;
  const ctx = useMemo(() => {
    return new ExecutionContext(
      params,
      {
        datasetName,
        view,
        extended,
        filters,
        selectedSamples,
        selectedLabels,
        currentSample,
        viewName,
        extendedSelection,
      },
      hooks
    );
  }, [
    params,
    datasetName,
    view,
    extended,
    filters,
    selectedSamples,
    selectedLabels,
    hooks,
    viewName,
    currentSample,
  ]);

  return ctx;
};

function useExecutionOptions(operatorURI, ctx, isRemote) {
  const [isLoading, setIsLoading] = useState(true);
  const [executionOptions, setExecutionOptions] = useState(null);

  const fetch = useCallback(
    debounce(async (ctxOverride = null) => {
      if (!isRemote) return;
      if (!ctxOverride) setIsLoading(true); // only show loading if loading the first time
      const options = await resolveExecutionOptions(
        operatorURI,
        ctxOverride || ctx
      );
      setExecutionOptions(options);
      setIsLoading(false);
    }),
    [operatorURI, ctx, isRemote]
  );

  useEffect(() => {
    fetch();
  }, []);

  return { isLoading, executionOptions, fetch };
}

const useOperatorPromptSubmitOptions = (operatorURI, execDetails, execute) => {
  let options = [];
  const persistUnderKey = `operator-prompt-${operatorURI}`;
  const availableOrchestrators =
    execDetails.executionOptions?.availableOrchestrators || [];
  const hasAvailableOrchestators = availableOrchestrators.length > 0;
  const executionOptions = execDetails.executionOptions || {};
  const defaultToExecute = executionOptions.allowDelegatedExecution
    ? !executionOptions.defaultChoiceToDelegated
    : true;
  const defaultToSchedule = executionOptions.allowDelegatedExecution
    ? executionOptions.defaultChoiceToDelegated
    : false;
  if (executionOptions.allowImmediateExecution) {
    options.push({
      label: "Execute",
      id: "execute",
      default: defaultToExecute,
      description: "Run this operation now",
      onSelect() {
        setSelectedID("execute");
      },
      onClick() {
        execute();
      },
    });
  }
  if (
    executionOptions.allowDelegatedExecution &&
    !executionOptions.orchestratorRegistrationEnabled
  ) {
    options.push({
      label: "Schedule",
      id: "schedule",
      default: defaultToSchedule,
      description: "Schedule this operation to run later",
      onSelect() {
        setSelectedID("schedule");
      },
      onClick() {
        execute({ requestDelegation: true });
      },
    });
  }

  if (
    executionOptions.allowDelegatedExecution &&
    hasAvailableOrchestators &&
    executionOptions.orchestratorRegistrationEnabled
  ) {
    for (let orc of execDetails.executionOptions.availableOrchestrators) {
      options.push({
        label: "Schedule",
        choiceLabel: `Schedule on "${orc.instanceID}"`,
        id: orc.id,
        description: `Run this operation on ${orc.instanceID}`,
        onSelect() {
          setSelectedID(orc.id);
        },
        onClick() {
          execute({
            delegationTarget: orc.instanceID,
            requestDelegation: true,
          });
        },
      });
    }
  }

  const defaultID =
    options.find((option) => option.default)?.id || options[0]?.id || "execute";
  let [selectedID, setSelectedID] = fos.useBrowserStorage(
    persistUnderKey,
    defaultID
  );
  const selectedOption = options.find((option) => option.id === selectedID);

  useEffect(() => {
    if (options.length === 1) {
      setSelectedID(options[0].id);
    }
  }, [options]);

  const handleSubmit = useCallback(() => {
    const selectedOption = options.find((option) => option.id === selectedID);
    if (selectedOption) {
      selectedOption.onClick();
    }
  }, [options, selectedID]);

  if (selectedOption) selectedOption.selected = true;
  const showWarning =
    executionOptions.orchestratorRegistrationEnabled &&
    !hasAvailableOrchestators;
  const warningMessage =
    "There are no available orchestrators to schedule this operation. Please contact your administrator to add an orchestrator.";

  return {
    showWarning,
    warningTitle: "No available orchestrators",
    warningMessage,
    options,
    hasOptions: options.length > 0,
    isLoading: execDetails.isLoading,
    handleSubmit,
  };
};

export const useOperatorPrompt = () => {
  const [promptingOperator, setPromptingOperator] = useRecoilState(
    promptingOperatorState
  );
  const containerRef = useRef();
  const resolveTypeError = useRef();
  const { operatorName } = promptingOperator;
  const ctx = useExecutionContext(operatorName);
  const { operator, isRemote } = getLocalOrRemoteOperator(operatorName);
  const execDetails = useExecutionOptions(operatorName, ctx, isRemote);
  const hooks = operator.useHooks(ctx);
  const executor = useOperatorExecutor(promptingOperator.operatorName);
  const [inputFields, setInputFields] = useState();
  const [resolving, setResolving] = useState(false);
  const [resolvedCtx, setResolvedCtx] = useState(null);
  const [resolvedIO, setResolvedIO] = useState({ input: null, output: null });
  const notify = fos.useNotification();
  const isDynamic = useMemo(() => Boolean(operator.config.dynamic), [operator]);
  const cachedResolvedInput = useMemo(() => {
    return isDynamic ? null : resolvedIO.input;
  }, [isDynamic, resolvedIO.input]);
  const promptView = useMemo(() => {
    return inputFields?.view;
  }, [inputFields]);

  const resolveInput = useCallback(
    debounce(
      async (ctx) => {
        try {
          setResolving(true);
          if (operator.config.resolveExecutionOptionsOnChange) {
            execDetails.fetch(ctx);
          }
          const resolved =
            cachedResolvedInput || (await operator.resolveInput(ctx));

          validateThrottled(ctx, resolved);
          if (resolved) {
            setInputFields(resolved.toProps());
            setResolvedIO((state) => ({ ...state, input: resolved }));
          } else {
            setInputFields(null);
          }
        } catch (e) {
          resolveTypeError.current = e;
          setInputFields(null);
        }
        setResolving(false);
        setResolvedCtx(ctx);
      },
      operator.isRemote ? RESOLVE_TYPE_TTL : 0,
      { leading: true }
    ),
    [cachedResolvedInput, setResolvedCtx, operator.uri]
  );
  const resolveInputFields = useCallback(async () => {
    ctx.hooks = hooks;
    resolveInput(ctx);
  }, [ctx, operatorName, hooks, JSON.stringify(ctx.params)]);

  const validate = useCallback((ctx, resolved) => {
    return new Promise<{
      invalid: boolean;
      errors: any;
      validationContext: any;
    }>((resolve) => {
      setTimeout(() => {
        const validationContext = new ValidationContext(
          ctx,
          resolved,
          operator
        );
        const validationErrors = validationContext.toProps().errors;
        setValidationErrors(validationErrors);
        resolve({
          invalid: validationContext.invalid,
          errors: validationErrors,
          validationContext,
        });
      }, 0);
    });
  }, []);
  const validateThrottled = useCallback(
    debounce(validate, RESOLVE_INPUT_VALIDATION_TTL, { leading: true }),
    []
  );

  useEffect(() => {
    if (executor.isExecuting || executor.hasExecuted) return;
    resolveInputFields();
  }, [ctx.params, executor.isExecuting, executor.hasResultOrError]);
  const [validationErrors, setValidationErrors] = useState([]);

  const [outputFields, setOutputFields] = useState();
  const resolveOutputFields = useCallback(async () => {
    ctx.hooks = hooks;
    const result = new OperatorResult(operator, executor.result, null, null);
    const resolved = await operator.resolveOutput(ctx, result);

    if (resolved) {
      setOutputFields(resolved.toProps());
    } else {
      setOutputFields(null);
    }
  }, [ctx, operatorName, hooks, JSON.stringify(executor.result)]);

  useEffect(() => {
    if (executor.result) {
      resolveOutputFields();
    }
  }, [executor.result]);

  const setFieldValue = useRecoilTransaction_UNSTABLE(
    ({ get, set }) =>
      (fieldName, value) => {
        const state = get(promptingOperatorState);
        set(promptingOperatorState, {
          ...state,
          params: {
            ...state.params,
            [fieldName]: value,
          },
        });
      }
  );
  const execute = useCallback(
    async (options = {}) => {
      const resolved =
        cachedResolvedInput || (await operator.resolveInput(ctx));
      const { invalid } = await validate(ctx, resolved);
      if (invalid) {
        return;
      }
      executor.execute(promptingOperator.params, {
        ...promptingOperator.options,
      });
    },
    [operator, promptingOperator, cachedResolvedInput]
  );
  const close = () => {
    setPromptingOperator(null);
    setInputFields(null);
    setOutputFields(null);
    executor.clear();
  };

  const autoExec = async () => {
    const needsInput = operator && (await operator.needsUserInput(ctx));
    const needsResolution = operator && operator.needsResolution();
    if (!needsInput && !needsResolution) {
      execute();
    }
  };

  useEffect(() => {
    autoExec();
  }, [operator]);

  const isExecuting = executor && executor.isExecuting;
  const hasResultOrError = executor.hasResultOrError;
  const showPrompt = inputFields && !isExecuting && !hasResultOrError;
  const executorError = executor.error;
  const resolveError = resolveTypeError.current;

  useEffect(() => {
    if (executor.hasExecuted && !executor.needsOutput && !executorError) {
      close();
      if (executor.isDelegated) {
        notify({ msg: "Operation successfully scheduled", variant: "success" });
      }
    }
  }, [
    executor.hasExecuted,
    executor.needsOutput,
    executorError,
    executor.isDelegated,
    close,
    notify,
  ]);

  const pendingResolve = useMemo(
    () => ctx.params != resolvedCtx?.params,
    [ctx.params, resolvedCtx?.params]
  );

  const submitOptions = useOperatorPromptSubmitOptions(
    operator.uri,
    execDetails,
    execute
  );

  const onSubmit = useCallback(
    (e) => {
      if (e) e.preventDefault();
      submitOptions.handleSubmit();
    },
    [submitOptions?.handleSubmit]
  );

  if (!promptingOperator) return null;

  return {
    containerRef,
    onSubmit,
    inputFields,
    outputFields,
    promptingOperator,
    setFieldValue,
    operator,
    execute,
    executor,
    showPrompt,
    isExecuting,
    hasResultOrError,
    close,
    cancel: close,
    validationErrors,
    validate,
    validateThrottled,
    executorError,
    resolveError,
    resolving,
    pendingResolve,
    execDetails,
    submitOptions,
    promptView,
    resolvedIO,
  };
};

const operatorIOState = atom({
  key: "operatorIOState",
  default: { visible: false },
});

export const operatorPaletteOpened = selector({
  key: "operatorPaletteOpened",
  get: ({ get }) => {
    return (
      get(showOperatorPromptSelector) ||
      get(operatorBrowserVisibleState) ||
      get(operatorIOState).visible
    );
  },
});

export function useShowOperatorIO() {
  const [state, setState] = useRecoilState(operatorIOState);
  return {
    ...state,
    showButtons: state.hideButtons !== true && state.isInput,
    type: state.isInput ? "input" : "output",
    show: ({
      schema,
      isOutput,
      isInput,
      data,
      hideButtons,
      validationErrors,
    }) => {
      setState({
        validationErrors,
        hideButtons,
        isInput,
        isOutput,
        schema,
        data,
        visible: true,
      });
    },
    hide: () => {
      setState({ visible: false });
    },
  };
}

export function filterChoicesByQuery(query, all) {
  const sanitizedQuery = query.trim();
  if (sanitizedQuery.length === 0) return all;
  return all.filter(({ label = "", value = "", description = "" }) => {
    value = value || "";
    description = description || "";
    label = label || "";
    return (
      label.toLowerCase().includes(sanitizedQuery.toLowerCase()) ||
      value.toLowerCase().includes(sanitizedQuery.toLowerCase()) ||
      description.toLowerCase().includes(sanitizedQuery.toLowerCase())
    );
  });
}

export const availableOperatorsRefreshCount = atom({
  key: "availableOperatorsRefreshCount",
  default: 0,
});

export const operatorsInitializedAtom = atom({
  key: "operatorsInitializedAtom",
  default: false,
});

export const availableOperators = selector({
  key: "availableOperators",
  get: ({ get }) => {
    get(availableOperatorsRefreshCount); // triggers force refresh manually
    return listLocalAndRemoteOperators().allOperators.map((operator) => {
      return {
        label: operator.label,
        name: operator.name,
        value: operator.uri,
        description: operator.config.description,
        unlisted: operator.unlisted,
        canExecute: operator.config.canExecute,
        pluginName: operator.pluginName,
        _builtIn: operator._builtIn,
        icon: operator.config.icon,
        darkIcon: operator.config.darkIcon,
        lightIcon: operator.config.lightIcon,
      };
    });
  },
});

export const operatorBrowserVisibleState = atom({
  key: "operatorBrowserVisibleState",
  default: false,
});
export const operatorBrowserQueryState = atom({
  key: "operatorBrowserQueryState",
  default: "",
});

function sortResults(results, recentlyUsedOperators) {
  const recentlyUsedOperatorsCount = recentlyUsedOperators.length;
  return results
    .map((result) => {
      let score = (result.description || result.label).charCodeAt(0);
      if (recentlyUsedOperators.includes(result.value)) {
        const recentIdx = recentlyUsedOperators.indexOf(result.value);
        score = (recentlyUsedOperatorsCount - recentIdx) * -1;
      }
      if (result.canExecute === false) {
        score += results.length;
      }
      return {
        ...result,
        score,
      };
    })
    .sort((a, b) => {
      if (a.score < b.score) {
        return -1;
      }
      if (a.score > b.score) {
        return 1;
      }
      return 0;
    });
}

export const operatorBrowserChoices = selector({
  key: "operatorBrowserChoices",
  get: ({ get }) => {
    const allChoices = get(availableOperators);
    const query = get(operatorBrowserQueryState);
    let results = [...allChoices];
    results = results.filter(({ unlisted }) => !unlisted);
    if (query && query.length > 0) {
      results = filterChoicesByQuery(query, results);
    }
    return sortResults(results, get(recentlyUsedOperatorsState));
  },
});
export const operatorDefaultChoice = selector({
  key: "operatorDefaultChoice",
  get: ({ get }) => {
    const choices = get(operatorBrowserChoices);
    const firstOperatorName = choices?.[0]?.value;
    return firstOperatorName || null;
  },
});
export const operatorChoiceState = atom({
  key: "operatorChoiceState",
  default: null,
});

export const recentlyUsedOperatorsState = atom({
  key: "recentlyUsedOperators",
  default: [],
  effects: [
    fos.getBrowserStorageEffectForKey("recently-used-operators", {
      useJsonSerialization: true,
    }),
  ],
});

export function useCurrentSample() {
  // 'currentSampleId' may suspend for group datasets, so we use a loadable
  const currentSample = useRecoilValueLoadable(fos.currentSampleId);
  return currentSample.state === "hasValue" ? currentSample.contents : null;
}

export function useOperatorBrowser() {
  const [isVisible, setIsVisible] = useRecoilState(operatorBrowserVisibleState);
  const [query, setQuery] = useRecoilState(operatorBrowserQueryState);
  const [selected, setSelected] = useRecoilState(operatorChoiceState);
  const defaultSelected = useRecoilValue(operatorDefaultChoice);
  const choices = useRecoilValue(operatorBrowserChoices);
  const promptForInput = usePromptOperatorInput();
  const isOperatorPaletteOpened = useRecoilValue(operatorPaletteOpened);

  const selectedValue = useMemo(() => {
    return selected ?? defaultSelected;
  }, [selected, defaultSelected]);

  const onChangeQuery = (query) => {
    setQuery(query);
  };

  const close = useCallback(() => {
    setIsVisible(false);
    // reset necessary state
    setQuery("");
    setSelected(null);
  }, [setIsVisible, setQuery, setSelected]);

  const onSubmit = useCallback(() => {
    const firstChoice = choices[0];
    const selectedOperator = selectedValue
      ? choices.find(({ value }) => value === selectedValue)
      : firstChoice;
    if (selectedOperator && selectedOperator.canExecute) {
      close();
      promptForInput(selectedOperator.value);
    } else if (!selectedOperator) {
      close();
    }
  }, [choices, selectedValue, close, promptForInput]);

  const getSelectedPrevAndNext = useCallback(() => {
    const selectedIndex = choices.findIndex(
      ({ value }) => value === selectedValue
    );
    const selected = choices[selectedIndex];
    const lastChoice = choices[choices.length - 1];
    const firstChoice = choices[0];
    if (selectedIndex === -1)
      return {
        selected: null,
        selectedPrev: lastChoice?.value || null,
        selectedNext: firstChoice?.value || null,
      };

    const selectedPrev = (
      choices[selectedIndex - 1] || choices[choices.length - 1]
    ).value;
    const selectedNext = (choices[selectedIndex + 1] || choices[0]).value;
    return { selected, selectedPrev, selectedNext };
  }, [choices, selectedValue]);

  const selectNext = useCallback(() => {
    setSelected(getSelectedPrevAndNext().selectedNext);
  }, [setSelected, getSelectedPrevAndNext]);

  const selectPrevious = useCallback(() => {
    setSelected(getSelectedPrevAndNext().selectedPrev);
  }, [setSelected, getSelectedPrevAndNext]);

  const onKeyDown = useCallback(
    (e) => {
      if (e.key !== "`" && !isVisible) return;
      if (e.key === "`" && isOperatorPaletteOpened) return;
      if (BROWSER_CONTROL_KEYS.includes(e.key)) e.preventDefault();
      switch (e.key) {
        case "ArrowDown":
          selectNext();
          break;
        case "ArrowUp":
          selectPrevious();
          break;
        case "`":
          if (isOperatorPaletteOpened) break;
          if (isVisible) {
            close();
          } else {
            setIsVisible(true);
          }
          break;
        case "Enter":
          onSubmit();
          break;
        case "Escape":
          close();
          break;
      }
    },
    [
      selectNext,
      selectPrevious,
      isVisible,
      onSubmit,
      close,
      setIsVisible,
      isOperatorPaletteOpened,
    ]
  );

  const toggle = useCallback(() => {
    setIsVisible((isVisible) => !isVisible);
  }, [setIsVisible]);

  useEffect(() => {
    document.addEventListener("keydown", onKeyDown);
    return () => {
      document.removeEventListener("keydown", onKeyDown);
    };
  }, [onKeyDown]);

  const setSelectedAndSubmit = useCallback(
    (choice) => {
      if (choice.canExecute) {
        close();
        promptForInput(choice.value);
      }
    },
    [close, promptForInput]
  );

  const clear = () => {
    setQuery("");
    setSelected(null);
  };

  return {
    selectedValue,
    isVisible,
    choices,
    onChangeQuery,
    onSubmit,
    selectNext,
    selectPrevious,
    setSelectedAndSubmit,
    close,
    clear,
    toggle,
    hasQuery: typeof query === "string" && query.length > 0,
    query,
  };
}

<<<<<<< HEAD
type OperatorExecutorOptions = {
  delegationTarget?: string;
  requestDelegation?: boolean;
  callback?: ExecutionCallback;
  skipOutput?: boolean;
};

=======
>>>>>>> ce237ea0
export function useOperatorExecutor(uri, handlers: any = {}) {
  uri = resolveOperatorURI(uri, { keepMethod: true });

  const { operator } = getLocalOrRemoteOperator(uri);
  const [isExecuting, setIsExecuting] = useState(false);

  const [error, setError] = useState(null);
  const [result, setResult] = useState(null);
  const [hasExecuted, setHasExecuted] = useState(false);
  const [isDelegated, setIsDelegated] = useState(false);

  const [needsOutput, setNeedsOutput] = useState(false);
  const context = useExecutionContext(uri);
  const currentSample = useCurrentSample();
  const hooks = operator.useHooks(context);
  const notify = fos.useNotification();

  const clear = useCallback(() => {
    setIsExecuting(false);
    setError(null);
    setResult(null);
    setHasExecuted(false);
    setNeedsOutput(false);
  }, [setIsExecuting, setError, setResult, setHasExecuted, setNeedsOutput]);

  const execute = useRecoilCallback(
    (state) => async (paramOverrides, options?: OperatorExecutorOptions) => {
<<<<<<< HEAD
      const { delegationTarget, requestDelegation, callback, skipOutput } =
=======
      const { delegationTarget, requestDelegation, skipOutput, callback } =
>>>>>>> ce237ea0
        options || {};
      setIsExecuting(true);
      const { params, ...currentContext } = await state.snapshot.getPromise(
        currentContextSelector(uri)
      );

      const ctx = new ExecutionContext(
        paramOverrides || params,
        { ...currentContext, currentSample },
        hooks
      );
      ctx.state = state;
      ctx.delegationTarget = delegationTarget;
      ctx.requestDelegation = requestDelegation;
      try {
        ctx.hooks = hooks;
        ctx.state = state;
        const result = await executeOperatorWithContext(uri, ctx);
        setNeedsOutput(
          skipOutput ? false : await operator.needsOutput(ctx, result)
        );
        setResult(result.result);
        setError(result.error);
        setIsDelegated(result.delegated);
        handlers.onSuccess?.(result);
        callback?.(result);
      } catch (e) {
        callback?.(new OperatorResult(operator, null, ctx.executor, e, false));
        const isAbortError =
          e.name === "AbortError" || e instanceof DOMException;
        if (!isAbortError) {
          setError(e);
          setResult(null);
          handlers.onError?.(e);
          console.error("Error executing operator", operator, ctx);
          console.error(e);
          notify({ msg: e.message, variant: "error" });
        }
      }
      setHasExecuted(true);
      setIsExecuting(false);
    },
    [currentSample, context]
  );
  return {
    isExecuting,
    hasExecuted,
    execute,
    needsOutput,
    error,
    result,
    clear,
    hasResultOrError: result || error,
    isDelegated,
  };
}

export function useExecutorQueue() {}

export function useInvocationRequestQueue() {
  const ref = useRef<InvocationRequestQueue>();
  const [requests, setRequests] = useState([]);

  useEffect(() => {
    const queue = (ref.current = getInvocationRequestQueue());
    const subscriber = (updatedQueue) => {
      setRequests(updatedQueue.toJSON());
    };
    queue.subscribe(subscriber);
    return () => {
      queue.unsubscribe(subscriber);
    };
  }, []);

  const onSuccess = useCallback((id) => {
    const queue = ref.current;
    if (queue) {
      queue.markAsCompleted(id);
    }
  }, []);

  const onError = useCallback((id) => {
    const queue = ref.current;
    if (queue) {
      queue.markAsFailed(id);
    }
  }, []);

  return {
    requests,
    onSuccess,
    onError,
  };
}

export function useInvocationRequestExecutor({
  queueItem,
  onSuccess,
  onError,
}) {
  const executor = useOperatorExecutor(queueItem.request.operatorURI, {
    onSuccess: () => {
      onSuccess(queueItem.id);
    },
    onError: () => {
      onError(queueItem.id);
    },
  });

  return executor;
}

export const operatorThrottledContext = atom({
  key: "operatorThrottledContext",
  default: {},
});

export const operatorPlacementsAtom = atom({
  key: "operatorPlacementsAtom",
  default: [],
});

export const placementsForPlaceSelector = selectorFamily({
  key: "operatorsForPlaceSelector",
  get:
    (place: Places) =>
    ({ get }) => {
      const placements = get(operatorPlacementsAtom);
      return placements
        .filter(
          (p) => p.placement.place === place && p.operator?.config?.canExecute
        )
        .map(({ placement, operator }) => ({ placement, operator }));
    },
});

export function useOperatorPlacements(place: Places) {
  const placements = useRecoilValue(placementsForPlaceSelector(place));

  return { placements };
}

export const panelsStateUpdatesCountAtom = atom({
  key: "panelsStateUpdatesCountAtom",
  default: 0,
});<|MERGE_RESOLUTION|>--- conflicted
+++ resolved
@@ -854,7 +854,6 @@
   };
 }
 
-<<<<<<< HEAD
 type OperatorExecutorOptions = {
   delegationTarget?: string;
   requestDelegation?: boolean;
@@ -862,8 +861,6 @@
   skipOutput?: boolean;
 };
 
-=======
->>>>>>> ce237ea0
 export function useOperatorExecutor(uri, handlers: any = {}) {
   uri = resolveOperatorURI(uri, { keepMethod: true });
 
@@ -891,11 +888,7 @@
 
   const execute = useRecoilCallback(
     (state) => async (paramOverrides, options?: OperatorExecutorOptions) => {
-<<<<<<< HEAD
-      const { delegationTarget, requestDelegation, callback, skipOutput } =
-=======
       const { delegationTarget, requestDelegation, skipOutput, callback } =
->>>>>>> ce237ea0
         options || {};
       setIsExecuting(true);
       const { params, ...currentContext } = await state.snapshot.getPromise(
