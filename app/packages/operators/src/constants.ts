export const BROWSER_CONTROL_KEYS = ["ArrowDown", "ArrowUp", "`"];
export const PALETTE_CONTROL_KEYS = ["Enter", "Escape"];
<<<<<<< HEAD
export const RESOLVE_PLACEMENTS_TTL = 2500; // 2.5 seconds
export const RESOLVE_TYPE_TTL = 500; // 0.5 seconds
export const RESOLVE_INPUT_VALIDATION_TTL = 750; // 0.75 seconds
export const PANEL_LOAD_TIMEOUT = 5000; // 5 seconds
=======
export const RESOLVE_PLACEMENTS_TTL = 2500;
export const RESOLVE_TYPE_TTL = 500;
export const RESOLVE_INPUT_VALIDATION_TTL = 750;
export enum OPERATOR_PROMPT_AREAS {
  DRAWER_LEFT = "operator_prompt_area_drawer_left",
  DRAWER_RIGHT = "operator_prompt_area_drawer_right",
}
>>>>>>> f857564c
<|MERGE_RESOLUTION|>--- conflicted
+++ resolved
@@ -1,16 +1,9 @@
 export const BROWSER_CONTROL_KEYS = ["ArrowDown", "ArrowUp", "`"];
 export const PALETTE_CONTROL_KEYS = ["Enter", "Escape"];
-<<<<<<< HEAD
-export const RESOLVE_PLACEMENTS_TTL = 2500; // 2.5 seconds
-export const RESOLVE_TYPE_TTL = 500; // 0.5 seconds
-export const RESOLVE_INPUT_VALIDATION_TTL = 750; // 0.75 seconds
-export const PANEL_LOAD_TIMEOUT = 5000; // 5 seconds
-=======
 export const RESOLVE_PLACEMENTS_TTL = 2500;
 export const RESOLVE_TYPE_TTL = 500;
 export const RESOLVE_INPUT_VALIDATION_TTL = 750;
 export enum OPERATOR_PROMPT_AREAS {
   DRAWER_LEFT = "operator_prompt_area_drawer_left",
   DRAWER_RIGHT = "operator_prompt_area_drawer_right",
-}
->>>>>>> f857564c
+}