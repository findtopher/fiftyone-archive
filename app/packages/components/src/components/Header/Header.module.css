--- conflicted
+++ resolved
@@ -1,9 +1,5 @@
 .header {
-<<<<<<< HEAD
-  background-color: var(--joy-palette-background-body);
-=======
   background-color: var(--joy-palette-background-header);
->>>>>>> b871d794
   display: flex;
   flex-shrink: 0;
   justify-content: space-between;
