--- conflicted
+++ resolved
@@ -1,9 +1,5 @@
 /**
-<<<<<<< HEAD
- * @generated SignedSource<<f1c514faf2c23824b5545da36ae3b2fa>>
-=======
- * @generated SignedSource<<4d79def0e01b56075c55bf994ce9c0c3>>
->>>>>>> 94cfde15
+ * @generated SignedSource<<1b954fa0140f8465791bef02f030a0e9>>
  * @lightSyntaxTransform
  * @nogrep
  */
@@ -540,14 +536,14 @@
   "name": "cls",
   "storageKey": null
 },
-v37 = {
+v38 = {
   "alias": null,
   "args": null,
   "kind": "ScalarField",
   "name": "type",
   "storageKey": null
 },
-v38 = [
+v39 = [
   {
     "alias": null,
     "args": null,
@@ -557,56 +553,56 @@
   },
   (v15/*: any*/)
 ],
-v39 = {
+v40 = {
   "alias": null,
   "args": null,
   "kind": "ScalarField",
   "name": "labels",
   "storageKey": null
 },
-v40 = {
+v41 = {
   "alias": null,
   "args": null,
   "kind": "ScalarField",
   "name": "edges",
   "storageKey": null
 },
-v41 = {
+v42 = {
   "alias": null,
   "args": null,
   "kind": "ScalarField",
   "name": "ftype",
   "storageKey": null
 },
-v42 = {
+v43 = {
   "alias": null,
   "args": null,
   "kind": "ScalarField",
   "name": "subfield",
   "storageKey": null
 },
-v43 = {
+v44 = {
   "alias": null,
   "args": null,
   "kind": "ScalarField",
   "name": "embeddedDocType",
   "storageKey": null
 },
-v44 = {
+v45 = {
   "alias": null,
   "args": null,
   "kind": "ScalarField",
   "name": "dbField",
   "storageKey": null
 },
-v45 = {
+v46 = {
   "alias": null,
   "args": null,
   "kind": "ScalarField",
   "name": "description",
   "storageKey": null
 },
-v46 = [
+v47 = [
   (v7/*: any*/),
   {
     "alias": null,
@@ -630,7 +626,7 @@
         "name": "field",
         "storageKey": null
       },
-      (v37/*: any*/)
+      (v38/*: any*/)
     ],
     "storageKey": null
   },
@@ -660,22 +656,18 @@
     "storageKey": null
   }
 ],
-v47 = {
+v48 = {
   "kind": "Variable",
   "name": "datasetName",
   "variableName": "name"
 },
-v48 = [
-<<<<<<< HEAD
+v49 = [
   (v19/*: any*/),
-=======
-  (v18/*: any*/),
->>>>>>> 94cfde15
-  (v41/*: any*/),
   (v42/*: any*/),
   (v43/*: any*/),
-  (v29/*: any*/),
-  (v45/*: any*/)
+  (v44/*: any*/),
+  (v30/*: any*/),
+  (v46/*: any*/)
 ];
 return {
   "fragment": {
@@ -777,7 +769,7 @@
           (v3/*: any*/),
           (v4/*: any*/),
           (v5/*: any*/),
-          (v23/*: any*/),
+          (v24/*: any*/),
           {
             "alias": null,
             "args": null,
@@ -799,7 +791,7 @@
             "name": "loopVideos",
             "storageKey": null
           },
-          (v24/*: any*/),
+          (v25/*: any*/),
           {
             "alias": null,
             "args": null,
@@ -807,11 +799,7 @@
             "name": "notebookHeight",
             "storageKey": null
           },
-<<<<<<< HEAD
-          (v24/*: any*/),
-=======
-          (v25/*: any*/),
->>>>>>> 94cfde15
+          (v26/*: any*/),
           {
             "alias": null,
             "args": null,
@@ -840,11 +828,7 @@
             "name": "showTooltip",
             "storageKey": null
           },
-<<<<<<< HEAD
-          (v25/*: any*/),
-=======
-          (v26/*: any*/),
->>>>>>> 94cfde15
+          (v27/*: any*/),
           {
             "alias": null,
             "args": null,
@@ -865,12 +849,7 @@
             "kind": "ScalarField",
             "name": "useFrameNumber",
             "storageKey": null
-<<<<<<< HEAD
-          },
-          (v26/*: any*/)
-=======
           }
->>>>>>> 94cfde15
         ],
         "storageKey": null
       },
@@ -895,12 +874,8 @@
             "name": "appConfig",
             "plural": false,
             "selections": [
-<<<<<<< HEAD
               (v21/*: any*/),
-=======
-              (v20/*: any*/),
-              (v23/*: any*/),
->>>>>>> 94cfde15
+              (v24/*: any*/),
               {
                 "alias": null,
                 "args": null,
@@ -922,9 +897,9 @@
                 "name": "modalMediaField",
                 "storageKey": null
               },
-              (v24/*: any*/),
               (v25/*: any*/),
               (v26/*: any*/),
+              (v27/*: any*/),
               {
                 "alias": null,
                 "args": null,
@@ -954,13 +929,9 @@
             ],
             "storageKey": null
           },
-<<<<<<< HEAD
           (v23/*: any*/),
-=======
-          (v22/*: any*/),
->>>>>>> 94cfde15
-          (v27/*: any*/),
           (v28/*: any*/),
+          (v29/*: any*/),
           {
             "alias": null,
             "args": null,
@@ -968,14 +939,10 @@
             "name": "groupField",
             "storageKey": null
           },
-<<<<<<< HEAD
           (v12/*: any*/),
-=======
-          (v11/*: any*/),
->>>>>>> 94cfde15
-          (v29/*: any*/),
           (v30/*: any*/),
           (v31/*: any*/),
+          (v32/*: any*/),
           {
             "alias": null,
             "args": null,
@@ -983,7 +950,7 @@
             "name": "parentMediaType",
             "storageKey": null
           },
-          (v32/*: any*/),
+          (v33/*: any*/),
           {
             "alias": null,
             "args": null,
@@ -992,10 +959,10 @@
             "name": "brainMethods",
             "plural": true,
             "selections": [
+              (v34/*: any*/),
               (v33/*: any*/),
-              (v32/*: any*/),
-              (v34/*: any*/),
               (v35/*: any*/),
+              (v36/*: any*/),
               {
                 "alias": null,
                 "args": null,
@@ -1004,7 +971,7 @@
                 "name": "config",
                 "plural": false,
                 "selections": [
-                  (v36/*: any*/),
+                  (v37/*: any*/),
                   {
                     "alias": null,
                     "args": null,
@@ -1033,7 +1000,7 @@
                     "name": "supportsPrompts",
                     "storageKey": null
                   },
-                  (v37/*: any*/),
+                  (v38/*: any*/),
                   {
                     "alias": null,
                     "args": null,
@@ -1061,7 +1028,7 @@
             "kind": "LinkedField",
             "name": "defaultMaskTargets",
             "plural": true,
-            "selections": (v38/*: any*/),
+            "selections": (v39/*: any*/),
             "storageKey": null
           },
           {
@@ -1072,8 +1039,8 @@
             "name": "defaultSkeleton",
             "plural": false,
             "selections": [
-              (v39/*: any*/),
-              (v40/*: any*/)
+              (v40/*: any*/),
+              (v41/*: any*/)
             ],
             "storageKey": null
           },
@@ -1085,10 +1052,10 @@
             "name": "evaluations",
             "plural": true,
             "selections": [
+              (v34/*: any*/),
               (v33/*: any*/),
-              (v32/*: any*/),
-              (v34/*: any*/),
               (v35/*: any*/),
+              (v36/*: any*/),
               {
                 "alias": null,
                 "args": null,
@@ -1097,7 +1064,7 @@
                 "name": "config",
                 "plural": false,
                 "selections": [
-                  (v36/*: any*/),
+                  (v37/*: any*/),
                   {
                     "alias": null,
                     "args": null,
@@ -1127,7 +1094,7 @@
             "plural": true,
             "selections": [
               (v7/*: any*/),
-              (v31/*: any*/)
+              (v32/*: any*/)
             ],
             "storageKey": null
           },
@@ -1147,7 +1114,7 @@
                 "kind": "LinkedField",
                 "name": "targets",
                 "plural": true,
-                "selections": (v38/*: any*/),
+                "selections": (v39/*: any*/),
                 "storageKey": null
               }
             ],
@@ -1162,8 +1129,8 @@
             "plural": true,
             "selections": [
               (v7/*: any*/),
-              (v39/*: any*/),
-              (v40/*: any*/)
+              (v40/*: any*/),
+              (v41/*: any*/)
             ],
             "storageKey": null
           },
@@ -1189,17 +1156,13 @@
             "name": "frameFields",
             "plural": true,
             "selections": [
-              (v41/*: any*/),
               (v42/*: any*/),
               (v43/*: any*/),
-<<<<<<< HEAD
+              (v44/*: any*/),
               (v19/*: any*/),
-=======
-              (v18/*: any*/),
->>>>>>> 94cfde15
-              (v44/*: any*/),
               (v45/*: any*/),
-              (v29/*: any*/)
+              (v46/*: any*/),
+              (v30/*: any*/)
             ],
             "storageKey": null
           },
@@ -1210,7 +1173,7 @@
             "kind": "LinkedField",
             "name": "frameIndexes",
             "plural": true,
-            "selections": (v46/*: any*/),
+            "selections": (v47/*: any*/),
             "storageKey": null
           },
           {
@@ -1220,7 +1183,7 @@
             "kind": "LinkedField",
             "name": "sampleIndexes",
             "plural": true,
-            "selections": (v46/*: any*/),
+            "selections": (v47/*: any*/),
             "storageKey": null
           },
           {
@@ -1231,17 +1194,13 @@
             "name": "sampleFields",
             "plural": true,
             "selections": [
-<<<<<<< HEAD
               (v19/*: any*/),
-=======
-              (v18/*: any*/),
->>>>>>> 94cfde15
-              (v41/*: any*/),
               (v42/*: any*/),
               (v43/*: any*/),
               (v44/*: any*/),
               (v45/*: any*/),
-              (v29/*: any*/)
+              (v46/*: any*/),
+              (v30/*: any*/)
             ],
             "storageKey": null
           },
@@ -1283,30 +1242,21 @@
       {
         "alias": null,
         "args": [
-          (v47/*: any*/)
+          (v48/*: any*/)
         ],
         "concreteType": "SavedView",
         "kind": "LinkedField",
         "name": "savedViews",
         "plural": true,
         "selections": [
-<<<<<<< HEAD
           (v12/*: any*/),
-          (v28/*: any*/),
+          (v29/*: any*/),
           (v7/*: any*/),
           (v22/*: any*/),
-          (v45/*: any*/),
+          (v46/*: any*/),
           (v13/*: any*/),
-=======
-          (v11/*: any*/),
+          (v36/*: any*/),
           (v28/*: any*/),
-          (v7/*: any*/),
-          (v21/*: any*/),
-          (v45/*: any*/),
-          (v12/*: any*/),
->>>>>>> 94cfde15
-          (v35/*: any*/),
-          (v27/*: any*/),
           {
             "alias": null,
             "args": null,
@@ -1314,7 +1264,7 @@
             "name": "lastModifiedAt",
             "storageKey": null
           },
-          (v30/*: any*/)
+          (v31/*: any*/)
         ],
         "storageKey": null
       },
@@ -1337,7 +1287,7 @@
             "plural": true,
             "selections": [
               (v7/*: any*/),
-              (v37/*: any*/),
+              (v38/*: any*/),
               {
                 "alias": null,
                 "args": null,
@@ -1361,7 +1311,7 @@
       {
         "alias": null,
         "args": [
-          (v47/*: any*/),
+          (v48/*: any*/),
           {
             "kind": "Variable",
             "name": "viewStages",
@@ -1380,7 +1330,7 @@
             "kind": "LinkedField",
             "name": "fieldSchema",
             "plural": true,
-            "selections": (v48/*: any*/),
+            "selections": (v49/*: any*/),
             "storageKey": null
           },
           {
@@ -1390,7 +1340,7 @@
             "kind": "LinkedField",
             "name": "frameFieldSchema",
             "plural": true,
-            "selections": (v48/*: any*/),
+            "selections": (v49/*: any*/),
             "storageKey": null
           }
         ],
@@ -1399,20 +1349,12 @@
     ]
   },
   "params": {
-<<<<<<< HEAD
-    "cacheID": "044230efca84cbac2bfccd1270218b47",
-=======
-    "cacheID": "2ffc7d2043a5361a25b0b092c063bf5e",
->>>>>>> 94cfde15
+    "cacheID": "7afd5d0326571a146692060239d08435",
     "id": null,
     "metadata": {},
     "name": "datasetQuery",
     "operationKind": "query",
-<<<<<<< HEAD
-    "text": "query datasetQuery(\n  $extendedView: BSONArray!\n  $name: String!\n  $savedViewSlug: String\n  $view: BSONArray!\n  $workspaceSlug: String\n) {\n  config {\n    colorBy\n    colorPool\n    colorscale\n    multicolorKeypoints\n    showSkeletons\n  }\n  dataset(name: $name, view: $extendedView, savedViewSlug: $savedViewSlug) {\n    name\n    defaultGroupSlice\n    headName\n    viewName\n    savedViewSlug\n    appConfig {\n      colorScheme {\n        id\n        colorBy\n        colorPool\n        multicolorKeypoints\n        opacity\n        showSkeletons\n        defaultMaskTargetsColors {\n          intTarget\n          color\n        }\n        defaultColorscale {\n          name\n          list {\n            value\n            color\n          }\n          rgb\n        }\n        colorscales {\n          path\n          name\n          list {\n            value\n            color\n          }\n          rgb\n        }\n        labelTags {\n          fieldColor\n          valueColors {\n            value\n            color\n          }\n        }\n        fields {\n          colorByAttribute\n          fieldColor\n          path\n          maskTargetsColors {\n            intTarget\n            color\n          }\n          valueColors {\n            color\n            value\n          }\n        }\n      }\n    }\n    workspace(slug: $workspaceSlug) {\n      id\n      child\n      slug\n    }\n    ...datasetFragment\n    id\n  }\n  ...savedViewsFragment\n  ...configFragment\n  ...stageDefinitionsFragment\n  ...viewSchemaFragment\n}\n\nfragment colorSchemeFragment on ColorScheme {\n  id\n  colorBy\n  colorPool\n  multicolorKeypoints\n  opacity\n  showSkeletons\n  labelTags {\n    fieldColor\n    valueColors {\n      color\n      value\n    }\n  }\n  defaultMaskTargetsColors {\n    intTarget\n    color\n  }\n  defaultColorscale {\n    name\n    list {\n      value\n      color\n    }\n    rgb\n  }\n  colorscales {\n    path\n    name\n    list {\n      value\n      color\n    }\n    rgb\n  }\n  fields {\n    colorByAttribute\n    fieldColor\n    path\n    valueColors {\n      color\n      value\n    }\n    maskTargetsColors {\n      intTarget\n      color\n    }\n  }\n}\n\nfragment configFragment on Query {\n  config {\n    colorBy\n    colorPool\n    colorscale\n    gridZoom\n    lightningThreshold\n    loopVideos\n    multicolorKeypoints\n    notebookHeight\n    plugins\n    showConfidence\n    showIndex\n    showLabel\n    showSkeletons\n    showTooltip\n    sidebarMode\n    theme\n    timezone\n    useFrameNumber\n    mediaFallback\n  }\n  colorscale\n}\n\nfragment datasetAppConfigFragment on DatasetAppConfig {\n  gridMediaField\n  mediaFields\n  modalMediaField\n  plugins\n  sidebarMode\n  colorScheme {\n    ...colorSchemeFragment\n    id\n  }\n  mediaFallback\n}\n\nfragment datasetFragment on Dataset {\n  createdAt\n  datasetId\n  groupField\n  id\n  info\n  lastLoadedAt\n  mediaType\n  name\n  parentMediaType\n  version\n  appConfig {\n    ...datasetAppConfigFragment\n  }\n  brainMethods {\n    key\n    version\n    timestamp\n    viewStages\n    config {\n      cls\n      embeddingsField\n      method\n      patchesField\n      supportsPrompts\n      type\n      maxK\n      supportsLeastSimilarity\n    }\n  }\n  defaultMaskTargets {\n    target\n    value\n  }\n  defaultSkeleton {\n    labels\n    edges\n  }\n  evaluations {\n    key\n    version\n    timestamp\n    viewStages\n    config {\n      cls\n      predField\n      gtField\n    }\n  }\n  groupMediaTypes {\n    name\n    mediaType\n  }\n  maskTargets {\n    name\n    targets {\n      target\n      value\n    }\n  }\n  skeletons {\n    name\n    labels\n    edges\n  }\n  ...estimatedCountsFragment\n  ...frameFieldsFragment\n  ...groupSliceFragment\n  ...indexesFragment\n  ...mediaFieldsFragment\n  ...mediaTypeFragment\n  ...sampleFieldsFragment\n  ...sidebarGroupsFragment\n  ...viewFragment\n  ...snapshotFragment\n}\n\nfragment estimatedCountsFragment on Dataset {\n  estimatedFrameCount\n  estimatedSampleCount\n}\n\nfragment frameFieldsFragment on Dataset {\n  frameFields {\n    ftype\n    subfield\n    embeddedDocType\n    path\n    dbField\n    description\n    info\n  }\n}\n\nfragment groupSliceFragment on Dataset {\n  defaultGroupSlice\n}\n\nfragment indexesFragment on Dataset {\n  frameIndexes {\n    name\n    unique\n    key {\n      field\n      type\n    }\n    wildcardProjection {\n      fields\n      inclusion\n    }\n  }\n  sampleIndexes {\n    name\n    unique\n    key {\n      field\n      type\n    }\n    wildcardProjection {\n      fields\n      inclusion\n    }\n  }\n}\n\nfragment mediaFieldsFragment on Dataset {\n  name\n  appConfig {\n    gridMediaField\n    mediaFields\n    modalMediaField\n    mediaFallback\n  }\n  sampleFields {\n    path\n  }\n}\n\nfragment mediaTypeFragment on Dataset {\n  mediaType\n}\n\nfragment sampleFieldsFragment on Dataset {\n  sampleFields {\n    ftype\n    subfield\n    embeddedDocType\n    path\n    dbField\n    description\n    info\n  }\n}\n\nfragment savedViewsFragment on Query {\n  savedViews(datasetName: $name) {\n    id\n    datasetId\n    name\n    slug\n    description\n    color\n    viewStages\n    createdAt\n    lastModifiedAt\n    lastLoadedAt\n  }\n}\n\nfragment sidebarGroupsFragment on Dataset {\n  name\n  appConfig {\n    sidebarGroups {\n      expanded\n      paths\n      name\n    }\n  }\n  ...frameFieldsFragment\n  ...sampleFieldsFragment\n}\n\nfragment snapshotFragment on Dataset {\n  headName\n  snapshotName\n}\n\nfragment stageDefinitionsFragment on Query {\n  stageDefinitions {\n    name\n    params {\n      name\n      type\n      default\n      placeholder\n    }\n  }\n}\n\nfragment viewFragment on Dataset {\n  stages(slug: $savedViewSlug, view: $view)\n  viewCls\n  viewName\n}\n\nfragment viewSchemaFragment on Query {\n  schemaForViewStages(datasetName: $name, viewStages: $view) {\n    fieldSchema {\n      path\n      ftype\n      subfield\n      embeddedDocType\n      info\n      description\n    }\n    frameFieldSchema {\n      path\n      ftype\n      subfield\n      embeddedDocType\n      info\n      description\n    }\n  }\n}\n"
-=======
-    "text": "query datasetQuery(\n  $extendedView: BSONArray!\n  $name: String!\n  $savedViewSlug: String\n  $view: BSONArray!\n  $workspaceSlug: String\n) {\n  config {\n    colorBy\n    colorPool\n    colorscale\n    multicolorKeypoints\n    showSkeletons\n  }\n  dataset(name: $name, view: $extendedView, savedViewSlug: $savedViewSlug) {\n    name\n    defaultGroupSlice\n    viewName\n    savedViewSlug\n    appConfig {\n      colorScheme {\n        id\n        colorBy\n        colorPool\n        multicolorKeypoints\n        opacity\n        showSkeletons\n        defaultMaskTargetsColors {\n          intTarget\n          color\n        }\n        defaultColorscale {\n          name\n          list {\n            value\n            color\n          }\n          rgb\n        }\n        colorscales {\n          path\n          name\n          list {\n            value\n            color\n          }\n          rgb\n        }\n        labelTags {\n          fieldColor\n          valueColors {\n            value\n            color\n          }\n        }\n        fields {\n          colorByAttribute\n          fieldColor\n          path\n          maskTargetsColors {\n            intTarget\n            color\n          }\n          valueColors {\n            color\n            value\n          }\n        }\n      }\n    }\n    workspace(slug: $workspaceSlug) {\n      id\n      child\n      slug\n    }\n    ...datasetFragment\n    id\n  }\n  ...savedViewsFragment\n  ...configFragment\n  ...stageDefinitionsFragment\n  ...viewSchemaFragment\n}\n\nfragment colorSchemeFragment on ColorScheme {\n  id\n  colorBy\n  colorPool\n  multicolorKeypoints\n  opacity\n  showSkeletons\n  labelTags {\n    fieldColor\n    valueColors {\n      color\n      value\n    }\n  }\n  defaultMaskTargetsColors {\n    intTarget\n    color\n  }\n  defaultColorscale {\n    name\n    list {\n      value\n      color\n    }\n    rgb\n  }\n  colorscales {\n    path\n    name\n    list {\n      value\n      color\n    }\n    rgb\n  }\n  fields {\n    colorByAttribute\n    fieldColor\n    path\n    valueColors {\n      color\n      value\n    }\n    maskTargetsColors {\n      intTarget\n      color\n    }\n  }\n}\n\nfragment configFragment on Query {\n  config {\n    colorBy\n    colorPool\n    colorscale\n    disableFrameFiltering\n    gridZoom\n    lightningThreshold\n    loopVideos\n    mediaFallback\n    multicolorKeypoints\n    notebookHeight\n    plugins\n    showConfidence\n    showIndex\n    showLabel\n    showSkeletons\n    showTooltip\n    sidebarMode\n    theme\n    timezone\n    useFrameNumber\n  }\n  colorscale\n}\n\nfragment datasetAppConfigFragment on DatasetAppConfig {\n  colorScheme {\n    ...colorSchemeFragment\n    id\n  }\n  disableFrameFiltering\n  gridMediaField\n  mediaFields\n  modalMediaField\n  mediaFallback\n  plugins\n  sidebarMode\n}\n\nfragment datasetFragment on Dataset {\n  createdAt\n  datasetId\n  groupField\n  id\n  info\n  lastLoadedAt\n  mediaType\n  name\n  parentMediaType\n  version\n  appConfig {\n    ...datasetAppConfigFragment\n  }\n  brainMethods {\n    key\n    version\n    timestamp\n    viewStages\n    config {\n      cls\n      embeddingsField\n      method\n      patchesField\n      supportsPrompts\n      type\n      maxK\n      supportsLeastSimilarity\n    }\n  }\n  defaultMaskTargets {\n    target\n    value\n  }\n  defaultSkeleton {\n    labels\n    edges\n  }\n  evaluations {\n    key\n    version\n    timestamp\n    viewStages\n    config {\n      cls\n      predField\n      gtField\n    }\n  }\n  groupMediaTypes {\n    name\n    mediaType\n  }\n  maskTargets {\n    name\n    targets {\n      target\n      value\n    }\n  }\n  skeletons {\n    name\n    labels\n    edges\n  }\n  ...estimatedCountsFragment\n  ...frameFieldsFragment\n  ...groupSliceFragment\n  ...indexesFragment\n  ...mediaFieldsFragment\n  ...mediaTypeFragment\n  ...sampleFieldsFragment\n  ...sidebarGroupsFragment\n  ...viewFragment\n  ...snapshotFragment\n}\n\nfragment estimatedCountsFragment on Dataset {\n  estimatedFrameCount\n  estimatedSampleCount\n}\n\nfragment frameFieldsFragment on Dataset {\n  frameFields {\n    ftype\n    subfield\n    embeddedDocType\n    path\n    dbField\n    description\n    info\n  }\n}\n\nfragment groupSliceFragment on Dataset {\n  defaultGroupSlice\n}\n\nfragment indexesFragment on Dataset {\n  frameIndexes {\n    name\n    unique\n    key {\n      field\n      type\n    }\n    wildcardProjection {\n      fields\n      inclusion\n    }\n  }\n  sampleIndexes {\n    name\n    unique\n    key {\n      field\n      type\n    }\n    wildcardProjection {\n      fields\n      inclusion\n    }\n  }\n}\n\nfragment mediaFieldsFragment on Dataset {\n  name\n  appConfig {\n    gridMediaField\n    mediaFields\n    modalMediaField\n    mediaFallback\n  }\n  sampleFields {\n    path\n  }\n}\n\nfragment mediaTypeFragment on Dataset {\n  mediaType\n}\n\nfragment sampleFieldsFragment on Dataset {\n  sampleFields {\n    ftype\n    subfield\n    embeddedDocType\n    path\n    dbField\n    description\n    info\n  }\n}\n\nfragment savedViewsFragment on Query {\n  savedViews(datasetName: $name) {\n    id\n    datasetId\n    name\n    slug\n    description\n    color\n    viewStages\n    createdAt\n    lastModifiedAt\n    lastLoadedAt\n  }\n}\n\nfragment sidebarGroupsFragment on Dataset {\n  name\n  appConfig {\n    sidebarGroups {\n      expanded\n      paths\n      name\n    }\n  }\n  ...frameFieldsFragment\n  ...sampleFieldsFragment\n}\n\nfragment snapshotFragment on Dataset {\n  headName\n  snapshotName\n}\n\nfragment stageDefinitionsFragment on Query {\n  stageDefinitions {\n    name\n    params {\n      name\n      type\n      default\n      placeholder\n    }\n  }\n}\n\nfragment viewFragment on Dataset {\n  stages(slug: $savedViewSlug, view: $view)\n  viewCls\n  viewName\n}\n\nfragment viewSchemaFragment on Query {\n  schemaForViewStages(datasetName: $name, viewStages: $view) {\n    fieldSchema {\n      path\n      ftype\n      subfield\n      embeddedDocType\n      info\n      description\n    }\n    frameFieldSchema {\n      path\n      ftype\n      subfield\n      embeddedDocType\n      info\n      description\n    }\n  }\n}\n"
->>>>>>> 94cfde15
+    "text": "query datasetQuery(\n  $extendedView: BSONArray!\n  $name: String!\n  $savedViewSlug: String\n  $view: BSONArray!\n  $workspaceSlug: String\n) {\n  config {\n    colorBy\n    colorPool\n    colorscale\n    multicolorKeypoints\n    showSkeletons\n  }\n  dataset(name: $name, view: $extendedView, savedViewSlug: $savedViewSlug) {\n    name\n    defaultGroupSlice\n    headName\n    viewName\n    savedViewSlug\n    appConfig {\n      colorScheme {\n        id\n        colorBy\n        colorPool\n        multicolorKeypoints\n        opacity\n        showSkeletons\n        defaultMaskTargetsColors {\n          intTarget\n          color\n        }\n        defaultColorscale {\n          name\n          list {\n            value\n            color\n          }\n          rgb\n        }\n        colorscales {\n          path\n          name\n          list {\n            value\n            color\n          }\n          rgb\n        }\n        labelTags {\n          fieldColor\n          valueColors {\n            value\n            color\n          }\n        }\n        fields {\n          colorByAttribute\n          fieldColor\n          path\n          maskTargetsColors {\n            intTarget\n            color\n          }\n          valueColors {\n            color\n            value\n          }\n        }\n      }\n    }\n    workspace(slug: $workspaceSlug) {\n      id\n      child\n      slug\n    }\n    ...datasetFragment\n    id\n  }\n  ...savedViewsFragment\n  ...configFragment\n  ...stageDefinitionsFragment\n  ...viewSchemaFragment\n}\n\nfragment colorSchemeFragment on ColorScheme {\n  id\n  colorBy\n  colorPool\n  multicolorKeypoints\n  opacity\n  showSkeletons\n  labelTags {\n    fieldColor\n    valueColors {\n      color\n      value\n    }\n  }\n  defaultMaskTargetsColors {\n    intTarget\n    color\n  }\n  defaultColorscale {\n    name\n    list {\n      value\n      color\n    }\n    rgb\n  }\n  colorscales {\n    path\n    name\n    list {\n      value\n      color\n    }\n    rgb\n  }\n  fields {\n    colorByAttribute\n    fieldColor\n    path\n    valueColors {\n      color\n      value\n    }\n    maskTargetsColors {\n      intTarget\n      color\n    }\n  }\n}\n\nfragment configFragment on Query {\n  config {\n    colorBy\n    colorPool\n    colorscale\n    disableFrameFiltering\n    gridZoom\n    lightningThreshold\n    loopVideos\n    mediaFallback\n    multicolorKeypoints\n    notebookHeight\n    plugins\n    showConfidence\n    showIndex\n    showLabel\n    showSkeletons\n    showTooltip\n    sidebarMode\n    theme\n    timezone\n    useFrameNumber\n  }\n  colorscale\n}\n\nfragment datasetAppConfigFragment on DatasetAppConfig {\n  colorScheme {\n    ...colorSchemeFragment\n    id\n  }\n  disableFrameFiltering\n  gridMediaField\n  mediaFields\n  modalMediaField\n  mediaFallback\n  plugins\n  sidebarMode\n}\n\nfragment datasetFragment on Dataset {\n  createdAt\n  datasetId\n  groupField\n  id\n  info\n  lastLoadedAt\n  mediaType\n  name\n  parentMediaType\n  version\n  appConfig {\n    ...datasetAppConfigFragment\n  }\n  brainMethods {\n    key\n    version\n    timestamp\n    viewStages\n    config {\n      cls\n      embeddingsField\n      method\n      patchesField\n      supportsPrompts\n      type\n      maxK\n      supportsLeastSimilarity\n    }\n  }\n  defaultMaskTargets {\n    target\n    value\n  }\n  defaultSkeleton {\n    labels\n    edges\n  }\n  evaluations {\n    key\n    version\n    timestamp\n    viewStages\n    config {\n      cls\n      predField\n      gtField\n    }\n  }\n  groupMediaTypes {\n    name\n    mediaType\n  }\n  maskTargets {\n    name\n    targets {\n      target\n      value\n    }\n  }\n  skeletons {\n    name\n    labels\n    edges\n  }\n  ...estimatedCountsFragment\n  ...frameFieldsFragment\n  ...groupSliceFragment\n  ...indexesFragment\n  ...mediaFieldsFragment\n  ...mediaTypeFragment\n  ...sampleFieldsFragment\n  ...sidebarGroupsFragment\n  ...viewFragment\n  ...snapshotFragment\n}\n\nfragment estimatedCountsFragment on Dataset {\n  estimatedFrameCount\n  estimatedSampleCount\n}\n\nfragment frameFieldsFragment on Dataset {\n  frameFields {\n    ftype\n    subfield\n    embeddedDocType\n    path\n    dbField\n    description\n    info\n  }\n}\n\nfragment groupSliceFragment on Dataset {\n  defaultGroupSlice\n}\n\nfragment indexesFragment on Dataset {\n  frameIndexes {\n    name\n    unique\n    key {\n      field\n      type\n    }\n    wildcardProjection {\n      fields\n      inclusion\n    }\n  }\n  sampleIndexes {\n    name\n    unique\n    key {\n      field\n      type\n    }\n    wildcardProjection {\n      fields\n      inclusion\n    }\n  }\n}\n\nfragment mediaFieldsFragment on Dataset {\n  name\n  appConfig {\n    gridMediaField\n    mediaFields\n    modalMediaField\n    mediaFallback\n  }\n  sampleFields {\n    path\n  }\n}\n\nfragment mediaTypeFragment on Dataset {\n  mediaType\n}\n\nfragment sampleFieldsFragment on Dataset {\n  sampleFields {\n    ftype\n    subfield\n    embeddedDocType\n    path\n    dbField\n    description\n    info\n  }\n}\n\nfragment savedViewsFragment on Query {\n  savedViews(datasetName: $name) {\n    id\n    datasetId\n    name\n    slug\n    description\n    color\n    viewStages\n    createdAt\n    lastModifiedAt\n    lastLoadedAt\n  }\n}\n\nfragment sidebarGroupsFragment on Dataset {\n  name\n  appConfig {\n    sidebarGroups {\n      expanded\n      paths\n      name\n    }\n  }\n  ...frameFieldsFragment\n  ...sampleFieldsFragment\n}\n\nfragment snapshotFragment on Dataset {\n  headName\n  snapshotName\n}\n\nfragment stageDefinitionsFragment on Query {\n  stageDefinitions {\n    name\n    params {\n      name\n      type\n      default\n      placeholder\n    }\n  }\n}\n\nfragment viewFragment on Dataset {\n  stages(slug: $savedViewSlug, view: $view)\n  viewCls\n  viewName\n}\n\nfragment viewSchemaFragment on Query {\n  schemaForViewStages(datasetName: $name, viewStages: $view) {\n    fieldSchema {\n      path\n      ftype\n      subfield\n      embeddedDocType\n      info\n      description\n    }\n    frameFieldSchema {\n      path\n      ftype\n      subfield\n      embeddedDocType\n      info\n      description\n    }\n  }\n}\n"
   }
 };
 })();
