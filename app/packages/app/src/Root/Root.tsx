--- conflicted
+++ resolved
@@ -61,7 +61,7 @@
     const { data, refetch } = usePaginationFragment(
       graphql`
         fragment RootDatasets_query on Query
-        @refetchable(queryName: "DatasetsPaginationQuery") {
+          @refetchable(queryName: "DatasetsPaginationQuery") {
           datasets(search: $search, first: $count, after: $cursor)
             @connection(key: "DatasetsList_query_datasets") {
             total
@@ -173,7 +173,7 @@
   return (
     <>
       <Header
-        title={"FiftyOne"}
+        title={"FiftyOne Teams"}
         onRefresh={() => {
           refresh();
         }}
@@ -181,11 +181,6 @@
           component: DatasetLink,
           onSelect: (name) => {
             setDataset(name);
-<<<<<<< HEAD
-            fns.start(name);
-            fns.to(name);
-=======
->>>>>>> 66b5515e
           },
           placeholder: "Select dataset",
           useSearch,
