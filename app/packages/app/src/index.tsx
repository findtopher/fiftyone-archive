--- conflicted
+++ resolved
@@ -1,13 +1,4 @@
 import {
-<<<<<<< HEAD
-  getRoutingContext,
-  Loading,
-  RelayEnvironment,
-  RouteRenderer,
-  withErrorBoundary,
-  withRouter,
-  withTheme,
-=======
   RouteRenderer,
   RoutingContext,
   RouterContext,
@@ -16,19 +7,11 @@
   withTheme,
   Loading,
   EventsContext,
->>>>>>> af49c981
 } from "@fiftyone/components";
 import {
   darkTheme,
   getEventSource,
   setFetchFunction,
-<<<<<<< HEAD
-} from "@fiftyone/utilities";
-import React, { Suspense, useEffect, useState } from "react";
-import ReactDOM from "react-dom";
-import { atom, RecoilRoot, useRecoilValue } from "recoil";
-import { v4 as uuid } from "uuid";
-=======
   toCamelCase,
 } from "@fiftyone/utilities";
 import React, { Suspense, useEffect, useRef, useState } from "react";
@@ -42,20 +25,12 @@
   useRecoilTransaction_UNSTABLE,
   useRecoilValue,
 } from "recoil";
->>>>>>> af49c981
 
 import Setup from "./components/Setup";
 
 import { useScreenshot, useUnprocessedStateUpdate } from "./utils/hooks";
 
 import "./index.css";
-<<<<<<< HEAD
-import routes from "./routes";
-import { RelayEnvironmentProvider } from "react-relay";
-import { State } from "./recoil/types";
-import { matchRoutes } from "react-router-config";
-import { stateSubscription } from "./recoil/selectors";
-=======
 import { State } from "./recoil/types";
 import * as viewAtoms from "./recoil/view";
 import { stateSubscription } from "./recoil/selectors";
@@ -67,7 +42,6 @@
   selectedSamples,
   useRefresh,
 } from "./recoil/atoms";
->>>>>>> af49c981
 
 enum AppReadyState {
   CONNECTING = 0,
@@ -77,40 +51,6 @@
 
 setFetchFunction(import.meta.env.VITE_API || window.location.origin);
 
-<<<<<<< HEAD
-const Network = withRouter(() => {
-  return (
-    <RelayEnvironmentProvider environment={RelayEnvironment}>
-      <Suspense fallback={<Loading>Pixelating...</Loading>}>
-        <RouteRenderer router={getRoutingContext()} />
-      </Suspense>
-    </RelayEnvironmentProvider>
-  );
-}, routes);
-
-const getDatasetName = () => {
-  const result = matchRoutes<{ name: string }>(
-    [{ path: "/datasets/:name", isExact: true }],
-    window.location.pathname
-  )[0];
-
-  if (result) {
-    return result.match.params.name;
-  }
-
-  return null;
-};
-
-enum Events {
-  UPDATE = "Update",
-}
-
-const App = withErrorBoundary(
-  withTheme(() => {
-    const [readyState, setReadyState] = useState(AppReadyState.CONNECTING);
-    const setState = useUnprocessedStateUpdate();
-    const subscription = useRecoilValue(stateSubscription);
-=======
 const Network: React.FC<{
   environment: Environment;
   context: RoutingContext<any>;
@@ -174,33 +114,12 @@
     const screenshot = useScreenshot(
       new URLSearchParams(window.location.search).get("context")
     );
->>>>>>> af49c981
 
     useEffect(() => {
       const controller = new AbortController();
       const dataset = getDatasetName();
 
       getEventSource(
-<<<<<<< HEAD
-        "/state",
-        {
-          onopen: async (response) => {
-            setReadyState(AppReadyState.OPEN);
-          },
-          onmessage: (msg) => {
-            if (msg.event === Events.UPDATE) {
-              const state = JSON.parse(msg.data) as State.Description;
-              const router = getRoutingContext();
-              const current = getDatasetName();
-
-              if (!state.dataset && current) {
-                router.history.push("/");
-              } else if (state.dataset && state.dataset.name !== current) {
-                router.history.push(`/datasets/${state.dataset.name}`);
-              }
-
-              setState(state);
-=======
         "/events",
         {
           onopen: async () => {},
@@ -237,27 +156,17 @@
                 setState({ state });
                 break;
               }
->>>>>>> af49c981
             }
           },
           onclose: () => {
             setReadyState(AppReadyState.CLOSED);
-<<<<<<< HEAD
-            const router = getRoutingContext();
-            router && router.history.push("/");
-=======
           },
           onerror: (err) => {
             handleError(err);
->>>>>>> af49c981
           },
         },
         controller.signal,
         {
-<<<<<<< HEAD
-          dataset,
-          subscription,
-=======
           initializer: dataset,
           subscription,
           events: [
@@ -265,32 +174,12 @@
             Events.REFRESH_APP,
             Events.STATE_UPDATE,
           ],
->>>>>>> af49c981
         }
       );
 
       return () => controller.abort();
     }, []);
 
-<<<<<<< HEAD
-    useScreenshot();
-
-    return <>{readyState < 2 ? <Network /> : <Setup />}</>;
-  }, atom({ key: "theme", default: darkTheme }))
-);
-
-const Root = withErrorBoundary(() => {
-  return (
-    <RecoilRoot>
-      <App />
-    </RecoilRoot>
-  );
-});
-
-const root = document.getElementById("root") as HTMLDivElement;
-
-ReactDOM.render(<Root />, root);
-=======
     switch (readyState) {
       case AppReadyState.CONNECTING:
         return <Loading />;
@@ -310,4 +199,15 @@
     </EventsContext.Provider>
   </RecoilRoot>
 );
->>>>>>> af49c981
+
+const Root = withErrorBoundary(() => {
+  return (
+    <RecoilRoot>
+      <App />
+    </RecoilRoot>
+  );
+});
+
+const root = document.getElementById("root") as HTMLDivElement;
+
+ReactDOM.render(<Root />, root);