--- conflicted
+++ resolved
@@ -20,27 +20,12 @@
 
 import Flashlight, { FlashlightOptions } from "@fiftyone/flashlight";
 import { FrameLooker, freeVideos, zoomAspectRatio } from "@fiftyone/looker";
-<<<<<<< HEAD
 import {
   EMBEDDED_DOCUMENT_FIELD,
   getFetchFunction,
   LIST_FIELD,
   toSnakeCase,
 } from "@fiftyone/utilities";
-
-import { activeFields } from "./Filters/utils";
-import {
-  labelFilters,
-  skeletonFilter,
-} from "./Filters/LabelFieldFilters.state";
-=======
-import {
-  EMBEDDED_DOCUMENT_FIELD,
-  getFetchFunction,
-  LIST_FIELD,
-  toSnakeCase,
-} from "@fiftyone/utilities";
->>>>>>> af49c981
 
 import * as atoms from "../recoil/atoms";
 import * as colorAtoms from "../recoil/color";
@@ -52,16 +37,11 @@
 import { getSampleSrc, lookerType, useClearModal } from "../recoil/utils";
 import { getMimeType } from "../utils/generic";
 import { filterView } from "../utils/view";
-<<<<<<< HEAD
-import socket, { http } from "../shared/connection";
-import { useEventHandler, useSelect } from "../utils/hooks";
-=======
 import {
   useEventHandler,
   useSelectSample,
   useSetSelected,
 } from "../utils/hooks";
->>>>>>> af49c981
 import { pathFilter } from "./Filters";
 import { sidebarGroupsDefinition, textFilter } from "./Sidebar";
 import { gridZoom } from "./ImageContainerHeader";
@@ -77,16 +57,12 @@
 ) => {
   const data = [
     [filterAtoms.modalFilters, filterAtoms.filters],
-<<<<<<< HEAD
-    [atoms.colorByLabel(true), atoms.colorByLabel(false)],
-=======
     ...["colorBy", "multicolorKeypoints", "showSkeletons"].map((key) => {
       return [
         selectors.appConfigOption({ key, modal: true }),
         selectors.appConfigOption({ key, modal: false }),
       ];
     }),
->>>>>>> af49c981
     [
       schemaAtoms.activeFields({ modal: true }),
       schemaAtoms.activeFields({ modal: false }),
@@ -146,11 +122,6 @@
       inSelectionMode: get(atoms.selectedSamples).size > 0,
       timeZone: get(selectors.timeZone),
       alpha: get(atoms.alpha(false)),
-<<<<<<< HEAD
-      disabled: false,
-
-=======
->>>>>>> af49c981
       showSkeletons: get(
         selectors.appConfigOption({ key: "showSkeletons", modal: false })
       ),
@@ -335,16 +306,9 @@
   const filters = useRecoilValue(filterAtoms.filters);
   const datasetName = useRecoilValue(selectors.datasetName);
   const view = useRecoilValue(viewAtoms.view);
-<<<<<<< HEAD
-  const refresh = useRecoilValue(selectors.refresh);
-  const selected = useRecoilValue(atoms.selectedSamples);
-  const onThumbnailClick = useThumbnailClick(flashlight);
-  const onSelect = useSelect();
-=======
   const selected = useRecoilValue(atoms.selectedSamples);
   const onThumbnailClick = useThumbnailClick(flashlight);
   const onSelect = useSelectSample();
->>>>>>> af49c981
   const params = useRecoilValue(pageParameters);
   const paramsRef = useRef(params);
 
@@ -357,10 +321,7 @@
   const taggingLabels = useRecoilValue(
     atoms.tagging({ modal: false, labels: true })
   );
-<<<<<<< HEAD
   const dataset = useRecoilValue(selectors.datasetName);
-=======
->>>>>>> af49c981
 
   const taggingSamples = useRecoilValue(
     atoms.tagging({ modal: false, labels: false })
@@ -381,11 +342,7 @@
       dimensions,
       sampleId: sample._id,
       frameRate,
-<<<<<<< HEAD
-      dataset,
-=======
       dataset: datasetName,
->>>>>>> af49c981
       view,
       frameNumber: constructor === FrameLooker ? frameNumber : null,
       fieldSchema: {
@@ -458,10 +415,7 @@
     cropToContent,
     tagging,
     useRecoilValue(pageParameters),
-<<<<<<< HEAD
-=======
     useRecoilValue(atoms.refresher),
->>>>>>> af49c981
   ]);
 
   useLayoutEffect(() => {
