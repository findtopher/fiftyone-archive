import React, { useState, useRef, MutableRefObject, useEffect } from "react";
import ReactDOM from "react-dom";
import styled from "styled-components";
import {
  useRecoilValue,
  useRecoilCallback,
  selector,
  useRecoilValueLoadable,
} from "recoil";
import { animated, useSpring } from "@react-spring/web";
import { v4 as uuid } from "uuid";

import { ContentDiv, ContentHeader } from "./utils";
import { useEventHandler, useSelect, useTheme } from "../utils/hooks";
import { getMimeType } from "../utils/generic";

import * as atoms from "../recoil/atoms";
import * as colorAtoms from "../recoil/color";
import * as schemaAtoms from "../recoil/schema";
import * as selectors from "../recoil/selectors";
import { State } from "../recoil/types";
import * as viewAtoms from "../recoil/view";
import { getSampleSrc, lookerType } from "../recoil/utils";
import { pathFilter } from "./Filters";
import { ModalActionsRow } from "./Actions";
import { useErrorHandler } from "react-error-boundary";
import { LIST_FIELD } from "@fiftyone/utilities";
import { Checkbox } from "@material-ui/core";

const Header = styled.div`
  position: absolute;
  cursor: pointer;
  top: 0;
  display: flex;
  padding: 0.5rem;
  justify-content: space-between;
  overflow: visible;
  width: 100%;
  z-index: 1000;

  background-image: linear-gradient(
    to top,
    rgba(0, 0, 0, 0),
    30%,
    ${({ theme }) => theme.backgroundDark}
  );
`;

const TagBlock = styled.div`
  margin: 0;
`;

const BorderDiv = styled.div`
  border-top: 2px solid ${({ theme }) => theme.font};
  width: 100%;
  padding: 0.5rem 0 0;
`;

const AttrBlock = styled.div`
  padding: 0.1rem 0 0 0;
  margin: 0;
`;

const TooltipDiv = animated(styled(ContentDiv)`
  position: absolute;
  margin-top: 0;
  left: -1000;
  top: -1000;
  z-index: 20000;
  pointer-events: none;
`);

type placement = number | "unset";

const computeCoordinates = ([x, y]: [number, number]): {
  bottom?: placement;
  top?: placement;
  left?: placement;
  right?: placement;
} => {
  let top: placement = y,
    bottom: placement = "unset";
  if (y > window.innerHeight / 2) {
    bottom = window.innerHeight - y;
    top = "unset";
  }

  return {
    bottom,
    top,
    left: x <= window.innerWidth / 2 ? x + 24 : "unset",
    right: x > window.innerWidth / 2 ? window.innerWidth - x + 24 : "unset",
  };
};

const ContentItemDiv = styled.div`
  margin: 0;
  padding: 0;
  max-width: 10rem;
  word-wrap: break-word;
`;

const ContentValue = styled.div`
  font-size: 0.8rem;
  font-weight: bold;
  color: ${({ theme }) => theme.font};
`;

const ContentName = styled.div`
  font-size: 0.7rem;
  font-weight: bold;
  padding-bottom: 0.3rem;
  color: ${({ theme }) => theme.fontDark};
`;

const ContentItem = ({
  name,
  value,
  style,
}: {
  name: string;
  value?: number | string;
  style?: object;
}) => {
  if (typeof value === "object") {
    return null;
  }

  return (
    <ContentItemDiv style={style}>
      <ContentValue>
        {(() => {
          switch (typeof value) {
            case "number":
              return Number.isInteger(value) ? value : value.toFixed(3);
            case "string":
              return value.length ? value : '""';
            case "boolean":
              return value ? "True" : "False";
            default:
              return "None";
          }
        })()}
      </ContentValue>
      <ContentName>{name}</ContentName>
    </ContentItemDiv>
  );
};

const useTarget = (field, target) => {
  const getTarget = useRecoilValue(selectors.getTarget);
  return getTarget(field, target);
};

const AttrInfo = ({ label, children = null }) => {
  let entries = Object.entries(label).filter(
    ([k, v]) => "tags" !== k && !k.startsWith("_")
  );
  if (!entries || !entries.length) {
    return null;
  }

  const defaults = entries.filter(([name]) =>
    ["label", "confidence"].includes(name)
  );

  const other = entries.filter(
    ([name]) => !["label", "confidence"].includes(name)
  );
  const mapper = ([name, value]) => (
    <ContentItem key={name} name={name} value={value} />
  );

  const attributes =
    typeof label.attributes === "object"
      ? Object.entries(
          label.attributes as { [key: string]: { value: string | number } }
        ).map<[string, string | number]>(([k, v]) => [
          "attributes." + k,
          v.value,
        ])
      : null;

  return (
    <>
      {defaults.map(mapper)}
      {children}
      {other.map(mapper)}
      {attributes && attributes.map(mapper)}
    </>
  );
};

const ClassificationInfo = ({ detail }) => {
  return (
    <AttrBlock style={{ borderColor: detail.color }}>
      <AttrInfo label={detail.label} />
    </AttrBlock>
  );
};

const DetectionInfo = ({ detail }) => {
  return (
    <AttrBlock style={{ borderColor: detail.color }}>
      <AttrInfo label={detail.label} />
    </AttrBlock>
  );
};

const HeatmapInfo = ({ detail }) => {
  return (
    <AttrBlock style={{ borderColor: detail.color }}>
      <ContentItem key={"pixel-value"} name={"pixel"} value={detail.target} />
      <AttrInfo label={detail.label} />
    </AttrBlock>
  );
};

const KeypointInfo = ({ detail }) => {
  return (
    <AttrBlock style={{ borderColor: detail.color }}>
      <AttrInfo label={detail.label} />
    </AttrBlock>
  );
};

const RegressionInfo = ({ detail }) => {
  return (
    <AttrBlock style={{ borderColor: detail.color }}>
      <AttrInfo label={detail.label} />
    </AttrBlock>
  );
};

const SegmentationInfo = ({ detail }) => {
  const targetValue = useTarget(detail.field, detail.target);

  return (
    <AttrBlock style={{ borderColor: detail.color }}>
      {targetValue ? (
        <ContentItem key={"target-value"} name={"label"} value={targetValue} />
      ) : (
        <ContentItem key={"pixel-value"} name={"pixel"} value={detail.target} />
      )}
      <AttrInfo label={detail.label} />
    </AttrBlock>
  );
};

const PolylineInfo = ({ detail }) => {
  return (
    <AttrBlock style={{ borderColor: detail.color }}>
      <AttrInfo label={detail.label} />
    </AttrBlock>
  );
};

const Border = ({ color, id }) => {
  const selectedLabels = useRecoilValue(selectors.selectedLabelIds);
  return (
    <BorderDiv
      style={{
        borderTop: `2px ${
          selectedLabels.has(id) ? "dashed" : "solid"
        } ${color}`,
      }}
    />
  );
};

const OVERLAY_INFO = {
  Classification: ClassificationInfo,
  Detection: DetectionInfo,
  Heatmap: HeatmapInfo,
  Keypoint: KeypointInfo,
  Polyline: PolylineInfo,
  Regression: RegressionInfo,
  Segmentation: SegmentationInfo,
};

const TagInfo = ({ tags }: { tags: string[] }) => {
  if (!tags) {
    return null;
  }
  return (
    <TagBlock>
      <ContentItem
        key={"tags"}
        name={"tags"}
        value={tags.length ? tags.join(", ") : "No tags"}
        style={{ maxWidth: "20rem" }}
      />
    </TagBlock>
  );
};

const TooltipInfo = React.memo(({ looker }: { looker: any }) => {
  const [detail, setDetail] = useState(null);
  const [coords, setCoords] = useState<{
    top?: placement;
    bottom?: placement;
    left?: placement;
  }>({
    top: -1000,
    left: -1000,
    bottom: "unset",
  });
  const position = detail
    ? coords
    : { top: -1000, left: -1000, bottom: "unset" };

  const coordsProps = useSpring({
    ...position,
    config: {
      duration: 0,
    },
  });
  const ref = useRef<HTMLDivElement>(null);

  useEventHandler(looker, "tooltip", (e) => {
    setDetail(e.detail ? e.detail : null);
    e.detail && setCoords(computeCoordinates(e.detail.coordinates));
  });

  const showProps = useSpring({
    display: detail ? "block" : "none",
    opacity: detail ? 1 : 0,
  });
  const Component = detail ? OVERLAY_INFO[detail.type] : null;

  return Component
    ? ReactDOM.createPortal(
        <TooltipDiv
          style={{ ...coordsProps, ...showProps, position: "fixed" }}
          ref={ref}
        >
          <ContentHeader key="header">{detail.field}</ContentHeader>
          <Border color={detail.color} id={detail.label.id} />
          {detail.label.tags && detail.label.tags.length > 0 && (
            <TagInfo key={"tags"} tags={detail.label?.tags} />
          )}
          <Component key={"attrs"} detail={detail} />
        </TooltipDiv>,
        document.body
      )
    : null;
});

type EventCallback = (event: CustomEvent) => void;

const lookerOptions = selector({
  key: "lookerOptions",
  get: ({ get }) => {
    const showConfidence = get(selectors.appConfig).showConfidence;
    const showIndex = get(selectors.appConfig).showIndex;
    const showLabel = get(selectors.appConfig).showLabel;
    const showTooltip = get(selectors.appConfig).showTooltip;
    const useFrameNumber = get(selectors.appConfig).useFrameNumber;
    const video = get(selectors.isVideoDataset)
      ? { loop: get(selectors.appConfig).loopVideos }
      : {};
    const zoom = get(viewAtoms.isPatchesView)
      ? get(atoms.cropToContent(true))
      : false;

    return {
      activePaths: get(schemaAtoms.activeFields({ modal: true })),
      showConfidence,
      showControls: true,
      showIndex,
      showLabel,
      useFrameNumber,
      showTooltip,
      ...video,
      zoom,
      filter: get(pathFilter(true)),
      ...get(atoms.savedLookerOptions),
      selectedLabels: [...get(selectors.selectedLabelIds)],
      fullscreen: get(atoms.fullscreen),
      timeZone: get(selectors.timeZone),
      coloring: get(colorAtoms.coloring(true)),
      alpha: get(atoms.alpha(true)),
      imageFilters: Object.fromEntries(
        Object.keys(atoms.IMAGE_FILTERS).map((filter) => [
          filter,
          get(atoms.imageFilters({ modal: false, filter })),
        ])
      ),
    };
  },
});
3;
const useLookerOptionsUpdate = () => {
  return useRecoilCallback(
    ({ snapshot, set }) => async (event: CustomEvent) => {
      const currentOptions = await snapshot.getPromise(
        atoms.savedLookerOptions
      );
      set(atoms.savedLookerOptions, { ...currentOptions, ...event.detail });
    }
  );
};

const useFullscreen = () => {
  return useRecoilCallback(({ set }) => async (event: CustomEvent) => {
    set(atoms.fullscreen, event.detail);
  });
};

const useClearSelectedLabels = () => {
  return useRecoilCallback(
    ({ set }) => async () => set(selectors.selectedLabels, {}),
    []
  );
};

interface LookerProps {
  lookerRef?: MutableRefObject<any>;
  onClose?: EventCallback;
  onClick?: React.MouseEventHandler<HTMLDivElement>;
  onNext?: EventCallback;
  onPrevious?: EventCallback;
  onSelectLabel?: EventCallback;
  style?: React.CSSProperties;
}

const Looker = ({
  lookerRef,
  onClose,
  onNext,
  onPrevious,
  onSelectLabel,
  style,
}: LookerProps) => {
  const [id] = useState(() => uuid());
  const { sample, dimensions, frameRate, frameNumber, url } = useRecoilValue(
    atoms.modal
  );
  const isClips = useRecoilValue(viewAtoms.isClipsView);
  const mimetype = getMimeType(sample);
<<<<<<< HEAD
  const schema = useRecoilValue(selectors.fieldSchema("sample"));
  const sampleSrc = getSampleSrc(sample.filepath, sample._id, url);
  const options = useRecoilValue(lookerOptions);
  const activePaths = useRecoilValue(labelAtoms.activeModalFields);
=======
  const sampleSrc = getSampleSrc(sample.filepath, sample._id);
  const { contents: options } = useRecoilValueLoadable(lookerOptions);
>>>>>>> 5e0c7b53
  const theme = useTheme();
  const getLookerConstructor = useRecoilValue(lookerType);
  const initialRef = useRef<boolean>(true);
  const fieldSchema = useRecoilValue(
    schemaAtoms.fieldSchema({ space: State.SPACE.SAMPLE, filtered: true })
  );
  const frameFieldSchema = useRecoilValue(
    schemaAtoms.fieldSchema({ space: State.SPACE.FRAME, filtered: true })
  );

  const hasFrames = Boolean(Object.keys(frameFieldSchema).length);

  const [looker] = useState(() => {
    const constructor = getLookerConstructor(mimetype);
    const etc = isClips ? { support: sample.support } : {};

    return new constructor(
      sample,
      {
        src: sampleSrc,
        dimensions,
        frameRate,
        frameNumber,
        sampleId: sample._id,
        thumbnail: false,
        fieldSchema: hasFrames
          ? {
              ...fieldSchema,
              frames: {
                fields: frameFieldSchema,
                ftype: LIST_FIELD,
              },
            }
          : fieldSchema,
        ...etc,
      },
      {
        ...options,
        hasNext: Boolean(onNext),
        hasPrevious: Boolean(onPrevious),
      }
    );
  });

  useEffect(() => {
    !initialRef.current && looker.updateOptions(options);
  }, [options]);

  useEffect(() => {
    !initialRef.current && looker.updateSample(sample);
  }, [sample]);

  useEffect(() => {
    return () => looker && looker.destroy();
  }, [looker]);

  const handleError = useErrorHandler();
  lookerRef && (lookerRef.current = looker);
  const moveRef = useRef<HTMLElement>();
  const headerRef = useRef<HTMLElement>();
  useEventHandler(looker, "options", useLookerOptionsUpdate());
  useEventHandler(looker, "fullscreen", useFullscreen());
  onNext && useEventHandler(looker, "next", onNext);
  onPrevious && useEventHandler(looker, "previous", onPrevious);
  onClose && useEventHandler(looker, "close", onClose);
  onSelectLabel && useEventHandler(looker, "select", onSelectLabel);
  useEventHandler(looker, "error", (event) => handleError(event.detail));
  const onSelect = useSelect();
  const selected = useRecoilValue(atoms.selectedSamples);

  useEffect(() => {
    initialRef.current = false;
  }, []);

  useEffect(() => {
    looker.attach(id);
  }, [id]);

  useEventHandler(looker, "clear", useClearSelectedLabels());

  const isSelected = selected.has(sample._id);

  const select = () => onSelect(sample._id);

  return (
    <div
      id={id}
      style={{
        width: "100%",
        height: "100%",
        background: theme.backgroundDark,
        ...style,
      }}
      onMouseMove={(event) => (moveRef.current = event.target as HTMLElement)}
    >
      {options.showControls && (
        <Header
          ref={headerRef}
          onClick={() => event.target === headerRef.current && select()}
        >
          <Checkbox
            disableRipple
            title={isSelected ? "Select sample" : "Selected"}
            checked={isSelected}
            style={{ color: theme.brand }}
            onClick={select}
          />
          <ModalActionsRow lookerRef={lookerRef} />
        </Header>
      )}
      {<TooltipInfo looker={looker} />}
    </div>
  );
};

export default React.memo(Looker);<|MERGE_RESOLUTION|>--- conflicted
+++ resolved
@@ -438,15 +438,8 @@
   );
   const isClips = useRecoilValue(viewAtoms.isClipsView);
   const mimetype = getMimeType(sample);
-<<<<<<< HEAD
-  const schema = useRecoilValue(selectors.fieldSchema("sample"));
-  const sampleSrc = getSampleSrc(sample.filepath, sample._id, url);
-  const options = useRecoilValue(lookerOptions);
-  const activePaths = useRecoilValue(labelAtoms.activeModalFields);
-=======
   const sampleSrc = getSampleSrc(sample.filepath, sample._id);
   const { contents: options } = useRecoilValueLoadable(lookerOptions);
->>>>>>> 5e0c7b53
   const theme = useTheme();
   const getLookerConstructor = useRecoilValue(lookerType);
   const initialRef = useRef<boolean>(true);
