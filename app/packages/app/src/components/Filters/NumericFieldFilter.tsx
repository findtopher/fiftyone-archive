--- conflicted
+++ resolved
@@ -4,24 +4,11 @@
 
 import * as selectors from "../../recoil/selectors";
 import { NamedRangeSlider } from "./RangeSlider";
-<<<<<<< HEAD
-import {
-  FRAME_NUMBER_FIELD,
-  FRAME_SUPPORT_FIELD,
-  INT_FIELD,
-} from "../../utils/labels";
-=======
->>>>>>> 95dbbc26
 import { useExpand } from "./hooks";
 import { boundsAtom, rangeAtom, noneAtom } from "./NumericFieldFilter.state";
 import { countsAtom, noneCount } from "./atoms";
 import CategoricalFilter from "./CategoricalFilter";
-<<<<<<< HEAD
-
-const INT_FIELDS = [INT_FIELD, FRAME_NUMBER_FIELD, FRAME_SUPPORT_FIELD];
-=======
 import { LIST_FIELD } from "../../utils/labels";
->>>>>>> 95dbbc26
 
 const NumericFieldFilter = ({ expanded, entry, modal }) => {
   const [ref, props] = useExpand(expanded);
