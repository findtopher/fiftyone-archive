--- conflicted
+++ resolved
@@ -1,4 +1,3 @@
-<<<<<<< HEAD
 import { Selector, UseSearch } from "@fiftyone/components";
 import {
   datasetHeadName,
@@ -6,12 +5,7 @@
   datasetSnapshotName,
   useSetDataset,
 } from "@fiftyone/state";
-import React, { useMemo } from "react";
-=======
-import { Selector, type UseSearch } from "@fiftyone/components";
-import { datasetName, useSetDataset } from "@fiftyone/state";
-import React from "react";
->>>>>>> a6c39f88
+import { default as React, useMemo } from "react";
 import { useRecoilValue } from "recoil";
 
 const DatasetLink: React.FC<{ value: string; className?: string }> = ({
