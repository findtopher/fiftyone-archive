--- conflicted
+++ resolved
@@ -19,19 +19,7 @@
   useSearch: UseSearch<string>;
 }> = ({ useSearch }) => {
   const setDataset = useSetDataset();
-<<<<<<< HEAD
-  const dataset = useRecoilValue(datasetName);
-  const datasetHead = useRecoilValue(datasetHeadName);
-  const datasetSnapshot = useRecoilValue(datasetSnapshotName);
-
-  const nameWithSnapshot = useMemo(() => {
-    if (datasetHead && datasetSnapshot) {
-      return `${datasetHead} (${datasetSnapshot})`;
-    }
-  }, [datasetHead, datasetSnapshot]);
-=======
   const dataset = useRecoilValue(datasetName) as string;
->>>>>>> cdf0e736
 
   return (
     <Selector<string>
