--- conflicted
+++ resolved
@@ -3,26 +3,14 @@
 import { animated } from "@react-spring/web";
 import styled from "styled-components";
 
-import * as selectors from "../../recoil/selectors";
-
 import { useHighlightHover } from "../Actions/utils";
 import { ItemAction } from "../Actions/ItemAction";
-<<<<<<< HEAD
-import { useTheme } from "../../utils/hooks";
-import { getValueString } from "../Filters/utils";
-import { constSelector, RecoilValueReadOnly, useRecoilValue } from "recoil";
-import { NameAndCountContainer } from "../utils";
-import { SuspenseEntryCounts } from "./CountSubcount";
-import { prettify } from "../../utils/generic";
-import { getFormatter } from "./utils";
-=======
 import { getValueString } from "../Filters/utils";
 import { constSelector, RecoilValueReadOnly } from "recoil";
 import { NameAndCountContainer } from "../utils";
 import { SuspenseEntryCounts } from "./CountSubcount";
 import { prettify } from "../../utils/generic";
 import { useTheme } from "@fiftyone/components";
->>>>>>> af49c981
 
 interface CheckboxProps<T> {
   color?: string;
