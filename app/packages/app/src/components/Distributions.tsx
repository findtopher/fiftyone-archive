--- conflicted
+++ resolved
@@ -22,10 +22,7 @@
   DATE_TIME_FIELD,
   getFetchFunction,
 } from "@fiftyone/utilities";
-<<<<<<< HEAD
-=======
 import { refresher } from "../recoil/atoms";
->>>>>>> af49c981
 
 const Container = styled.div`
   ${scrollbarStyles}
@@ -213,11 +210,7 @@
 const distributions = selectorFamily<Distribution[], string>({
   key: "distributions",
   get: (group) => async ({ get }) => {
-<<<<<<< HEAD
-    get(selectors.refresh);
-=======
     get(refresher);
->>>>>>> af49c981
     const { distributions } = await getFetchFunction()(
       "POST",
       "/distributions",
