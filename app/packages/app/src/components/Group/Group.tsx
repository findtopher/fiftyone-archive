import { Loading } from "@fiftyone/components";
import Flashlight, { Response } from "@fiftyone/flashlight";
import { Resizable } from "re-resizable";
import React, {
  MutableRefObject,
  Suspense,
  useEffect,
  useLayoutEffect,
  useRef,
  useState,
} from "react";
import {
  PreloadedQuery,
  usePaginationFragment,
  usePreloadedQuery,
} from "react-relay";
import {
  useRecoilTransaction_UNSTABLE,
  useRecoilValue,
  useRecoilValueLoadable,
} from "recoil";
import { useErrorHandler } from "react-error-boundary";
import { v4 as uuid } from "uuid";

import { zoomAspectRatio } from "@fiftyone/looker";
import * as fos from "@fiftyone/state";
import * as foq from "@fiftyone/relay";

const process = (
  next: MutableRefObject<number>,
  store: fos.LookerStore<any>,
  zoom: boolean,
  edges: foq.paginateGroup_query$data["samples"]["edges"]
) =>
  edges.map(({ node }) => {
    if (node.__typename === "%other") {
      throw new Error("invalid response");
    }
    const data = {
      sample: node.sample,
      dimensions: [node.width, node.height],
      frameRate: node.frameRate,
      frameNumber: node.sample.frame_number,
    };

    store.samples.set(node.sample._id, data);
    store.indices.set(next.current, node.sample._id);
    next.current++;

    const aspectRatio = node.width / node.height;

    return {
      aspectRatio: zoom
        ? zoomAspectRatio(node.sample as any, aspectRatio)
        : aspectRatio,
      id: (node.sample as any)._id as string,
    };
  });

const Column: React.FC<{
  fragmentRef: foq.paginateGroup_query$key;
}> = ({ fragmentRef }) => {
  const [id] = useState(() => uuid());
  const pageCount = useRef(0);
  const { data, hasNext, loadNext } = usePaginationFragment(
    foq.paginateGroupPaginationFragment,
    fragmentRef
  );
<<<<<<< HEAD
=======

>>>>>>> 500808b1
  const samples = {
    ...data.samples,
    edges: data.samples.edges.filter(
      (s) => s.node.sample._media_type !== "point-cloud"
    ),
  };

  const store = fos.useLookerStore();
  const opts = fos.useLookerOptions(true);
  const createLooker = fos.useCreateLooker(true, opts, true);

  const hasNextRef = useRef(true);
  hasNextRef.current = hasNext;
  const countRef = useRef(0);
  const handleError = useErrorHandler();

  const resolveRef = useRef<((value: Response<number>) => void) | null>(null);
  const nextRef = useRef(loadNext);
  nextRef.current = loadNext;

  useEffect(() => {
    if (resolveRef.current && countRef.current !== samples.edges.length) {
      pageCount.current += 1;
      resolveRef.current({
        items: process(
          countRef,
          store,
          false,
          samples.edges.slice(countRef.current)
        ),
        nextRequestKey: pageCount.current,
      });
      countRef.current = samples.edges.length;
      resolveRef.current = null;
    }
  }, [samples]);

  const setSample = fos.useExpandSample();

  const select = fos.useSelectSample();
  const selectSample = useRef(select);
  selectSample.current = select;

  const [flashlight] = useState(() => {
    const flashlight = new Flashlight({
      horizontal: true,
      initialRequestKey: 0,
      onItemClick: (next, id, items) => {
        const sample = store.samples.get(id);
        sample && setSample(sample);
      },
      options: {
        rowAspectRatioThreshold: 0,
      },
      get: (page) => {
        pageCount.current = page + 1;
        if (pageCount.current === 1) {
          return Promise.resolve({
            items: process(countRef, store, false, samples.edges),
            nextRequestKey: hasNext ? pageCount.current : null,
          });
        } else {
          hasNextRef.current &&
            nextRef.current(20, {
              onComplete: (error) => error && handleError(error),
            });
          return new Promise((resolve) => {
            resolveRef.current = resolve;
          });
        }
      },
      render: (sampleId, element, dimensions, soft, hide) => {
        const result = store.samples.get(sampleId);

        const looker = store.lookers.get(sampleId);
        if (looker) {
          hide ? looker.disable() : looker.attach(element, dimensions);
          return;
        }

        if (!soft && createLooker.current && result) {
          const looker = createLooker.current(result);
          looker.addEventListener(
            "selectthumbnail",
            ({ detail }: CustomEvent) => {
              selectSample.current(detail.sampleId);
            }
          );

          store.lookers.set(sampleId, looker);

          looker.attach(element, dimensions);
        }
      },
    });

    return flashlight;
  });

  useLayoutEffect(() => {
    flashlight.attach(id);

    return () => flashlight.detach();
  }, [flashlight, id]);

  const updateItem = useRecoilTransaction_UNSTABLE(
    ({ get }) =>
      (id: string) => {
        store.lookers.get(id)?.updateOptions({
          ...opts,
          selected: get(fos.selectedSamples).has(id),
          highlight: get(fos.modal)?.sample._id === id,
        });
      },
    [opts]
  );

  useLayoutEffect(() => {
    flashlight.updateItems(updateItem);
  }, [
    flashlight,
    updateItem,
    useRecoilValueLoadable(
      fos.lookerOptions({ modal: true, withFilter: true })
    ),
    useRecoilValue(fos.modal),
    useRecoilValue(fos.selectedSamples),
  ]);

  return (
    <div
      style={{
        display: "block",
        width: "100%",
        height: "100%",
        position: "relative",
      }}
      id={id}
    ></div>
  );
};

const Group: React.FC<{
  queryRef: PreloadedQuery<foq.paginateGroupQuery>;
}> = ({ queryRef }) => {
  const [height, setHeight] = useState(150);
  const data = usePreloadedQuery<foq.paginateGroupQuery>(
    foq.paginateGroup,
    queryRef
  );

  return (
    <Resizable
      size={{ height, width: "100%" }}
      minHeight={100}
      maxHeight={300}
      enable={{
        top: true,
        right: false,
        bottom: false,
        left: false,
        topRight: false,
        bottomRight: false,
        bottomLeft: false,
        topLeft: false,
      }}
      style={{ zIndex: 1000 }}
      onResizeStop={(e, direction, ref, { height: delta }) => {
        setHeight(Math.max(height + delta, 100));
      }}
    >
      <Suspense fallback={<Loading>Pixelating...</Loading>}>
        <Column fragmentRef={data} />
      </Suspense>
    </Resizable>
  );
};

export default Group;<|MERGE_RESOLUTION|>--- conflicted
+++ resolved
@@ -66,10 +66,7 @@
     foq.paginateGroupPaginationFragment,
     fragmentRef
   );
-<<<<<<< HEAD
-=======
-
->>>>>>> 500808b1
+
   const samples = {
     ...data.samples,
     edges: data.samples.edges.filter(
