import React, { MutableRefObject, useLayoutEffect } from "react";
import {
  RecoilValueReadOnly,
  useRecoilCallback,
  useRecoilTransaction_UNSTABLE,
  useRecoilValue,
} from "recoil";

import { FrameLooker, ImageLooker, VideoLooker } from "@fiftyone/looker";

import * as atoms from "../../recoil/atoms";
import * as selectors from "../../recoil/selectors";
import { State } from "../../recoil/types";
import * as viewAtoms from "../../recoil/view";
import { useEventHandler } from "../../utils/hooks";

import { ActionOption } from "./Common";
import Popout from "./Popout";
<<<<<<< HEAD
import { getFetchFunction } from "@fiftyone/utilities";
=======
>>>>>>> af49c981

const useClearSampleSelection = (close) => {
  return useRecoilTransaction_UNSTABLE(
    ({ set }) => async () => {
      set(atoms.selectedSamples, new Set());
      close();
    },
    [close]
  );
};

const useGridActions = (close: () => void) => {
  const elementNames = useRecoilValue(viewAtoms.elementNames);
  const clearSelection = useClearSampleSelection(close);
<<<<<<< HEAD
  const addStage = useRecoilTransaction_UNSTABLE(({ get }) => (name) => {
    close();
    const state = get(atoms.stateDescription);
    const newState = JSON.parse(JSON.stringify(state));
    const samples = get(atoms.selectedSamples);
    const newView = newState.view || [];
    newView.push({
      _cls: `fiftyone.core.stages.${name}`,
      kwargs: [["sample_ids", Array.from(samples)]],
    });
    newState.view = newView;
    newState.selected = [];
    getFetchFunction()("POST", "/update", { state: newState });
  });
=======
  const setState = () => {};
  const addStage = (name: string) => {
    close();

    setState(({ get }) => {
      const state = { ...get(atoms.stateDescription) };

      state.view = [
        ...(state?.view || []),
        {
          _cls: `fiftyone.core.stages.${name}`,
          kwargs: [["sample_ids", Array.from(get(atoms.selectedSamples))]],
        },
      ];
      state.selected = [];

      return state;
    });
  };
>>>>>>> af49c981

  return [
    {
      text: `Clear selected ${elementNames.plural}`,
      title: `Deselect all selected ${elementNames.plural}`,
      onClick: clearSelection,
    },
    {
      text: `Only show selected ${elementNames.plural}`,
      title: `Hide all other ${elementNames.plural}`,
      onClick: () => addStage("Select"),
    },
    {
      text: `Hide selected ${elementNames.plural}`,
      title: `Show only unselected ${elementNames.plural}`,
      onClick: () => addStage("Exclude"),
    },
  ];
};

const toLabelMap = (labels: State.SelectedLabel[]): State.SelectedLabelMap =>
  Object.fromEntries(labels.map(({ labelId, ...rest }) => [labelId, rest]));

const useSelectVisible = (
  visibleAtom?: RecoilValueReadOnly<State.SelectedLabel[]>,
  visible?: State.SelectedLabel[]
) => {
  return useRecoilCallback(({ snapshot, set }) => async () => {
    const selected = await snapshot.getPromise(atoms.selectedLabels);
    visible = visibleAtom ? await snapshot.getPromise(visibleAtom) : visible;
    set(atoms.selectedLabels, {
      ...selected,
      ...toLabelMap(visible),
    });
  });
};

const useUnselectVisible = (
  visibleIdsAtom?: RecoilValueReadOnly<Set<string>>,
  visibleIds?: Set<string>
) => {
  return useRecoilCallback(({ snapshot, set }) => async () => {
    const selected = await snapshot.getPromise(atoms.selectedLabels);
    visibleIds = visibleIdsAtom
      ? await snapshot.getPromise(visibleIdsAtom)
      : visibleIds;

    const filtered = Object.entries(selected).filter(
      ([label_id]) => !visibleIds.has(label_id)
    );
    set(atoms.selectedLabels, Object.fromEntries(filtered));
  });
};

const useClearSelectedLabels = (close) => {
  return useRecoilCallback(
    ({ set }) => async () => {
      set(atoms.selectedLabels, {});
      close();
    },
    []
  );
};

const useHideSelected = () => {
  return useRecoilCallback(({ snapshot, set }) => async () => {
    const selected = await snapshot.getPromise(atoms.selectedLabels);
    const hidden = await snapshot.getPromise(atoms.hiddenLabels);
    set(atoms.selectedLabels, {});
    set(atoms.hiddenLabels, { ...hidden, ...selected });
  });
};

const useHideOthers = (
  visibleAtom?: RecoilValueReadOnly<State.SelectedLabel[]>,
  visible?: State.SelectedLabel[]
) => {
  return useRecoilCallback(({ snapshot, set }) => async () => {
    const selected = await snapshot.getPromise(selectors.selectedLabelIds);
    visible = visibleAtom ? await snapshot.getPromise(visibleAtom) : visible;
    const hidden = await snapshot.getPromise(atoms.hiddenLabels);
    set(atoms.hiddenLabels, {
      ...hidden,
      ...toLabelMap(visible.filter(({ labelId }) => !selected.has(labelId))),
    });
  });
};

const hasSetDiff = <T extends unknown>(a: Set<T>, b: Set<T>): boolean =>
  new Set([...a].filter((e) => !b.has(e))).size > 0;

const hasSetInt = <T extends unknown>(a: Set<T>, b: Set<T>): boolean =>
  new Set([...a].filter((e) => b.has(e))).size > 0;

const toIds = (labels: State.SelectedLabel[]) =>
  new Set([...labels].map(({ labelId }) => labelId));

const useModalActions = (
  lookerRef: MutableRefObject<VideoLooker | ImageLooker | FrameLooker>,
  close
) => {
  const selected = useRecoilValue(atoms.selectedSamples);
  const clearSelection = useClearSampleSelection(close);

  const selectedLabels = useRecoilValue(selectors.selectedLabelIds);
  const visibleSampleLabels = lookerRef.current.getCurrentSampleLabels();
  const isVideo =
    useRecoilValue(selectors.isVideoDataset) &&
    useRecoilValue(viewAtoms.isRootView);
  const visibleFrameLabels =
    lookerRef.current instanceof VideoLooker
      ? lookerRef.current.getCurrentFrameLabels()
      : new Array<State.SelectedLabel>();

  const closeAndCall = (callback) => {
    return React.useCallback(() => {
      close();
      callback();
    }, []);
  };
  const elementNames = useRecoilValue(viewAtoms.elementNames);

  const hasVisibleUnselected = hasSetDiff(
    toIds(visibleSampleLabels),
    selectedLabels
  );
  const hasFrameVisibleUnselected = hasSetDiff(
    toIds(visibleFrameLabels),
    selectedLabels
  );
  const hasVisibleSelection = hasSetInt(
    selectedLabels,
    toIds(visibleSampleLabels)
  );

  return [
    selected.size > 0 && {
      text: `Clear selected ${elementNames.plural}`,
      title: `Deselect all selected ${elementNames.plural}`,
      onClick: clearSelection,
    },
    {
      text: `Select visible (current ${elementNames.singular})`,
      hidden: !hasVisibleUnselected,
      onClick: closeAndCall(useSelectVisible(null, visibleSampleLabels)),
    },
    {
      text: `Unselect visible (current ${elementNames.singular})`,
      hidden: !hasVisibleSelection,
      onClick: closeAndCall(
        useUnselectVisible(null, toIds(visibleSampleLabels))
      ),
    },
    isVideo && {
      text: "Select visible (current frame)",
      hidden: !hasFrameVisibleUnselected,
      onClick: closeAndCall(useSelectVisible(null, visibleFrameLabels)),
    },
    isVideo && {
      text: "Unselect visible (current frame)",
      hidden: !hasVisibleSelection,
      onClick: closeAndCall(
        useUnselectVisible(null, toIds(visibleFrameLabels))
      ),
    },
    {
      text: "Clear selection",
      hidden: !selectedLabels.size,
      onClick: closeAndCall(useClearSelectedLabels(close)),
    },
    {
      text: "Hide selected",
      hidden: !selectedLabels.size,
      onClick: closeAndCall(useHideSelected()),
    },
    {
      text: `Hide unselected (current ${elementNames.singular})`,
      hidden: !hasVisibleUnselected,
      onClick: closeAndCall(useHideOthers(null, visibleSampleLabels)),
    },
    isVideo && {
      text: "Hide unselected (current frame)",
      hidden: !hasFrameVisibleUnselected,
      onClick: closeAndCall(useHideOthers(null, visibleFrameLabels)),
    },
  ].filter(Boolean);
};

interface SelectionActionsProps {
  modal: boolean;
  close: () => void;
  lookerRef: MutableRefObject<VideoLooker | ImageLooker | FrameLooker>;
  bounds: any;
}

const SelectionActions = ({
  modal,
  close,
  lookerRef,
  bounds,
}: SelectionActionsProps) => {
  useLayoutEffect(() => {
    lookerRef &&
      lookerRef.current instanceof VideoLooker &&
      lookerRef.current.pause &&
      lookerRef.current.pause();
  });
  const actions = modal
    ? useModalActions(lookerRef, close)
    : useGridActions(close);

  lookerRef && useEventHandler(lookerRef.current, "play", close);

  return (
    <Popout modal={modal} bounds={bounds}>
      {actions.map((props, i) => (
        <ActionOption {...props} key={i} />
      ))}
    </Popout>
  );
};

export default React.memo(SelectionActions);<|MERGE_RESOLUTION|>--- conflicted
+++ resolved
@@ -16,10 +16,6 @@
 
 import { ActionOption } from "./Common";
 import Popout from "./Popout";
-<<<<<<< HEAD
-import { getFetchFunction } from "@fiftyone/utilities";
-=======
->>>>>>> af49c981
 
 const useClearSampleSelection = (close) => {
   return useRecoilTransaction_UNSTABLE(
@@ -34,22 +30,6 @@
 const useGridActions = (close: () => void) => {
   const elementNames = useRecoilValue(viewAtoms.elementNames);
   const clearSelection = useClearSampleSelection(close);
-<<<<<<< HEAD
-  const addStage = useRecoilTransaction_UNSTABLE(({ get }) => (name) => {
-    close();
-    const state = get(atoms.stateDescription);
-    const newState = JSON.parse(JSON.stringify(state));
-    const samples = get(atoms.selectedSamples);
-    const newView = newState.view || [];
-    newView.push({
-      _cls: `fiftyone.core.stages.${name}`,
-      kwargs: [["sample_ids", Array.from(samples)]],
-    });
-    newState.view = newView;
-    newState.selected = [];
-    getFetchFunction()("POST", "/update", { state: newState });
-  });
-=======
   const setState = () => {};
   const addStage = (name: string) => {
     close();
@@ -69,7 +49,6 @@
       return state;
     });
   };
->>>>>>> af49c981
 
   return [
     {
