--- conflicted
+++ resolved
@@ -1,9 +1,6 @@
 import React, {
   MutableRefObject,
-<<<<<<< HEAD
   RefCallback,
-=======
->>>>>>> af49c981
   useLayoutEffect,
   useRef,
   useState,
@@ -45,18 +42,10 @@
 import {
   useEventHandler,
   useOutsideClick,
-<<<<<<< HEAD
-  useTheme,
-  useUnprocessedStateUpdate,
-} from "../../utils/hooks";
-import Similar, { similarityParameters } from "./Similar";
-import { useLayer } from "react-laag";
-=======
   useUnprocessedStateUpdate,
 } from "../../utils/hooks";
 import Similar, { similarityParameters } from "./Similar";
 import { useTheme } from "@fiftyone/components";
->>>>>>> af49c981
 
 const Loading = () => {
   const theme = useTheme();
