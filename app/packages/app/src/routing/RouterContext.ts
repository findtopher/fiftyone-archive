import type { Action, Location } from "history";
import type { PreloadedQuery } from "react-relay";
import type {
  ConcreteRequest,
  Environment,
  OperationType,
  VariablesOf,
} from "relay-runtime";
import type { Route } from ".";
import type { Queries } from "../makeRoutes";
import type RouteDefinition from "./RouteDefinition";
import type { LocationState, MatchPathResult } from "./matchPath";

import { viewsAreEqual } from "@fiftyone/state";
import { NotFoundError, Resource, isNotebook } from "@fiftyone/utilities";
import { createBrowserHistory, createMemoryHistory } from "history";
import React from "react";
import { loadQuery } from "react-relay";
import { fetchQuery } from "relay-runtime";
import { matchPath } from "./matchPath";

export interface RouteData<T extends OperationType> {
  path: string;
  url: string;
  variables: VariablesOf<T>;
}

interface FiftyOneLocation extends Location {
  state: LocationState<OperationType>;
}

export interface Entry<T extends OperationType> extends FiftyOneLocation {
  component: Route<T>;
  concreteRequest: ConcreteRequest;
  preloadedQuery: PreloadedQuery<T>;
  data: T["response"];
  cleanup: () => void;
}

type Subscription<T extends OperationType> = (
  entry: Entry<T>,
  action?: Action,
  previousEntry?: Entry<T>
) => void;

type Subscribe<T extends OperationType> = (
  subscription: Subscription<T>,
  onPending?: () => void
) => () => void;

export interface RoutingContext<T extends OperationType> {
  get: (next?: boolean) => Entry<T>;
  history: ReturnType<typeof createBrowserHistory>;
  location: FiftyOneLocation;
  load: (hard?: boolean) => Promise<Entry<T>>;
  push(to: string, state: LocationState): void;
  replace(to: string, state: LocationState): void;
  subscribe: Subscribe<T>;
}

export interface Router<T extends OperationType> {
  cleanup: () => void;
  context: RoutingContext<T>;
}

export const createRouter = <T extends OperationType>(
  environment: Environment,
  routes: RouteDefinition<T>[],
  handleError?: (error: unknown) => void
): Router<T> => {
  const history = isNotebook() ? createMemoryHistory() : createBrowserHistory();

  const getEntryResource = makeGetEntryResource<T>();

  let currentEntryResource: Resource<Entry<T>>;
  let nextCurrentEntryResource: Resource<Entry<T>>;

  let nextId = 0;
  const subscribers = new Map<
    number,
    [Subscription<T>, (() => void) | undefined]
  >();

  const update = (location: FiftyOneLocation, action?: Action) => {
    currentEntryResource.load().then(({ cleanup }) => {
      try {
        nextCurrentEntryResource = getEntryResource({
          environment,
          routes,
          location: location as FiftyOneLocation,
          hard: false,
          handleError,
        });
<<<<<<< HEAD
      } catch {
        return;
=======
      } catch (e) {
        if (e instanceof Resource) {
          // skip the page change if a resource is thrown
          return;
        }

        throw e;
>>>>>>> 00134d58
      }

      requestAnimationFrame(() => {
        for (const [_, [__, onPending]] of subscribers) onPending?.();
      });

      const loadingResource = nextCurrentEntryResource;
      loadingResource.load().then((entry) => {
        nextCurrentEntryResource === loadingResource &&
          requestAnimationFrame(() => {
            let current: Entry<T> | undefined = undefined;
            try {
              current = currentEntryResource.read();
            } catch {}
            for (const [_, [cb]] of subscribers) cb(entry, action, current);
            // update currentEntryResource after calling subscribers
            currentEntryResource = loadingResource;
            cleanup();
          });
      });
    });
  };

  const cleanup = history.listen(({ location, action }) => {
    if (!currentEntryResource) return;
    update(location as FiftyOneLocation, action);
  });

  const context: RoutingContext<T> = {
    history,

    get location() {
      return history.location as FiftyOneLocation;
    },

    get(next = false) {
      const resource = next ? nextCurrentEntryResource : currentEntryResource;
      if (!resource) {
        throw new Error("no entry loaded");
      }
      const entry = resource.get();
      if (!entry) {
        throw new Error("entry is loading");
      }
      return entry;
    },

    load(hard = false) {
      const runUpdate = !currentEntryResource || hard;
      if (!currentEntryResource || hard) {
        currentEntryResource = getEntryResource({
          environment,
          hard,
          handleError,
          location: history.location as FiftyOneLocation,
          routes,
        });
      }
      runUpdate && update(history.location as FiftyOneLocation);
      return currentEntryResource.load();
    },

    push(to: string, state: LocationState) {
      history.push(to, state);
    },

    replace(to: string, state: LocationState) {
      history.replace(to, state);
    },

    subscribe(cb, onPending) {
      const id = nextId++;
      const dispose = () => {
        subscribers.delete(id);
      };
      subscribers.set(id, [cb, onPending]);
      return dispose;
    },
  };

  return {
    cleanup: () => cleanup?.(),
    context,
  };
};

<<<<<<< HEAD
const SKIP_EVENTS = new Set(["modal", "slice"]);
=======
const SKIP_EVENTS = new Set(["modal", "slice", "spaces"]);
>>>>>>> 00134d58

const makeGetEntryResource = <T extends OperationType>() => {
  let currentLocation: FiftyOneLocation;
  let currentResource: Resource<Entry<T>>;

  const isReusable = (location: FiftyOneLocation) => {
<<<<<<< HEAD
    if (currentLocation) {
      return (
        SKIP_EVENTS.has(location.state.event || "") ||
        SKIP_EVENTS.has(currentLocation?.state.event || "")
      );
    }

    return false;
  };

  const getEntryResource = ({
    environment,
    handleError,
    hard = false,
    location,
    routes,
  }: {
    current?: FiftyOneLocation;
    environment: Environment;
    routes: RouteDefinition<T>[];
    location: FiftyOneLocation;
    hard: boolean;
    handleError?: (error: unknown) => void;
  }): Resource<Entry<T>> => {
    if (isReusable(location)) {
      throw currentResource;
    }

    let route: RouteDefinition<T>;
    let matchResult: MatchPathResult<T> | undefined = undefined;
    for (let index = 0; index < routes.length; index++) {
      route = routes[index];
      const match = matchPath<T>(
        location.pathname,
        route,
        location.search,
        location.state
      );

=======
    if (location.pathname !== currentLocation?.pathname) {
      return false;
    }

    if (!viewsAreEqual(location.state.view, currentLocation?.state.view)) {
      return false;
    }

    if (currentLocation) {
      return (
        SKIP_EVENTS.has(location.state.event || "") ||
        SKIP_EVENTS.has(currentLocation?.state.event || "")
      );
    }

    return false;
  };

  const getEntryResource = ({
    environment,
    handleError,
    hard = false,
    location,
    routes,
  }: {
    current?: FiftyOneLocation;
    environment: Environment;
    routes: RouteDefinition<T>[];
    location: FiftyOneLocation;
    hard: boolean;
    handleError?: (error: unknown) => void;
  }): Resource<Entry<T>> => {
    if (isReusable(location)) {
      // throw the current resource (page) if it can be reused
      throw currentResource;
    }

    let route: RouteDefinition<T>;
    let matchResult: MatchPathResult<T> | undefined = undefined;
    for (let index = 0; index < routes.length; index++) {
      route = routes[index];
      const match = matchPath<T>(
        location.pathname,
        route,
        location.search,
        location.state
      );

>>>>>>> 00134d58
      if (match) {
        matchResult = match;
        break;
      }
    }

    if (matchResult == null) {
      throw new NotFoundError({ path: location.pathname });
    }

    const fetchPolicy = hard ? "network-only" : "store-or-network";

    currentLocation = location;
    currentResource = new Resource(() => {
      return Promise.all([route.component.load(), route.query.load()]).then(
        ([component, concreteRequest]) => {
          const preloadedQuery = loadQuery(
            environment,
            concreteRequest,
            matchResult.variables || {},
            {
              fetchPolicy,
            }
          );

          let resolveEntry: (entry: Entry<T>) => void;
          const promise = new Promise<Entry<T>>((resolve) => {
            resolveEntry = resolve;
          });
          const subscription = fetchQuery(
            environment,
            concreteRequest,
            matchResult.variables || {},
            { fetchPolicy }
          ).subscribe({
            next: (data) => {
              const { state: _, ...rest } = location;
              resolveEntry({
                state: matchResult.variables as LocationState<T>,
                ...rest,
                component,
                data,
                concreteRequest,
                preloadedQuery,
                cleanup: () => {
                  subscription?.unsubscribe();
                },
              });
            },
            error: (error) => handleError?.(error),
          });

          return promise;
        }
      );
    });

    return currentResource;
  };

  return getEntryResource;
};

export const RouterContext = React.createContext<
  RoutingContext<Queries> | undefined
>(undefined);<|MERGE_RESOLUTION|>--- conflicted
+++ resolved
@@ -91,10 +91,6 @@
           hard: false,
           handleError,
         });
-<<<<<<< HEAD
-      } catch {
-        return;
-=======
       } catch (e) {
         if (e instanceof Resource) {
           // skip the page change if a resource is thrown
@@ -102,7 +98,6 @@
         }
 
         throw e;
->>>>>>> 00134d58
       }
 
       requestAnimationFrame(() => {
@@ -189,58 +184,13 @@
   };
 };
 
-<<<<<<< HEAD
-const SKIP_EVENTS = new Set(["modal", "slice"]);
-=======
 const SKIP_EVENTS = new Set(["modal", "slice", "spaces"]);
->>>>>>> 00134d58
 
 const makeGetEntryResource = <T extends OperationType>() => {
   let currentLocation: FiftyOneLocation;
   let currentResource: Resource<Entry<T>>;
 
   const isReusable = (location: FiftyOneLocation) => {
-<<<<<<< HEAD
-    if (currentLocation) {
-      return (
-        SKIP_EVENTS.has(location.state.event || "") ||
-        SKIP_EVENTS.has(currentLocation?.state.event || "")
-      );
-    }
-
-    return false;
-  };
-
-  const getEntryResource = ({
-    environment,
-    handleError,
-    hard = false,
-    location,
-    routes,
-  }: {
-    current?: FiftyOneLocation;
-    environment: Environment;
-    routes: RouteDefinition<T>[];
-    location: FiftyOneLocation;
-    hard: boolean;
-    handleError?: (error: unknown) => void;
-  }): Resource<Entry<T>> => {
-    if (isReusable(location)) {
-      throw currentResource;
-    }
-
-    let route: RouteDefinition<T>;
-    let matchResult: MatchPathResult<T> | undefined = undefined;
-    for (let index = 0; index < routes.length; index++) {
-      route = routes[index];
-      const match = matchPath<T>(
-        location.pathname,
-        route,
-        location.search,
-        location.state
-      );
-
-=======
     if (location.pathname !== currentLocation?.pathname) {
       return false;
     }
@@ -289,7 +239,6 @@
         location.state
       );
 
->>>>>>> 00134d58
       if (match) {
         matchResult = match;
         break;
