import reactRefresh from "@vitejs/plugin-react-refresh";
import nodePolyfills from "rollup-plugin-polyfill-node";
import { defineConfig } from "vite";
import relay from "vite-plugin-relay";
import { basePlugins } from "../../vite.base.config";

async function loadConfig() {
  const pluginRewriteAll = (await import("vite-plugin-rewrite-all")).default;

  return defineConfig({
    base: "",
    plugins: [
      ...basePlugins,
      reactRefresh({
        parserPlugins: ["classProperties", "classPrivateProperties"],
      }),
      relay,
      nodePolyfills(),
      // pluginRewriteAll to address this vite bug: https://github.com/vitejs/vite/issues/2415
      pluginRewriteAll(),
    ],
    resolve: {
      alias: {
        path: "path-browserify",
      },
    },
<<<<<<< HEAD
  },
  build: {
    rollupOptions: {
      onwarn(warning, warn) {
        if (warning.code === "MODULE_LEVEL_DIRECTIVE") {
          return;
        }
        warn(warning);
      },
    },
  },
  server: {
    port: parseInt(process.env.FIFTYONE_DEFAULT_APP_PORT || "5173"),
    proxy: {
      "/plugins": {
        target: `http://127.0.0.1:${
          process.env.FIFTYONE_DEFAULT_APP_PORT ?? "5151"
        }`,
        changeOrigin: false,
        secure: false,
        ws: false,
=======
    build: {
      rollupOptions: {
        onwarn(warning, warn) {
          if (warning.code === "MODULE_LEVEL_DIRECTIVE") {
            return;
          }
          warn(warning);
        },
>>>>>>> 7572bd5f
      },
    },
    server: {
      port: parseInt(process.env.FIFTYONE_DEFAULT_APP_PORT || "5173"),
      proxy: {
        "/plugins": {
          target: `http://127.0.0.1:${
            process.env.FIFTYONE_DEFAULT_APP_PORT ?? "5151"
          }`,
          changeOrigin: false,
          secure: false,
          ws: false,
        },
        "/aggregate": {
          target: `http://127.0.0.1:${
            process.env.FIFTYONE_DEFAULT_APP_PORT ?? "5151"
          }`,
          changeOrigin: false,
          secure: false,
          ws: false,
        },
      },
    },
  });
}

export default loadConfig();<|MERGE_RESOLUTION|>--- conflicted
+++ resolved
@@ -24,29 +24,6 @@
         path: "path-browserify",
       },
     },
-<<<<<<< HEAD
-  },
-  build: {
-    rollupOptions: {
-      onwarn(warning, warn) {
-        if (warning.code === "MODULE_LEVEL_DIRECTIVE") {
-          return;
-        }
-        warn(warning);
-      },
-    },
-  },
-  server: {
-    port: parseInt(process.env.FIFTYONE_DEFAULT_APP_PORT || "5173"),
-    proxy: {
-      "/plugins": {
-        target: `http://127.0.0.1:${
-          process.env.FIFTYONE_DEFAULT_APP_PORT ?? "5151"
-        }`,
-        changeOrigin: false,
-        secure: false,
-        ws: false,
-=======
     build: {
       rollupOptions: {
         onwarn(warning, warn) {
@@ -55,7 +32,6 @@
           }
           warn(warning);
         },
->>>>>>> 7572bd5f
       },
     },
     server: {
