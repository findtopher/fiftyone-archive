--- conflicted
+++ resolved
@@ -1,10 +1,6 @@
 {
     "name": "@fiftyone/app",
-<<<<<<< HEAD
-    "version": "0.17.0",
-=======
-    "version": "0.5.0",
->>>>>>> e45bd1ca
+    "version": "0.6.0",
     "license": "Apache-2.0",
     "private": true,
     "scripts": {
