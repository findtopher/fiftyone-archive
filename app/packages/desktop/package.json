{
  "name": "FiftyOne",
<<<<<<< HEAD
  "version": "0.9.0",
=======
  "version": "0.19.0",
>>>>>>> 1250dd63
  "description": "Explore, Analyze, Curate",
  "author": "Voxel51, Inc.",
  "main": "./dist/main.js",
  "private": true,
  "prettier": "@fiftyone/prettier-config",
  "scripts": {
    "build": "yarn build-source && yarn build-desktop",
    "build-desktop": "yarn pull-source && tsc -p tsconfig.json",
    "build-source": "yarn workspace @fiftyone/app build-bare",
    "pull-source": "yarn workspace @fiftyone/app copy-to-desktop",
    "start-desktop": "yarn build-desktop && cross-env DEBUG_APP=true electron ./dist/main.js",
    "package-linux-aarch64": "yarn build && electron-builder build --linux --arm64",
    "package-linux-x86_64": "yarn build && electron-builder build --linux --x64",
    "package-mac-arm64": "yarn build && electron-builder build --mac --arm64",
    "package-mac-x86_64": "yarn build && electron-builder build --mac --x64",
    "package-win-amd64": "yarn build && electron-builder build --win --x64"
  },
  "build": {
    "productName": "FiftyOne",
    "appId": "com.voxel51.FiftyOne",
    "files": [
      "dist/",
      "package.json",
      "resources/**/*"
    ],
    "dmg": {
      "contents": [
        {
          "x": 130,
          "y": 220
        },
        {
          "x": 410,
          "y": 220,
          "type": "link",
          "path": "/Applications"
        }
      ]
    },
    "mac": {
      "target": [
        "dir"
      ]
    },
    "win": {
      "target": [
        "portable"
      ]
    },
    "linux": {
      "target": [
        "AppImage"
      ],
      "category": "Tool"
    },
    "directories": {
      "buildResources": "resources",
      "output": "release"
    },
    "publish": {
      "provider": "github",
      "owner": "voxel51",
      "repo": "fiftyone",
      "private": true
    }
  },
  "devDependencies": {
    "@babel/core": "^7.9.0",
    "@babel/plugin-proposal-class-properties": "^7.8.3",
    "@babel/plugin-proposal-decorators": "^7.8.3",
    "@babel/plugin-proposal-do-expressions": "^7.8.3",
    "@babel/plugin-proposal-export-default-from": "^7.8.3",
    "@babel/plugin-proposal-export-namespace-from": "^7.8.3",
    "@babel/plugin-proposal-function-bind": "^7.8.3",
    "@babel/plugin-proposal-function-sent": "^7.8.3",
    "@babel/plugin-proposal-json-strings": "^7.8.3",
    "@babel/plugin-proposal-logical-assignment-operators": "^7.8.3",
    "@babel/plugin-proposal-nullish-coalescing-operator": "^7.8.3",
    "@babel/plugin-proposal-numeric-separator": "^7.8.3",
    "@babel/plugin-proposal-optional-chaining": "^7.9.0",
    "@babel/plugin-proposal-pipeline-operator": "^7.8.3",
    "@babel/plugin-proposal-throw-expressions": "^7.8.3",
    "@babel/plugin-syntax-dynamic-import": "^7.8.3",
    "@babel/plugin-syntax-import-meta": "^7.8.3",
    "@babel/plugin-transform-react-constant-elements": "^7.9.0",
    "@babel/plugin-transform-react-inline-elements": "^7.9.0",
    "@babel/preset-env": "^7.9.0",
    "@babel/preset-react": "^7.9.4",
    "@babel/preset-typescript": "^7.9.0",
    "@babel/register": "^7.9.0",
    "cross-env": "^7.0.3",
    "electron": "13.1.4",
    "electron-builder": "^22.11.7",
    "electron-devtools-installer": "^2.2.4",
    "typescript": "4.2.4"
  }
}<|MERGE_RESOLUTION|>--- conflicted
+++ resolved
@@ -1,10 +1,6 @@
 {
   "name": "FiftyOne",
-<<<<<<< HEAD
-  "version": "0.9.0",
-=======
-  "version": "0.19.0",
->>>>>>> 1250dd63
+  "version": "0.10.0",
   "description": "Explore, Analyze, Curate",
   "author": "Voxel51, Inc.",
   "main": "./dist/main.js",
