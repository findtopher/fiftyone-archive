{
    "name": "FiftyOne",
    "description": "Explore, Analyze, Curate",
    "author": "Voxel51, Inc.",
    "version": "0.0.0",
    "main": "./dist/main.js",
    "license": "Apache-2.0",
    "private": true,
    "scripts": {
        "build": "yarn build-source && yarn build-desktop",
        "build-desktop": "yarn build-source && yarn pull-source && tsc -p tsconfig.json",
        "build-source": "yarn workspace @fiftyone/app build-desktop",
        "pull-source": "yarn workspace @fiftyone/app copy-to-desktop",
        "start-desktop": "yarn build-desktop && cross-env DEBUG_APP=true electron ./dist/main.js",
        "package-linux-aarch64": "yarn build && electron-builder build --linux --arm64",
        "package-linux-x86_64": "yarn build && electron-builder build --linux --x64",
        "package-mac-arm64": "yarn build && electron-builder build --mac --arm64",
        "package-mac-x86_64": "yarn build && electron-builder build --mac --x64",
        "package-win-amd64": "yarn build && electron-builder build --win --x64"
    },
    "build": {
        "productName": "FiftyOne",
        "appId": "com.voxel51.FiftyOne",
        "files": [
            "dist/",
            "package.json",
            "resources/**/*"
        ],
        "dmg": {
            "contents": [
                {
                    "x": 130,
                    "y": 220
                },
                {
                    "x": 410,
                    "y": 220,
                    "type": "link",
                    "path": "/Applications"
                }
            ]
        },
        "mac": {
            "target": [
                "dir"
            ]
        },
        "win": {
            "target": [
                "portable"
            ]
        },
        "linux": {
            "target": [
                "AppImage"
            ],
            "category": "Tool"
        },
        "directories": {
            "buildResources": "resources",
            "output": "release"
        },
        "publish": {
            "provider": "github",
            "owner": "voxel51",
            "repo": "fiftyone",
            "private": true
        }
    },
    "devDependencies": {
        "@babel/core": "^7.9.0",
        "@babel/plugin-proposal-class-properties": "^7.8.3",
        "@babel/plugin-proposal-decorators": "^7.8.3",
        "@babel/plugin-proposal-do-expressions": "^7.8.3",
        "@babel/plugin-proposal-export-default-from": "^7.8.3",
        "@babel/plugin-proposal-export-namespace-from": "^7.8.3",
        "@babel/plugin-proposal-function-bind": "^7.8.3",
        "@babel/plugin-proposal-function-sent": "^7.8.3",
        "@babel/plugin-proposal-json-strings": "^7.8.3",
        "@babel/plugin-proposal-logical-assignment-operators": "^7.8.3",
        "@babel/plugin-proposal-nullish-coalescing-operator": "^7.8.3",
        "@babel/plugin-proposal-numeric-separator": "^7.8.3",
        "@babel/plugin-proposal-optional-chaining": "^7.9.0",
        "@babel/plugin-proposal-pipeline-operator": "^7.8.3",
        "@babel/plugin-proposal-throw-expressions": "^7.8.3",
        "@babel/plugin-syntax-dynamic-import": "^7.8.3",
        "@babel/plugin-syntax-import-meta": "^7.8.3",
        "@babel/plugin-transform-react-constant-elements": "^7.9.0",
        "@babel/plugin-transform-react-inline-elements": "^7.9.0",
        "@babel/preset-env": "^7.9.0",
        "@babel/preset-react": "^7.9.4",
        "@babel/preset-typescript": "^7.9.0",
        "@babel/register": "^7.9.0",
        "cross-env": "^7.0.3",
<<<<<<< HEAD
        "electron": "22.3.24",
=======
        "electron": "22.3.25",
>>>>>>> fe44647f
        "electron-builder": "^23.0.3",
        "electron-devtools-installer": "^3.2.0",
        "typescript": "^4.7.4"
    }
}<|MERGE_RESOLUTION|>--- conflicted
+++ resolved
@@ -92,11 +92,7 @@
         "@babel/preset-typescript": "^7.9.0",
         "@babel/register": "^7.9.0",
         "cross-env": "^7.0.3",
-<<<<<<< HEAD
-        "electron": "22.3.24",
-=======
         "electron": "22.3.25",
->>>>>>> fe44647f
         "electron-builder": "^23.0.3",
         "electron-devtools-installer": "^3.2.0",
         "typescript": "^4.7.4"
