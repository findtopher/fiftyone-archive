--- conflicted
+++ resolved
@@ -1,10 +1,6 @@
 {
   "name": "FiftyOne",
-<<<<<<< HEAD
-  "version": "0.17.0",
-=======
-  "version": "0.5.0",
->>>>>>> e45bd1ca
+  "version": "0.6.0",
   "description": "Explore, Analyze, Curate",
   "author": "Voxel51, Inc.",
   "main": "./dist/main.js",
