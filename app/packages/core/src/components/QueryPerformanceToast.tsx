--- conflicted
+++ resolved
@@ -44,11 +44,7 @@
 
   useEffect(() => {
     const listen = (event) => {
-<<<<<<< HEAD
-      setPath(event.path);
-=======
       onDispatch(event);
->>>>>>> c67f9c7a
       setShown(true);
     };
     window.addEventListener("queryperformance", listen);
@@ -78,31 +74,7 @@
             variant="contained"
             size="small"
             onClick={() => {
-<<<<<<< HEAD
-              let openedPanel = openedPanels.find(
-                ({ type }) => type === PANEL_NAME
-              );
-              if (!openedPanel) {
-                openedPanel = new SpaceNode();
-                openedPanel.type = PANEL_NAME;
-                spaces.addNodeAfter(spaces.root, openedPanel, true);
-              }
-              if (path) {
-                promptForOperator(
-                  "index_field_creation_operator",
-                  { nonperformant_field: path },
-                  {
-                    callback: () => {
-                      triggerPanelEvent(openedPanel.id, {
-                        operator: PANEL_NAME + "#refresh",
-                      });
-                    },
-                  }
-                );
-              }
-=======
               onClick();
->>>>>>> c67f9c7a
               setOpen(false);
             }}
             sx={{
@@ -112,11 +84,7 @@
               boxShadow: 0,
             }} // Right align the button
           >
-<<<<<<< HEAD
-            Create an Index
-=======
             {text}
->>>>>>> c67f9c7a
           </Button>
         );
       }}
