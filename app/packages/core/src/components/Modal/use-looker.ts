--- conflicted
+++ resolved
@@ -52,11 +52,7 @@
     !initialRef.current && looker.updateOptions(lookerOptions);
   }, [looker, lookerOptions]);
 
-<<<<<<< HEAD
-  const shouldRefresh = useShouldReloadSampleOnActiveFieldsChange({
-=======
   const getNewFields = useShouldReloadSampleOnActiveFieldsChange({
->>>>>>> 3198776d
     modal: true,
   });
 
@@ -65,17 +61,12 @@
       return;
     }
 
-<<<<<<< HEAD
-    if (shouldRefresh(id)) {
-      looker?.refreshSample();
-=======
     const newFieldsIfAny = getNewFields(id);
 
     if (newFieldsIfAny) {
       looker?.refreshSample(newFieldsIfAny);
->>>>>>> 3198776d
     }
-  }, [id, lookerOptions.activePaths, looker]);
+  }, [id, getNewFields, lookerOptions.activePaths, looker]);
 
   useEffect(() => {
     /** start refreshers */
