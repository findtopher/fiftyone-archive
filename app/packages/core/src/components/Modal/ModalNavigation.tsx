import {
  LookerArrowLeftIcon,
  LookerArrowRightIcon,
} from "@fiftyone/components";
import * as fos from "@fiftyone/state";
import React, { useCallback, useEffect, useMemo, useRef } from "react";
import { useRecoilValue, useRecoilValueLoadable } from "recoil";
import styled from "styled-components";
import { createDebouncedNavigator } from "./debouncedNavigator";

const Arrow = styled.span<{
  $isRight?: boolean;
  $sidebarWidth: number;
  $isSidebarVisible: boolean;
}>`
  cursor: pointer;
  position: absolute;
  display: flex;
  align-items: center;
  justify-content: space-between;
  right: ${(props) =>
    props.$isRight
      ? props.$isSidebarVisible
        ? `calc(0.75rem + ${props.$sidebarWidth}px)`
        : "0.75rem"
      : "initial"};
  left: ${(props) => (props.$isRight ? "initial" : "0.75rem")};
  z-index: 99999;
  padding: 0.75rem;
  top: 50%;
  width: 3rem;
  height: 3rem;
  background-color: var(--fo-palette-background-button);
  box-shadow: 0 1px 3px var(--fo-palette-custom-shadowDark);
  border-radius: 3px;
  opacity: 0.4;
  transition: opacity 0.15s ease-in-out;
  transition: box-shadow 0.15s ease-in-out;
  &:hover {
    opacity: 1;
    box-shadow: inherit;
    transition: box-shadow 0.15s ease-in-out;
    transition: opacity 0.15s ease-in-out;
  }

  &:active {
    top: calc(50% + 2px);
  }
`;

const ModalNavigation = ({ closePanels }: { closePanels: () => void }) => {
  const showModalNavigationControls = useRecoilValue(
    fos.showModalNavigationControls
  );

  const sidebarwidth = useRecoilValue(fos.sidebarWidth(true));
  const isSidebarVisible = useRecoilValue(fos.sidebarVisible(true));

  const countLoadable = useRecoilValueLoadable(
    fos.count({ path: "", extended: true, modal: false })
  );
  const count = useRef<number | null>(null);
  if (countLoadable.state === "hasValue") {
    count.current = countLoadable.contents;
  }

  const setModal = fos.useSetExpandedSample();
  const modal = useRecoilValue(fos.modalSelector);

  const modalRef = useRef(modal);
<<<<<<< HEAD

  modalRef.current = modal;

  // important: make sure all dependencies of the navigators are referentially stable,
  // or else the debouncing mechanism won't work
  const nextNavigator = useMemo(
    () =>
      createDebouncedNavigator({
        isNavigationIllegalWhen: () => modalRef.current?.hasNext === false,
        navigateFn: (offset) => navigation?.next(offset).then(setModal),
        onNavigationStart: onNavigate,
        debounceTime: 150,
      }),
    [navigation, onNavigate, setModal]
  );

  const previousNavigator = useMemo(
    () =>
      createDebouncedNavigator({
        isNavigationIllegalWhen: () => modalRef.current?.hasPrevious === false,
        navigateFn: (offset) => navigation?.previous(offset).then(setModal),
        onNavigationStart: onNavigate,
        debounceTime: 150,
      }),
    [navigation, onNavigate, setModal]
  );

=======

  modalRef.current = modal;

  // important: make sure all dependencies of the navigators are referentially stable,
  // or else the debouncing mechanism won't work
  const nextNavigator = useMemo(
    () =>
      createDebouncedNavigator({
        isNavigationIllegalWhen: () => modalRef.current?.hasNext === false,
        navigateFn: async (offset) => {
          const navigation = fos.modalNavigation.get();
          if (navigation) {
            return await navigation.next(offset).then(setModal);
          }
        },
        onNavigationStart: closePanels,
        debounceTime: 150,
      }),
    [closePanels, setModal]
  );

  const previousNavigator = useMemo(
    () =>
      createDebouncedNavigator({
        isNavigationIllegalWhen: () => modalRef.current?.hasPrevious === false,
        navigateFn: async (offset) => {
          const navigation = fos.modalNavigation.get();
          if (navigation) {
            return await navigation.previous(offset).then(setModal);
          }
        },
        onNavigationStart: closePanels,
        debounceTime: 150,
      }),
    [closePanels, setModal]
  );

>>>>>>> 00134d58
  useEffect(() => {
    return () => {
      nextNavigator.cleanup();
      previousNavigator.cleanup();
    };
  }, [nextNavigator, previousNavigator]);

  const keyboardHandler = useCallback(
    (e: KeyboardEvent) => {
      const active = document.activeElement;
      if (active?.tagName === "INPUT") {
        if ((active as HTMLInputElement).type === "text") {
          return;
        }
      }

      if (e.altKey || e.ctrlKey || e.metaKey) {
        return;
      }

      if (e.key === "ArrowLeft") {
        previousNavigator.navigate();
      } else if (e.key === "ArrowRight") {
        nextNavigator.navigate();
      }
    },
    [nextNavigator, previousNavigator]
  );

  fos.useEventHandler(document, "keyup", keyboardHandler);

  if (!modal) {
    return null;
  }

  return (
    <>
      {showModalNavigationControls && modal.hasPrevious && (
        <Arrow
          $isSidebarVisible={isSidebarVisible}
          $sidebarWidth={sidebarwidth}
          onClick={previousNavigator.navigate}
        >
          <LookerArrowLeftIcon data-cy="nav-left-button" />
        </Arrow>
      )}
      {showModalNavigationControls && modal.hasNext && (
        <Arrow
          $isRight
          $isSidebarVisible={isSidebarVisible}
          $sidebarWidth={sidebarwidth}
          onClick={nextNavigator.navigate}
        >
          <LookerArrowRightIcon data-cy="nav-right-button" />
        </Arrow>
      )}
    </>
  );
};

export default ModalNavigation;<|MERGE_RESOLUTION|>--- conflicted
+++ resolved
@@ -68,35 +68,6 @@
   const modal = useRecoilValue(fos.modalSelector);
 
   const modalRef = useRef(modal);
-<<<<<<< HEAD
-
-  modalRef.current = modal;
-
-  // important: make sure all dependencies of the navigators are referentially stable,
-  // or else the debouncing mechanism won't work
-  const nextNavigator = useMemo(
-    () =>
-      createDebouncedNavigator({
-        isNavigationIllegalWhen: () => modalRef.current?.hasNext === false,
-        navigateFn: (offset) => navigation?.next(offset).then(setModal),
-        onNavigationStart: onNavigate,
-        debounceTime: 150,
-      }),
-    [navigation, onNavigate, setModal]
-  );
-
-  const previousNavigator = useMemo(
-    () =>
-      createDebouncedNavigator({
-        isNavigationIllegalWhen: () => modalRef.current?.hasPrevious === false,
-        navigateFn: (offset) => navigation?.previous(offset).then(setModal),
-        onNavigationStart: onNavigate,
-        debounceTime: 150,
-      }),
-    [navigation, onNavigate, setModal]
-  );
-
-=======
 
   modalRef.current = modal;
 
@@ -134,7 +105,6 @@
     [closePanels, setModal]
   );
 
->>>>>>> 00134d58
   useEffect(() => {
     return () => {
       nextNavigator.cleanup();
