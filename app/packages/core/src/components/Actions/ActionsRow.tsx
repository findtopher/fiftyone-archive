import {
  Bookmark,
  Check,
  FlipToBack,
  KeyboardArrowLeft,
  KeyboardArrowRight,
  LocalOffer,
  Settings,
  VisibilityOff,
  Wallpaper,
  Search,
  ColorLens,
} from "@mui/icons-material";
import React, {
  MutableRefObject,
  useCallback,
  useEffect,
  useRef,
  useState,
} from "react";
import useMeasure from "react-use-measure";
import {
  selector,
  useRecoilCallback,
  useRecoilState,
  useRecoilValue,
  useSetRecoilState,
} from "recoil";
import styled from "styled-components";

import { PillButton, useTheme } from "@fiftyone/components";
import { FrameLooker, ImageLooker, VideoLooker } from "@fiftyone/looker";
import * as fos from "@fiftyone/state";
import { useEventHandler, useOutsideClick, useSetView } from "@fiftyone/state";
import LoadingDots from "../../../../components/src/components/Loading/LoadingDots";
import { GroupMediaVisibilityContainer } from "./GroupMediaVisibilityContainer";
import OptionsActions from "./Options";
import Patcher, { patchesFields } from "./Patcher";
import Selector from "./Selected";
import Tagger from "./Tagger";
import SortBySimilarity from "./similar/Similar";
import { DynamicGroupAction } from "./DynamicGroupAction";

export const shouldToggleBookMarkIconOnSelector = selector<boolean>({
  key: "shouldToggleBookMarkIconOn",
  get: ({ get }) => {
    const hasFiltersValue = get(fos.hasFilters(false));
    const { selection } = get(fos.extendedSelection);
    const selectedSampleSet = get(fos.selectedSamples);
    const isSimilarityOn = get(fos.similarityParameters);

    const isExtendedSelectionOn =
      (selection && selection.length > 0) || isSimilarityOn;

    return Boolean(
      isExtendedSelectionOn || hasFiltersValue || selectedSampleSet.size > 0
    );
  },
});

const Loading = () => {
  const theme = useTheme();
  return <LoadingDots text="" style={{ color: theme.text.primary }} />;
};

export const ActionDiv = styled.div`
  position: relative;
`;

const Patches = () => {
  const [open, setOpen] = useState(false);
  const loading = useRecoilValue(fos.patching);
  const isVideo = useRecoilValue(fos.isVideoDataset);
  const ref = useRef();
  useOutsideClick(ref, () => open && setOpen(false));
  const fields = useRecoilValue(patchesFields);

  return (
    <ActionDiv ref={ref}>
      <PillButton
        icon={loading ? <Loading /> : <FlipToBack />}
        open={open}
        onClick={() => !loading && setOpen(!open)}
        highlight={open || Boolean(fields.length)}
        title={isVideo ? "Clips" : "Patches"}
        style={{ cursor: loading ? "default" : "pointer" }}
      />
      {open && <Patcher close={() => setOpen(false)} />}
    </ActionDiv>
  );
};

const Similarity = ({ modal }: { modal: boolean }) => {
  const [open, setOpen] = useState(false);
  const [isImageSearch, setIsImageSearch] = useState(false);
  const hasSelectedSamples = useRecoilValue(fos.hasSelectedSamples);
  const hasSelectedLabels = useRecoilValue(fos.hasSelectedLabels);
  const hasSorting = Boolean(useRecoilValue(fos.similarityParameters));
  const [mRef, bounds] = useMeasure();
  const ref = useRef<HTMLDivElement>(null);
  useOutsideClick(ref, () => open && setOpen(false));

  const showImageSimilarityIcon =
    hasSelectedSamples ||
    (isImageSearch && hasSorting) ||
    (modal && hasSelectedLabels);

  const toggleSimilarity = useCallback(() => {
    setOpen((open) => !open);
    setIsImageSearch(showImageSimilarityIcon);
  }, [showImageSimilarityIcon]);

  return (
    <ActionDiv ref={ref}>
      <PillButton
        key={"button"}
        icon={showImageSimilarityIcon ? <Wallpaper /> : <Search />}
        open={open}
        onClick={toggleSimilarity}
        highlight={true}
        ref={mRef}
        title={`Sort by ${
          showImageSimilarityIcon ? "image" : "text"
        } similarity`}
        style={{ cursor: "pointer" }}
      />
      {open && (
        <SortBySimilarity
          key={`similary-${isImageSearch}`}
          modal={modal}
          close={() => setOpen(false)}
          bounds={bounds}
          isImageSearch={isImageSearch}
        />
      )}
    </ActionDiv>
  );
};

const Tag = ({
  modal,
  lookerRef,
}: {
  modal: boolean;
  lookerRef?: MutableRefObject<
    VideoLooker | ImageLooker | FrameLooker | undefined
  >;
}) => {
  const [open, setOpen] = useState(false);
  const [available, setAvailable] = useState(true);
  const labels = useRecoilValue(fos.selectedLabelIds);
  const samples = useRecoilValue(fos.selectedSamples);

  const selected = labels.size > 0 || samples.size > 0;
  const tagging = useRecoilValue(fos.anyTagging);
  const ref = useRef();
  useOutsideClick(ref, () => open && setOpen(false));

  const [mRef, bounds] = useMeasure();

  const disabled = tagging;

  lookerRef &&
    useEventHandler(lookerRef.current, "play", () => {
      open && setOpen(false);
      setAvailable(false);
    });
  lookerRef &&
    useEventHandler(lookerRef.current, "pause", () => setAvailable(true));

  return (
    <ActionDiv ref={ref}>
      <PillButton
        style={{ cursor: disabled || !available ? "default" : "pointer" }}
        icon={disabled ? <Loading /> : <LocalOffer />}
        open={open}
        onClick={() => !disabled && available && setOpen(!open)}
        highlight={(selected || open) && available}
        ref={mRef}
        title={`Tag sample${modal ? "" : "s"} or labels`}
      />
      {open && available && (
        <Tagger
          modal={modal}
          bounds={bounds}
          close={() => setOpen(false)}
          lookerRef={lookerRef}
        />
      )}
    </ActionDiv>
  );
};

const Selected = ({
  modal,
  lookerRef,
}: {
  modal: boolean;
  lookerRef?: MutableRefObject<
    VideoLooker | ImageLooker | FrameLooker | undefined
  >;
}) => {
  const [open, setOpen] = useState(false);
  const [loading, setLoading] = useState(false);
  const samples = useRecoilValue(fos.selectedSamples);
  const labels = useRecoilValue(fos.selectedLabelIds);
  const ref = useRef();
  useOutsideClick(ref, () => open && setOpen(false));
  const [mRef, bounds] = useMeasure();

  lookerRef &&
    useEventHandler(lookerRef.current, "buffering", (e) =>
      setLoading(e.detail)
    );

  if (samples.size < 1 && !modal) {
    return null;
  }

  let text = samples.size.toLocaleString();
  if (samples.size > 0 && labels.size > 0 && modal) {
    text = `${text} | ${labels.size.toLocaleString()}`;
  } else if (labels.size > 0 && modal) {
    text = labels.size.toLocaleString();
  }

  return (
    <ActionDiv ref={ref}>
      <PillButton
        icon={loading ? <Loading /> : <Check />}
        open={open}
        onClick={() => {
          if (loading) {
            return;
          }
          setOpen(!open);
        }}
        highlight={samples.size > 0 || open || (labels.size > 0 && modal)}
        text={text}
        ref={mRef}
        title={`Manage selected`}
        style={{
          cursor: loading ? "default" : "pointer",
        }}
      />
      {open && (
        <Selector
          modal={modal}
          close={() => setOpen(false)}
          lookerRef={lookerRef}
          bounds={bounds}
        />
      )}
    </ActionDiv>
  );
};

const Options = ({ modal }) => {
  const [open, setOpen] = useState(false);
  const ref = useRef<HTMLDivElement>(null);
  useOutsideClick(ref, () => open && setOpen(false));
  const [mRef, bounds] = useMeasure();

  return (
    <ActionDiv ref={ref}>
      <PillButton
        icon={<Settings />}
        open={open}
        onClick={() => setOpen(!open)}
        highlight={open}
        ref={mRef}
        title={"Display options"}
      />
      {open && <OptionsActions modal={modal} bounds={bounds} />}
    </ActionDiv>
  );
};

const Colors = () => {
  const [open, setOpen] = useState(false);
  const ref = useRef<HTMLDivElement>(null);
  const [activeField, setActiveField] = useRecoilState(fos.activeColorField);

  const onOpen = () => {
    setOpen(!open);
    setActiveField("global");
  };

  useEffect(() => {
    if (activeField) {
      !open && setOpen(true);
    } else {
      open && setOpen(false);
    }
  }, [Boolean(activeField)]);

  return (
    <ActionDiv ref={ref}>
      <PillButton
        icon={<ColorLens />}
        open={open}
        onClick={onOpen}
        highlight={open}
        title={"Color settings"}
      />
    </ActionDiv>
  );
};

const Hidden = () => {
  const [hiddenObjects, setHiddenObjects] = useRecoilState(fos.hiddenLabels);
  const count = Object.keys(hiddenObjects).length;

  if (count < 1) {
    return null;
  }

  return (
    <PillButton
      icon={<VisibilityOff />}
      open={true}
      onClick={() => setHiddenObjects({})}
      highlight={true}
      text={`${count}`}
      title={"Clear hidden labels"}
    />
  );
};

const SaveFilters = () => {
  const loading = useRecoilValue(fos.savingFilters);
  const onComplete = useRecoilCallback(({ set, reset }) => () => {
    set(fos.savingFilters, false);
    reset(fos.similarityParameters);
    reset(fos.extendedSelection);
  });
  const setView = useSetView(true, false, onComplete);

  const saveFilters = useRecoilCallback(
    ({ snapshot, set }) =>
      async () => {
        const loading = await snapshot.getPromise(fos.savingFilters);
        const selected = await snapshot.getPromise(fos.selectedSamples);

        if (loading) {
          return;
        }

        set(fos.savingFilters, true);
        if (selected.size > 0) {
          setView(
            (v) => [
              ...v,
              {
                _cls: "fiftyone.core.stages.Select",
                kwargs: [["sample_ids", [...selected]]],
              },
            ],
            undefined,
            undefined,
            true
          );
        } else {
          setView((v) => v);
        }
      },
    []
  );

  const shouldToggleBookMarkIconOn = useRecoilValue(
    shouldToggleBookMarkIconOnSelector
  );

  return shouldToggleBookMarkIconOn ? (
    <ActionDiv>
      <PillButton
        open={false}
        highlight={true}
        icon={loading ? <Loading /> : <Bookmark />}
        style={{ cursor: loading ? "default" : "pointer" }}
        onClick={saveFilters}
        title={"Convert current filters and/or sorting to view stages"}
      />
    </ActionDiv>
  ) : null;
};

const ToggleSidebar: React.FC<{
  modal: boolean;
}> = React.forwardRef(({ modal }, ref) => {
  const [visible, setVisible] = useRecoilState(fos.sidebarVisible(modal));

  return (
    <PillButton
      onClick={() => {
        setVisible(!visible);
      }}
      title={`${visible ? "Hide" : "Show"} sidebar`}
      open={visible}
      icon={
        visible ? (
          modal ? (
            <KeyboardArrowRight />
          ) : (
            <KeyboardArrowLeft />
          )
        ) : modal ? (
          <KeyboardArrowLeft />
        ) : (
          <KeyboardArrowRight />
        )
      }
      highlight={!visible}
      ref={ref}
    />
  );
});

const ActionsRowDiv = styled.div`
  position: relative;
  display: flex;
  justify-content: ltr;
  row-gap: 0.5rem;
  column-gap: 0.5rem;
  align-items: center;
`;

export const GridActionsRow = () => {
  const isVideo = useRecoilValue(fos.isVideoDataset);
  const hideTagging = useRecoilValue(fos.readOnly);

  return (
    <ActionsRowDiv>
      <ToggleSidebar modal={false} />
      <Colors />
      {hideTagging ? null : <Tag modal={false} />}
      <Patches />
      {!isVideo && <Similarity modal={false} />}
      <SaveFilters />
      <Selected modal={false} />
<<<<<<< HEAD
      <DynamicGroupAction />
=======
      <Options modal={false} />
>>>>>>> cb1f9037
    </ActionsRowDiv>
  );
};

export const ModalActionsRow = ({
  lookerRef,
  isGroup,
}: {
  lookerRef?: MutableRefObject<VideoLooker | undefined>;
  isGroup?: boolean;
}) => {
  const isVideo = useRecoilValue(fos.isVideoDataset);
  const hideTagging = useRecoilValue(fos.readOnly);

  return (
    <ActionsRowDiv
      style={{
        justifyContent: "rtl",
        right: 0,
      }}
    >
      <Hidden />
      <Selected modal={true} lookerRef={lookerRef} />
      {!isVideo && <Similarity modal={true} />}
      {!hideTagging && <Tag modal={true} lookerRef={lookerRef} />}
      <Options modal={true} />
      {isGroup && <GroupMediaVisibilityContainer modal={true} />}
      <ToggleSidebar modal={true} />
    </ActionsRowDiv>
  );
};<|MERGE_RESOLUTION|>--- conflicted
+++ resolved
@@ -1,15 +1,15 @@
 import {
   Bookmark,
   Check,
+  ColorLens,
   FlipToBack,
   KeyboardArrowLeft,
   KeyboardArrowRight,
   LocalOffer,
+  Search,
   Settings,
   VisibilityOff,
   Wallpaper,
-  Search,
-  ColorLens,
 } from "@mui/icons-material";
 import React, {
   MutableRefObject,
@@ -24,7 +24,6 @@
   useRecoilCallback,
   useRecoilState,
   useRecoilValue,
-  useSetRecoilState,
 } from "recoil";
 import styled from "styled-components";
 
@@ -33,13 +32,13 @@
 import * as fos from "@fiftyone/state";
 import { useEventHandler, useOutsideClick, useSetView } from "@fiftyone/state";
 import LoadingDots from "../../../../components/src/components/Loading/LoadingDots";
+import { DynamicGroupAction } from "./DynamicGroupAction";
 import { GroupMediaVisibilityContainer } from "./GroupMediaVisibilityContainer";
 import OptionsActions from "./Options";
 import Patcher, { patchesFields } from "./Patcher";
 import Selector from "./Selected";
 import Tagger from "./Tagger";
 import SortBySimilarity from "./similar/Similar";
-import { DynamicGroupAction } from "./DynamicGroupAction";
 
 export const shouldToggleBookMarkIconOnSelector = selector<boolean>({
   key: "shouldToggleBookMarkIconOn",
@@ -438,11 +437,8 @@
       {!isVideo && <Similarity modal={false} />}
       <SaveFilters />
       <Selected modal={false} />
-<<<<<<< HEAD
       <DynamicGroupAction />
-=======
       <Options modal={false} />
->>>>>>> cb1f9037
     </ActionsRowDiv>
   );
 };
