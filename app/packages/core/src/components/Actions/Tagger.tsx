import { useSpring } from "@react-spring/web";
import numeral from "numeral";
import React, {
  MutableRefObject,
  Suspense,
  useLayoutEffect,
  useState,
} from "react";
import {
  RecoilState,
  RecoilValue,
  useRecoilCallback,
  useRecoilRefresher_UNSTABLE,
  useRecoilState,
  useRecoilValue,
  useSetRecoilState,
} from "recoil";
import styled from "styled-components";

import { PopoutSectionTitle, useTheme } from "@fiftyone/components";
import { FrameLooker, ImageLooker, VideoLooker } from "@fiftyone/looker";
import * as fos from "@fiftyone/state";
import {
  Lookers,
  currentSlice,
  groupId,
  groupStatistics,
  refresher,
} from "@fiftyone/state";
import { getFetchFunction } from "@fiftyone/utilities";
import LoadingDots from "../../../../components/src/components/Loading/LoadingDots";
import { Button } from "../utils";
import Checker, { CheckState } from "./Checker";
import Popout from "./Popout";
import {
  SwitchDiv,
  SwitcherDiv,
  numItemsInSelection,
  selectedSamplesCount,
  tagParameters,
  tagStatistics,
  tagStats,
} from "./utils";

const TaggingContainerInput = styled.div`
  font-size: 14px;
  border-bottom: 1px ${({ theme }) => theme.primary.plainColor} solid;
  position: relative;
  margin: 0.5rem 0;
`;

const TaggingInput = styled.input`
  background-color: transparent;
  border: none;
  color: ${({ theme }) => theme.text.primary};
  height: 2rem;
  font-size: 14px;
  border: none;
  align-items: center;
  font-weight: bold;
  width: 100%;

  &:focus {
    border: none;
    outline: none;
    font-weight: bold;
  }

  &::placeholder {
    color: ${({ theme }) => theme.text.secondary};
    font-weight: bold;
  }
`;

interface SectionProps {
  countAndPlaceholder: () => [number, string];
  taggingAtom: RecoilState<boolean>;
  itemsAtom: RecoilValue<{ [key: string]: number }>;
  submit: ({ changes }) => Promise<void>;
  close: () => void;
  labels: boolean;
}

const Section = ({
  countAndPlaceholder,
  submit,
  taggingAtom,
  itemsAtom,
  close,
  labels,
}: SectionProps) => {
  const items = useRecoilValue(itemsAtom);
  const elementNames = useRecoilValue(fos.elementNames);
  const theme = useTheme();
  const [tagging, setTagging] = useRecoilState(taggingAtom);
  const [value, setValue] = useState("");
  const [count, placeholder] = countAndPlaceholder();
  const disabled = tagging || typeof count !== "number";
  const [changes, setChanges] = useState<{ [key: string]: CheckState }>({});
  const [active, setActive] = useState(null);
  const [localTagging, setLocalTagging] = useState(false);

  useLayoutEffect(() => {
    setChanges({});
  }, [taggingAtom]);

  useLayoutEffect(() => {
    tagging && setLocalTagging(true);
    !tagging && localTagging && close();
  }, [tagging, localTagging]);

  const filter = (obj: object) =>
    Object.fromEntries(
      Object.entries(obj).filter(([k]) =>
        k.toLowerCase().includes(value.toLowerCase())
      )
    );

  const submitWrapper = (changes) => {
    submit({
      changes: Object.fromEntries(
        Object.entries(changes).map(([k, v]) => [k, v === CheckState.ADD])
      ),
    });
    setTagging(true);
  };

  if (!items) {
    return <LoadingDots text="" color={theme.text.secondary} />;
  }

  const hasChanges = Object.keys(changes).length > 0;

  const hasCreate = value.length > 0 && !(value in changes || value in items);
  const isLoading = Boolean(tagging || typeof count !== "number");

  return (
    <>
      <TaggingContainerInput>
        {isLoading ? (
          <LoadingDots text="" color={theme.text.secondary} />
        ) : (
          <TaggingInput
            placeholder={
              count == 0
                ? `No ${labels ? "labels" : elementNames.plural}`
                : disabled
                ? count === null
                  ? "loading..."
                  : "saving..."
                : placeholder
            }
            value={value}
            onChange={(e) => {
              setValue(e.target.value);
              if (e.target.value.length) {
                const results = Array.from(
                  new Set(Object.keys({ ...items, ...changes }))
                )
                  .sort()
                  .filter((v) =>
                    v.toLocaleLowerCase().includes(e.target.value.toLowerCase())
                  );
                results.length && setActive(results[0]);
              }
            }}
            title={
              hasCreate
                ? `Enter to add "${value}" tag to ${count} ${
                    labels && count > 1
                      ? "labels"
                      : labels
                      ? "label"
                      : count > 1
                      ? elementNames.plural
                      : elementNames.singular
                  }`
                : null
            }
            onKeyPress={(e) => {
              if (e.key === "Enter" && hasCreate) {
                setValue("");
                setChanges({ ...changes, [value]: CheckState.ADD });
              }
            }}
            focused={!disabled}
            disabled={disabled || count === 0}
            autoFocus
            onBlur={({ target }) => target.focus()}
            type={"text"}
          />
        )}
      </TaggingContainerInput>
      {count > 0 && (
        <Checker
          active={active}
          disabled={disabled}
          items={filter(items)}
          changes={filter(changes)}
          count={count}
          setActive={setActive}
          setChange={(name: string, value: CheckState | null) => {
            const newChanges = { ...changes };
            if (value === null) {
              delete newChanges[name];
            } else {
              newChanges[name] = value;
            }
            setChanges(newChanges);
          }}
        />
      )}
      {!disabled && (hasChanges || hasCreate) ? (
        <>
          <PopoutSectionTitle />
          {hasCreate && (
            <Button
              text={`Add "${value}" tag to ${
                count > 1 ? numeral(count).format("0,0") + " " : ""
              }${
                labels && count > 1
                  ? "labels"
                  : labels
                  ? "label"
                  : count > 1
                  ? elementNames.plural
                  : elementNames.singular
              }`}
              onClick={(e) => {
                e.stopPropagation();
                setValue("");
                setChanges({ ...changes, [value]: CheckState.ADD });
              }}
              style={{
                margin: "0.25rem -0.5rem",
                paddingLeft: "0.5rem",
                height: "2rem",
                borderRadius: 0,
              }}
            />
          )}
          {hasChanges && !value.length && (
            <Button
              text={"Apply"}
              onClick={() => submitWrapper(changes)}
              style={{
                margin: "0.25rem -0.5rem",
                height: "2rem",
                borderRadius: 0,
                textAlign: "center",
              }}
            />
          )}
        </>
      ) : null}
    </>
  );
};

const labelsPlaceholder = (selection, numLabels, numSamples, elementNames) => {
  if (numSamples === 0) {
    return `no ${elementNames.plural}`;
  }
  const formatted = numeral(numLabels).format("0,0");
  if (numLabels === 0) {
    return "no labels";
  }
  if (selection) {
    return `+ tag ${numLabels > 1 ? `${formatted} ` : ""}selected label${
      numLabels > 1 ? "s" : ""
    }`;
  }

  return `+ tag ${formatted} label${numLabels > 1 ? "s" : ""}`;
};

const labelsModalPlaceholder = (selection, numLabels) => {
  if (selection) {
    numLabels = selection;
    const formatted = numeral(numLabels).format("0,0");
    return `+ tag ${numLabels > 1 ? `${formatted} ` : ""}selected label${
      numLabels === 1 ? "" : "s"
    }`;
  }

  const formatted = numeral(numLabels).format("0,0");
  return `+ tag ${numLabels > 1 ? `${formatted} ` : ""} label${
    numLabels === 1 ? "" : "s"
  }`;
};

const samplesPlaceholder = (numSamples, elementNames, selected = false) => {
  if (numSamples === 0) {
    return `no ${elementNames.plural}`;
  }
  if (selected) {
    const formatted = numeral(numSamples).format("0,0");
    return `+ tag ${numSamples > 1 ? `${formatted} ` : ""}selected ${
      numSamples === 1 ? elementNames.singular : elementNames.plural
    }`;
  }

  const formatted = numeral(numSamples).format("0,0");
  return `+ tag ${numSamples > 1 ? `${formatted} ` : ""}${
    numSamples === 1 ? elementNames.singular : elementNames.plural
  }`;
};

const useTagCallback = (
  modal,
  targetLabels,
  lookerRef?: React.MutableRefObject<Lookers | undefined>
) => {
  const setAggs = useSetRecoilState(fos.refresher);
  const setLabels = fos.useSetSelectedLabels();
  const setSamples = fos.useSetSelected();
  const updateSamples = fos.useUpdateSamples();

  const finalize = [
    () => setLabels([]),
    () => setSamples([]),
    () => setAggs((cur) => cur + 1),
    ...[
      useRecoilRefresher_UNSTABLE(tagStatistics({ modal, labels: false })),
      useRecoilRefresher_UNSTABLE(tagStatistics({ modal, labels: true })),
    ],
  ];

  return useRecoilCallback(
<<<<<<< HEAD
    ({ snapshot, set, reset }) => async ({ changes }) => {
      const modalData = modal ? await snapshot.getPromise(fos.modal) : null;
      const isGroup = await snapshot.getPromise(fos.isGroup);

      const { samples } = await getFetchFunction()("POST", "/tag", {
        ...tagParameters({
          activeFields: await snapshot.getPromise(
            fos.activeLabelFields({ modal })
          ),
          dataset: await snapshot.getPromise(fos.datasetName),
          filters: await snapshot.getPromise(
            modal ? fos.modalFilters : fos.filters
          ),
          hiddenLabels: await snapshot.getPromise(fos.hiddenLabelsArray),
          groupData: isGroup
            ? {
                id: modal ? await snapshot.getPromise(groupId) : null,
                slice: await snapshot.getPromise(currentSlice(modal)),
                mode: await snapshot.getPromise(groupStatistics(modal)),
              }
            : null,
          modal,
          sampleId: modal
            ? await snapshot.getPromise(fos.sidebarSampleId)
            : null,
          selectedLabels: await snapshot.getPromise(fos.selectedLabelList),
          selectedSamples: await snapshot.getPromise(fos.selectedSamples),
          targetLabels,
          view: await snapshot.getPromise(fos.view),
        }),
        current_frame: lookerRef?.current?.frameNumber,
        changes,
      });
      set(refresher, (i) => i + 1);

      if (samples) {
        set(fos.refreshGroupQuery, (cur) => cur + 1);
        samples.forEach((sample) => {
          if (modalData.sample._id === sample._id) {
            set(fos.modal, { ...modalData, sample });
            lookerRef &&
              lookerRef.current &&
              lookerRef.current.updateSample(sample);
          }
          updateSample(sample);
        });
      }
=======
    ({ snapshot, set, reset }) =>
      async ({ changes }) => {
        const modalData = modal ? await snapshot.getPromise(fos.modal) : null;
        const isGroup = await snapshot.getPromise(fos.isGroup);
        const slice = await snapshot.getPromise(currentSlice(modal));
        const { samples } = await getFetchFunction()("POST", "/tag", {
          ...tagParameters({
            activeFields: await snapshot.getPromise(
              fos.activeLabelFields({ modal })
            ),
            dataset: await snapshot.getPromise(fos.datasetName),
            filters: await snapshot.getPromise(
              modal ? fos.modalFilters : fos.filters
            ),
            hiddenLabels: await snapshot.getPromise(fos.hiddenLabelsArray),
            groupData: isGroup
              ? {
                  id: modal ? await snapshot.getPromise(groupId) : null,
                  slices: slice ? [slice] : [],
                  mode: await snapshot.getPromise(groupStatistics(modal)),
                }
              : null,
            modal,
            sampleId: modal
              ? await snapshot.getPromise(fos.sidebarSampleId)
              : null,
            selectedLabels: await snapshot.getPromise(fos.selectedLabelList),
            selectedSamples: await snapshot.getPromise(fos.selectedSamples),
            targetLabels,
            view: await snapshot.getPromise(fos.view),
          }),
          current_frame: lookerRef?.current?.frameNumber,
          changes,
        });
        set(refresher, (i) => i + 1);

        if (!modal) {
          const ids = new Set<string>();
          fos.stores.forEach((store) => {
            store.samples.forEach((sample) => {
              ids.add(sample.sample._id);
            });
          });
          updateSamples(Array.from(ids).map((id) => [id, undefined]));
        } else if (samples) {
          set(fos.refreshGroupQuery, (cur) => cur + 1);
          updateSamples(samples.map((sample) => [sample._id, sample]));
          samples.forEach((sample) => {
            if (modalData.sample._id === sample._id) {
              set(fos.modal, { ...modalData, sample });
              lookerRef &&
                lookerRef.current &&
                lookerRef.current.updateSample(sample);
            }
          });
        }
>>>>>>> 5d18713e

      set(fos.anyTagging, false);
      reset(fos.selectedLabels);
      reset(fos.selectedSamples);

<<<<<<< HEAD
      finalize.forEach((r) => r());
    },
    [modal, targetLabels, lookerRef, updateSample]
=======
        finalize.forEach((r) => r());
      },
    [modal, targetLabels, lookerRef, updateSamples]
>>>>>>> 5d18713e
  );
};

const useLabelPlaceHolder = (
  modal: boolean,
  elementNames: { plural: string; singular: string }
) => {
  return (): [number, string] => {
    const selectedSamples = useRecoilValue(fos.selectedSamples).size;
    const selectedLabels = useRecoilValue(fos.selectedLabelIds).size;
    const selectedLabelCount = useRecoilValue(numItemsInSelection(true));
    const totalLabelCount = useRecoilValue(
      fos.labelCount({ modal, extended: true })
    );
    if (modal && selectedLabels) {
      const labelCount = selectedLabels > 0 ? selectedLabels : totalLabelCount;
      return [labelCount, labelsModalPlaceholder(selectedLabels, labelCount)];
    } else {
      const labelCount = selectedSamples ? selectedLabelCount : totalLabelCount;
      return [
        labelCount,
        labelsPlaceholder(selectedSamples, labelCount, null, elementNames),
      ];
    }
  };
};

const useSamplePlaceHolder = (
  modal: boolean,
  elementNames: { plural: string; singular: string }
) => {
  return (): [number, string] => {
    const selectedSamples = useRecoilValue(fos.selectedSamples).size;
    const totalSamples = useRecoilValue(
      fos.count({ path: "", extended: false, modal })
    );
    const filteredSamples = useRecoilValue(
      fos.count({ path: "", extended: true, modal })
    );
    const count = filteredSamples ?? totalSamples;
    const itemCount = useRecoilValue(selectedSamplesCount(modal));
    if (modal && !selectedSamples) {
      return [itemCount, samplesPlaceholder(count, elementNames)];
    } else {
      return [
        itemCount,
        samplesPlaceholder(itemCount, elementNames, Boolean(selectedSamples)),
      ];
    }
  };
};

const SuspenseLoading = () => {
  const theme = useTheme();
  return (
    <TaggingContainerInput>
      <LoadingDots text="Loading" color={theme.text.secondary} />
    </TaggingContainerInput>
  );
};

type TaggerProps = {
  modal: boolean;
  bounds: any;
  close: () => void;
  lookerRef?: MutableRefObject<
    VideoLooker | ImageLooker | FrameLooker | undefined
  >;
};

const Tagger = ({ modal, bounds, close, lookerRef }: TaggerProps) => {
  const [labels, setLabels] = useState(modal);
  const elementNames = useRecoilValue(fos.elementNames);
  const theme = useTheme();
  const sampleProps = useSpring({
    borderBottomColor: labels
      ? theme.background.level2
      : theme.primary.plainColor,
    cursor: labels ? "pointer" : "default",
  });

  const labelProps = useSpring({
    borderBottomColor: labels
      ? theme.primary.plainColor
      : theme.background.level2,
    cursor: labels ? "default" : "pointer",
  });

  const submit = useTagCallback(modal, labels, lookerRef);
  const labelPlaceholder = useLabelPlaceHolder(modal, elementNames);
  const samplePlaceholder = useSamplePlaceHolder(modal, elementNames);
  return (
    <Popout style={{ width: "12rem" }} modal={modal} bounds={bounds}>
      <SwitcherDiv>
        <SwitchDiv
          style={sampleProps}
          onClick={() => labels && setLabels(false)}
        >
          {modal ? elementNames.singular : elementNames.plural}
        </SwitchDiv>
        <SwitchDiv
          style={labelProps}
          onClick={() => !labels && setLabels(true)}
        >
          Labels
        </SwitchDiv>
      </SwitcherDiv>
      {labels && (
        <Suspense fallback={<SuspenseLoading />} key={"labels"}>
          <Section
            countAndPlaceholder={labelPlaceholder}
            submit={submit}
            taggingAtom={fos.tagging({ modal, labels })}
            itemsAtom={tagStats({ modal, labels })}
            close={close}
            labels={true}
          />
        </Suspense>
      )}
      {!labels && (
        <Suspense fallback={<SuspenseLoading />} key={elementNames.plural}>
          <Section
            countAndPlaceholder={samplePlaceholder}
            submit={submit}
            taggingAtom={fos.tagging({ modal, labels })}
            itemsAtom={tagStats({ modal, labels })}
            close={close}
            labels={false}
          />
        </Suspense>
      )}
    </Popout>
  );
};

export default React.memo(Tagger);<|MERGE_RESOLUTION|>--- conflicted
+++ resolved
@@ -327,55 +327,6 @@
   ];
 
   return useRecoilCallback(
-<<<<<<< HEAD
-    ({ snapshot, set, reset }) => async ({ changes }) => {
-      const modalData = modal ? await snapshot.getPromise(fos.modal) : null;
-      const isGroup = await snapshot.getPromise(fos.isGroup);
-
-      const { samples } = await getFetchFunction()("POST", "/tag", {
-        ...tagParameters({
-          activeFields: await snapshot.getPromise(
-            fos.activeLabelFields({ modal })
-          ),
-          dataset: await snapshot.getPromise(fos.datasetName),
-          filters: await snapshot.getPromise(
-            modal ? fos.modalFilters : fos.filters
-          ),
-          hiddenLabels: await snapshot.getPromise(fos.hiddenLabelsArray),
-          groupData: isGroup
-            ? {
-                id: modal ? await snapshot.getPromise(groupId) : null,
-                slice: await snapshot.getPromise(currentSlice(modal)),
-                mode: await snapshot.getPromise(groupStatistics(modal)),
-              }
-            : null,
-          modal,
-          sampleId: modal
-            ? await snapshot.getPromise(fos.sidebarSampleId)
-            : null,
-          selectedLabels: await snapshot.getPromise(fos.selectedLabelList),
-          selectedSamples: await snapshot.getPromise(fos.selectedSamples),
-          targetLabels,
-          view: await snapshot.getPromise(fos.view),
-        }),
-        current_frame: lookerRef?.current?.frameNumber,
-        changes,
-      });
-      set(refresher, (i) => i + 1);
-
-      if (samples) {
-        set(fos.refreshGroupQuery, (cur) => cur + 1);
-        samples.forEach((sample) => {
-          if (modalData.sample._id === sample._id) {
-            set(fos.modal, { ...modalData, sample });
-            lookerRef &&
-              lookerRef.current &&
-              lookerRef.current.updateSample(sample);
-          }
-          updateSample(sample);
-        });
-      }
-=======
     ({ snapshot, set, reset }) =>
       async ({ changes }) => {
         const modalData = modal ? await snapshot.getPromise(fos.modal) : null;
@@ -432,21 +383,14 @@
             }
           });
         }
->>>>>>> 5d18713e
-
-      set(fos.anyTagging, false);
-      reset(fos.selectedLabels);
-      reset(fos.selectedSamples);
-
-<<<<<<< HEAD
-      finalize.forEach((r) => r());
-    },
-    [modal, targetLabels, lookerRef, updateSample]
-=======
+
+        set(fos.anyTagging, false);
+        reset(fos.selectedLabels);
+        reset(fos.selectedSamples);
+
         finalize.forEach((r) => r());
       },
     [modal, targetLabels, lookerRef, updateSamples]
->>>>>>> 5d18713e
   );
 };
 
