--- conflicted
+++ resolved
@@ -1,27 +1,10 @@
 import { PopoutSectionTitle, TabOption, useTheme } from "@fiftyone/components";
 import * as fos from "@fiftyone/state";
-<<<<<<< HEAD
-import {
-  configuredSidebarModeDefault,
-  groupStatistics,
-  sidebarMode,
-} from "@fiftyone/state";
+import { groupStatistics } from "@fiftyone/state";
 import type { RefObject } from "react";
 import React, { useMemo } from "react";
-import {
-  useRecoilState,
-  useRecoilValue,
-  useResetRecoilState,
-  useSetRecoilState,
-} from "recoil";
-import { LIGHTNING_MODE, SIDEBAR_MODE } from "../../utils/links";
-=======
-import { groupStatistics } from "@fiftyone/state";
-import type { RefObject } from "react";
-import { default as React, useMemo } from "react";
 import { useRecoilState, useRecoilValue, useSetRecoilState } from "recoil";
 import { QP_MODE } from "../../utils/links";
->>>>>>> b4f4d935
 import Checkbox from "../Common/Checkbox";
 import RadioGroup from "../Common/RadioGroup";
 import { ActionOption } from "./Common";
