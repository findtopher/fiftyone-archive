export * from "./Actions";
export { default as Checkbox } from "./Common/Checkbox";
export { default as Dataset } from "./Dataset";
export { default as EmptySamples } from "./EmptySamples";
export { default as FieldLabelAndInfo } from "./FieldLabelAndInfo";
export { default as Loading } from "./Loading";
<<<<<<< HEAD
export * from "./Sidebar";
export { default as ViewBar } from "./ViewBar/ViewBar";
export { default as ResourceCount } from "./ResourceCount";
=======
export { default as ResourceCount } from "./ResourceCount";
export * from "./Sidebar";
export { default as ViewBar, rollbackViewBar } from "./ViewBar/ViewBar";
>>>>>>> fe44647f
<|MERGE_RESOLUTION|>--- conflicted
+++ resolved
@@ -4,12 +4,6 @@
 export { default as EmptySamples } from "./EmptySamples";
 export { default as FieldLabelAndInfo } from "./FieldLabelAndInfo";
 export { default as Loading } from "./Loading";
-<<<<<<< HEAD
-export * from "./Sidebar";
-export { default as ViewBar } from "./ViewBar/ViewBar";
-export { default as ResourceCount } from "./ResourceCount";
-=======
 export { default as ResourceCount } from "./ResourceCount";
 export * from "./Sidebar";
-export { default as ViewBar, rollbackViewBar } from "./ViewBar/ViewBar";
->>>>>>> fe44647f
+export { default as ViewBar, rollbackViewBar } from "./ViewBar/ViewBar";