--- conflicted
+++ resolved
@@ -51,11 +51,7 @@
           display: "flex",
           justifyContent: "space-between",
           alignItems: "center",
-<<<<<<< HEAD
-          boxShadow: `0 2px 20px ${theme.background.level2}`,
-=======
           boxShadow: `0 2px 20px ${theme.custom.shadow}`,
->>>>>>> b871d794
           overflow: "hidden",
           ...style,
         }}
