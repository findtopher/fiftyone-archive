--- conflicted
+++ resolved
@@ -382,11 +382,7 @@
     return (
       <div
         style={{
-<<<<<<< HEAD
-          boxShadow: `0 2px 20px ${theme.background.level2}`,
-=======
           boxShadow: `0 2px 20px ${theme.custom.shadow}`,
->>>>>>> b871d794
         }}
       >
         <div style={{ position: "relative", cursor: "pointer" }}>
