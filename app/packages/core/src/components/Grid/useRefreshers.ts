--- conflicted
+++ resolved
@@ -3,7 +3,6 @@
 import { useEffect, useMemo } from "react";
 import uuid from "react-uuid";
 import { useRecoilValue } from "recoil";
-import { gridActivePathsLUT } from "../Sidebar/useShouldReloadSample";
 import { gridAt, gridOffset, gridPage } from "./recoil";
 
 export default function useRefreshers() {
@@ -77,24 +76,6 @@
     };
   }, []);
 
-<<<<<<< HEAD
-=======
-  const lookerStore = useMemo(() => {
-    /** LOOKER STORE REFRESHER */
-    reset;
-    /** LOOKER STORE REFRESHER */
-
-    return new LRUCache<string, fos.Lookers>({
-      dispose: (looker, id) => {
-        looker.destroy();
-        gridActivePathsLUT.delete(id);
-      },
-      max: MAX_LRU_CACHE_ITEMS,
-      noDisposeOnSet: true,
-    });
-  }, [reset]);
-
->>>>>>> ba7a0df9
   return {
     pageReset,
     reset,
