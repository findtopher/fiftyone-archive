--- conflicted
+++ resolved
@@ -1,7 +1,3 @@
 export * from "./components";
 export { default as makeRoutes } from "./makeRoutes";
-<<<<<<< HEAD
-export * from "./dataset";
-=======
-export * from "./Dataset";
->>>>>>> 702fa6e4
+export * from "./Dataset";