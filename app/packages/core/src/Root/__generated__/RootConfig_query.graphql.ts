--- conflicted
+++ resolved
@@ -1,9 +1,5 @@
 /**
-<<<<<<< HEAD
- * @generated SignedSource<<d7bc7d4f18795c5e6ac966bda9583389>>
-=======
- * @generated SignedSource<<5089c0d3f4431db72a359dc138237c4c>>
->>>>>>> fd5a3b8d
+ * @generated SignedSource<<ce1f87846d4218ba8bf61237d892b373>>
  * @lightSyntaxTransform
  * @nogrep
  */
@@ -14,11 +10,8 @@
 
 import { Fragment, ReaderFragment } from 'relay-runtime';
 export type ColorBy = "field" | "instance" | "label" | "%future added value";
-<<<<<<< HEAD
 export type SidebarMode = "all" | "best" | "fast" | "%future added value";
-=======
 export type Theme = "browser" | "dark" | "light" | "%future added value";
->>>>>>> fd5a3b8d
 import { FragmentRefs } from "relay-runtime";
 export type RootConfig_query$data = {
   readonly colorscale: ReadonlyArray<ReadonlyArray<number>> | null;
@@ -35,11 +28,8 @@
     readonly showLabel: boolean;
     readonly showSkeletons: boolean;
     readonly showTooltip: boolean;
-<<<<<<< HEAD
     readonly sidebarMode: SidebarMode;
-=======
     readonly theme: Theme;
->>>>>>> fd5a3b8d
     readonly timezone: string | null;
     readonly useFrameNumber: boolean;
   };
@@ -154,11 +144,14 @@
           "alias": null,
           "args": null,
           "kind": "ScalarField",
-<<<<<<< HEAD
           "name": "sidebarMode",
-=======
+          "storageKey": null
+        },
+        {
+          "alias": null,
+          "args": null,
+          "kind": "ScalarField",
           "name": "theme",
->>>>>>> fd5a3b8d
           "storageKey": null
         },
         {
@@ -185,10 +178,6 @@
 };
 })();
 
-<<<<<<< HEAD
-(node as any).hash = "1e321dc3cba3de3f486744bc9be34ecc";
-=======
-(node as any).hash = "56d74eee88eef2b223ccb488bdfae184";
->>>>>>> fd5a3b8d
+(node as any).hash = "10db4ba66fc31c702bc1aa415887af2f";
 
 export default node;