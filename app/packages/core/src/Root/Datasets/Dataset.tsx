--- conflicted
+++ resolved
@@ -1,10 +1,5 @@
-<<<<<<< HEAD
-import { NotFoundError, toCamelCase } from "@fiftyone/utilities";
-import React, { useContext, useEffect } from "react";
-=======
 import { NotFoundError } from "@fiftyone/utilities";
 import React, { useContext } from "react";
->>>>>>> b6aa6def
 import { useRecoilValue } from "recoil";
 
 import DatasetComponent from "../../components/Dataset";
