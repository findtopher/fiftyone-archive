import { scrollable } from "@fiftyone/components";
import { usePanelEvent } from "@fiftyone/operators";
import { usePanelId } from "@fiftyone/spaces";
import {
  Box,
  Paper,
  Table,
  TableBody,
  TableCell,
  TableContainer,
  TableHead,
  TableRow,
} from "@mui/material";
import { isPlainObject } from "lodash";
import React, { useCallback } from "react";
import { HeaderView } from ".";
import { getComponentProps } from "../utils";
import { ViewPropsType } from "../utils/types";
import ActionsMenu from "./ActionsMenu";
import EmptyState from "./EmptyState";

export default function TableView(props: ViewPropsType) {
  const { path, schema } = props;
  const { view = {} } = schema;
  const {
    columns,
    row_actions = [],
    on_click_cell,
    on_click_row,
    on_click_column,
<<<<<<< HEAD
=======
    actions_label,
>>>>>>> bb67aba4
  } = view;
  const { rows, selectedCells, selectedRows, selectedColumns } =
    getTableData(props);
  const dataMissing = rows.length === 0;
  const hasRowActions = row_actions.length > 0;
  const panelId = usePanelId();
  const handleClick = usePanelEvent();
<<<<<<< HEAD
  const getRowActions = useCallback((row) => {
    return row_actions.map((action) => {
      return {
        ...action,
        onClick: (action, e) => {
          handleClick(panelId, {
            operator: action.on_click,
            params: { path, event: action.name, row },
          });
        },
      };
    });
=======

  const getRowActions = useCallback((row) => {
    const computedRowActions = [] as any;
    for (const action of row_actions) {
      if (action.rows?.[row] !== false) {
        computedRowActions.push({
          ...action,
          onClick: (action, e) => {
            handleClick(panelId, {
              operator: action.on_click,
              params: { path, event: action.name, row },
            });
          },
        });
      }
    }
    return computedRowActions;
>>>>>>> bb67aba4
  }, []);

  return (
    <Box {...getComponentProps(props, "container")}>
      <HeaderView {...props} divider nested />
      {dataMissing && <EmptyState>No data provided</EmptyState>}
      {!dataMissing && (
        <TableContainer
          component={Paper}
          className={scrollable}
          {...getComponentProps(props, "tableContainer")}
        >
          <Table sx={{ minWidth: 650 }} {...getComponentProps(props, "table")}>
            <TableHead {...getComponentProps(props, "tableHead")}>
              <TableRow {...getComponentProps(props, "tableHeadRow")}>
                {columns.map(({ key, label }) => (
                  <TableCell
                    key={key}
                    sx={{ fontWeight: 600, fontSize: "1rem" }}
                    {...getComponentProps(props, "tableHeadCell")}
                  >
                    {label}
                  </TableCell>
                ))}
<<<<<<< HEAD
                {hasRowActions && <TableCell />}
=======
                {hasRowActions && (
                  <TableCell
                    {...getComponentProps(props, "tableHeadCell", {
                      sx: {
                        textAlign: "right",
                        fontWeight: 600,
                        fontSize: "1rem",
                      },
                    })}
                  >
                    {actions_label || "Actions"}
                  </TableCell>
                )}
>>>>>>> bb67aba4
              </TableRow>
            </TableHead>
            <TableBody {...getComponentProps(props, "tableBody")}>
              {rows.map((item, rowIndex) => (
                <TableRow
                  key={item.id}
                  sx={{ "&:last-child td, &:last-child th": { border: 0 } }}
                  {...getComponentProps(props, "tableBodyRow")}
                >
                  {columns.map(({ key }, columnIndex) => {
                    const coordinate = [rowIndex, columnIndex].join(",");
                    const isSelected =
                      selectedCells.has(coordinate) ||
                      selectedRows.has(rowIndex) ||
                      selectedColumns.has(columnIndex);
                    return (
                      <TableCell
                        key={key}
                        sx={{ background: isSelected ? "green" : "unset" }}
                        onClick={() => {
                          if (on_click_cell) {
                            handleClick(panelId, {
                              operator: on_click_cell,
                              params: {
                                row: rowIndex,
                                column: columnIndex,
                                path,
                                event: "on_click_cell",
                              },
                            });
                          }
                          if (on_click_row) {
                            handleClick(panelId, {
                              operator: on_click_row,
                              params: {
                                row: rowIndex,
                                path,
                                event: "on_click_row",
                              },
                            });
                          }
                          if (on_click_column) {
                            handleClick(panelId, {
                              operator: on_click_column,
                              params: {
                                column: columnIndex,
                                path,
                                event: "on_click_column",
                              },
                            });
                          }
                        }}
                        {...getComponentProps(props, "tableBodyCell")}
                      >
                        {formatCellValue(item[key], props)}
                      </TableCell>
                    );
                  })}
                  {hasRowActions && (
                    <TableCell align="right">
                      <ActionsMenu actions={getRowActions(rowIndex)} />
                    </TableCell>
                  )}
                </TableRow>
              ))}
            </TableBody>
          </Table>
        </TableContainer>
      )}
    </Box>
  );
}

function getTableData(props) {
  const { schema, data } = props;
  const defaultValue = schema?.default;

  if (isAdvancedData(data)) {
    return parseAdvancedData(data);
  }
  if (isAdvancedData(defaultValue)) {
    return parseAdvancedData(defaultValue);
  }
  return {
    rows: Array.isArray(data)
      ? data
      : Array.isArray(defaultValue)
      ? defaultValue
      : [],
  };
}

function isAdvancedData(data) {
  return (
    isPlainObject(data) &&
    Array.isArray(data?.rows) &&
    Array.isArray(data?.columns)
  );
}

function parseAdvancedData(data) {
  const rows = data.rows.map((row) => {
    return data.columns.reduce((cells, column, cellIndex) => {
      cells[column] = row[cellIndex];
      return cells;
    }, {});
  });
  const selectedCellsRaw = data?.selectedCells || data?.selected_cells || [];
  const selectedRowsRaw = data?.selectedRows || data?.selected_rows || [];
  const selectedColumnsRaw =
    data?.selectedColumns || data?.selected_columns || [];
  const selectedCells = new Set(selectedCellsRaw.map((cell) => cell.join(",")));
  const selectedRows = new Set(selectedRowsRaw);
  const selectedColumns = new Set(selectedColumnsRaw);
  return { rows, selectedCells, selectedRows, selectedColumns };
}

function formatCellValue(value: string, props: ViewPropsType) {
  const round = props?.schema?.view?.round;
  const valueAsFloat = parseFloat(value);
  if (!Number.isNaN(valueAsFloat) && typeof round === "number") {
    return valueAsFloat.toFixed(round);
  }
  return value;
}<|MERGE_RESOLUTION|>--- conflicted
+++ resolved
@@ -28,10 +28,7 @@
     on_click_cell,
     on_click_row,
     on_click_column,
-<<<<<<< HEAD
-=======
     actions_label,
->>>>>>> bb67aba4
   } = view;
   const { rows, selectedCells, selectedRows, selectedColumns } =
     getTableData(props);
@@ -39,20 +36,6 @@
   const hasRowActions = row_actions.length > 0;
   const panelId = usePanelId();
   const handleClick = usePanelEvent();
-<<<<<<< HEAD
-  const getRowActions = useCallback((row) => {
-    return row_actions.map((action) => {
-      return {
-        ...action,
-        onClick: (action, e) => {
-          handleClick(panelId, {
-            operator: action.on_click,
-            params: { path, event: action.name, row },
-          });
-        },
-      };
-    });
-=======
 
   const getRowActions = useCallback((row) => {
     const computedRowActions = [] as any;
@@ -70,7 +53,6 @@
       }
     }
     return computedRowActions;
->>>>>>> bb67aba4
   }, []);
 
   return (
@@ -95,9 +77,6 @@
                     {label}
                   </TableCell>
                 ))}
-<<<<<<< HEAD
-                {hasRowActions && <TableCell />}
-=======
                 {hasRowActions && (
                   <TableCell
                     {...getComponentProps(props, "tableHeadCell", {
@@ -111,7 +90,6 @@
                     {actions_label || "Actions"}
                   </TableCell>
                 )}
->>>>>>> bb67aba4
               </TableRow>
             </TableHead>
             <TableBody {...getComponentProps(props, "tableBody")}>
