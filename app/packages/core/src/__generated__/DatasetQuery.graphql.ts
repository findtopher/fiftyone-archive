/**
<<<<<<< HEAD
 * @generated SignedSource<<ea49ce1f48a17567fc33554a34e83386>>
=======
 * @generated SignedSource<<e938cd7801c2cc0c7d25bf0ad85a8d63>>
>>>>>>> 6606fc4b
 * @lightSyntaxTransform
 * @nogrep
 */

/* tslint:disable */
/* eslint-disable */
// @ts-nocheck

import { ConcreteRequest, Query } from 'relay-runtime';
export type MediaType = "group" | "image" | "point_cloud" | "video" | "%future added value";
export type DatasetQuery$variables = {
  name: string;
  view?: Array | null;
};
export type DatasetQuery$data = {
  readonly dataset: {
    readonly appConfig: {
      readonly gridMediaField: string | null;
      readonly mediaFields: ReadonlyArray<string>;
      readonly plugins: object | null;
      readonly sidebarGroups: ReadonlyArray<{
        readonly name: string;
        readonly paths: ReadonlyArray<string> | null;
      }> | null;
    } | null;
    readonly brainMethods: ReadonlyArray<{
      readonly config: {
        readonly cls: string;
        readonly embeddingsField: string | null;
        readonly method: string | null;
        readonly patchesField: string | null;
      } | null;
      readonly key: string;
      readonly timestamp: number | null;
      readonly version: string | null;
      readonly viewStages: ReadonlyArray<string> | null;
    }>;
    readonly createdAt: number | null;
    readonly defaultGroupSlice: string | null;
    readonly defaultMaskTargets: ReadonlyArray<{
      readonly target: number;
      readonly value: string;
    }> | null;
    readonly defaultSkeleton: {
      readonly edges: ReadonlyArray<ReadonlyArray<number>>;
      readonly labels: ReadonlyArray<string> | null;
    } | null;
    readonly evaluations: ReadonlyArray<{
      readonly config: {
        readonly cls: string;
        readonly gtField: string | null;
        readonly predField: string | null;
      } | null;
      readonly key: string;
      readonly timestamp: number | null;
      readonly version: string | null;
      readonly viewStages: ReadonlyArray<string> | null;
    }>;
    readonly frameFields: ReadonlyArray<{
      readonly dbField: string | null;
      readonly embeddedDocType: string | null;
      readonly ftype: string;
      readonly path: string;
      readonly subfield: string | null;
    }> | null;
    readonly groupField: string | null;
    readonly groupMediaTypes: ReadonlyArray<{
      readonly mediaType: MediaType;
      readonly name: string;
    }> | null;
    readonly id: string;
    readonly info: object | null;
    readonly lastLoadedAt: number | null;
    readonly maskTargets: ReadonlyArray<{
      readonly name: string;
      readonly targets: ReadonlyArray<{
        readonly target: number;
        readonly value: string;
      }>;
    }>;
    readonly mediaType: MediaType | null;
    readonly name: string;
    readonly sampleFields: ReadonlyArray<{
      readonly dbField: string | null;
      readonly description: string | null;
      readonly embeddedDocType: string | null;
      readonly ftype: string;
      readonly info: object | null;
      readonly path: string;
      readonly subfield: string | null;
    }>;
    readonly skeletons: ReadonlyArray<{
      readonly edges: ReadonlyArray<ReadonlyArray<number>>;
      readonly labels: ReadonlyArray<string> | null;
      readonly name: string;
    }>;
    readonly version: string | null;
    readonly viewCls: string | null;
  } | null;
};
export type DatasetQuery = {
  response: DatasetQuery$data;
  variables: DatasetQuery$variables;
};

const node: ConcreteRequest = (function(){
var v0 = [
  {
    "defaultValue": null,
    "kind": "LocalArgument",
    "name": "name"
  },
  {
    "defaultValue": null,
    "kind": "LocalArgument",
    "name": "view"
  }
],
v1 = {
  "alias": null,
  "args": null,
  "kind": "ScalarField",
  "name": "name",
  "storageKey": null
},
v2 = {
  "alias": null,
  "args": null,
  "kind": "ScalarField",
  "name": "mediaType",
  "storageKey": null
},
v3 = {
  "alias": null,
  "args": null,
  "kind": "ScalarField",
  "name": "ftype",
  "storageKey": null
},
v4 = {
  "alias": null,
  "args": null,
  "kind": "ScalarField",
  "name": "subfield",
  "storageKey": null
},
v5 = {
  "alias": null,
  "args": null,
  "kind": "ScalarField",
  "name": "embeddedDocType",
  "storageKey": null
},
v6 = {
  "alias": null,
  "args": null,
  "kind": "ScalarField",
  "name": "path",
  "storageKey": null
},
v7 = {
  "alias": null,
  "args": null,
  "kind": "ScalarField",
  "name": "dbField",
  "storageKey": null
},
v8 = {
  "alias": null,
  "args": null,
  "kind": "ScalarField",
  "name": "info",
  "storageKey": null
},
v9 = [
  {
    "alias": null,
    "args": null,
    "kind": "ScalarField",
    "name": "target",
    "storageKey": null
  },
  {
    "alias": null,
    "args": null,
    "kind": "ScalarField",
    "name": "value",
    "storageKey": null
  }
],
v10 = {
  "alias": null,
  "args": null,
  "kind": "ScalarField",
  "name": "key",
  "storageKey": null
},
v11 = {
  "alias": null,
  "args": null,
  "kind": "ScalarField",
  "name": "version",
  "storageKey": null
},
v12 = {
  "alias": null,
  "args": null,
  "kind": "ScalarField",
  "name": "timestamp",
  "storageKey": null
},
v13 = {
  "alias": null,
  "args": null,
  "kind": "ScalarField",
  "name": "viewStages",
  "storageKey": null
},
v14 = {
  "alias": null,
  "args": null,
  "kind": "ScalarField",
  "name": "cls",
  "storageKey": null
},
v15 = {
  "alias": null,
  "args": null,
  "kind": "ScalarField",
  "name": "labels",
  "storageKey": null
},
v16 = {
  "alias": null,
  "args": null,
  "kind": "ScalarField",
  "name": "edges",
  "storageKey": null
},
v17 = [
  {
    "alias": null,
    "args": [
      {
        "kind": "Variable",
        "name": "name",
        "variableName": "name"
      },
      {
        "kind": "Variable",
        "name": "view",
        "variableName": "view"
      }
    ],
    "concreteType": "Dataset",
    "kind": "LinkedField",
    "name": "dataset",
    "plural": false,
    "selections": [
      {
        "alias": null,
        "args": null,
        "kind": "ScalarField",
        "name": "id",
        "storageKey": null
      },
      (v1/*: any*/),
      (v2/*: any*/),
      {
        "alias": null,
        "args": null,
        "kind": "ScalarField",
        "name": "defaultGroupSlice",
        "storageKey": null
      },
      {
        "alias": null,
        "args": null,
        "kind": "ScalarField",
        "name": "groupField",
        "storageKey": null
      },
      {
        "alias": null,
        "args": null,
        "concreteType": "Group",
        "kind": "LinkedField",
        "name": "groupMediaTypes",
        "plural": true,
        "selections": [
          (v1/*: any*/),
          (v2/*: any*/)
        ],
        "storageKey": null
      },
      {
        "alias": null,
        "args": null,
        "concreteType": "DatasetAppConfig",
        "kind": "LinkedField",
        "name": "appConfig",
        "plural": false,
        "selections": [
          {
            "alias": null,
            "args": null,
            "kind": "ScalarField",
            "name": "gridMediaField",
            "storageKey": null
          },
          {
            "alias": null,
            "args": null,
            "kind": "ScalarField",
            "name": "mediaFields",
            "storageKey": null
          },
          {
            "alias": null,
            "args": null,
            "kind": "ScalarField",
            "name": "plugins",
            "storageKey": null
          },
          {
            "alias": null,
            "args": null,
            "concreteType": "SidebarGroup",
            "kind": "LinkedField",
            "name": "sidebarGroups",
            "plural": true,
            "selections": [
              (v1/*: any*/),
              {
                "alias": null,
                "args": null,
                "kind": "ScalarField",
                "name": "paths",
                "storageKey": null
              }
            ],
            "storageKey": null
          }
        ],
        "storageKey": null
      },
      {
        "alias": null,
        "args": null,
        "concreteType": "SampleField",
        "kind": "LinkedField",
        "name": "sampleFields",
        "plural": true,
        "selections": [
          (v3/*: any*/),
          (v4/*: any*/),
          (v5/*: any*/),
          (v6/*: any*/),
          (v7/*: any*/),
          {
            "alias": null,
            "args": null,
            "kind": "ScalarField",
            "name": "description",
            "storageKey": null
          },
          (v8/*: any*/)
        ],
        "storageKey": null
      },
      {
        "alias": null,
        "args": null,
        "concreteType": "SampleField",
        "kind": "LinkedField",
        "name": "frameFields",
        "plural": true,
        "selections": [
          (v3/*: any*/),
          (v4/*: any*/),
          (v5/*: any*/),
          (v6/*: any*/),
          (v7/*: any*/)
        ],
        "storageKey": null
      },
      {
        "alias": null,
        "args": null,
        "concreteType": "NamedTargets",
        "kind": "LinkedField",
        "name": "maskTargets",
        "plural": true,
        "selections": [
          (v1/*: any*/),
          {
            "alias": null,
            "args": null,
            "concreteType": "Target",
            "kind": "LinkedField",
            "name": "targets",
            "plural": true,
            "selections": (v9/*: any*/),
            "storageKey": null
          }
        ],
        "storageKey": null
      },
      {
        "alias": null,
        "args": null,
        "concreteType": "Target",
        "kind": "LinkedField",
        "name": "defaultMaskTargets",
        "plural": true,
        "selections": (v9/*: any*/),
        "storageKey": null
      },
      {
        "alias": null,
        "args": null,
        "concreteType": "EvaluationRun",
        "kind": "LinkedField",
        "name": "evaluations",
        "plural": true,
        "selections": [
          (v10/*: any*/),
          (v11/*: any*/),
          (v12/*: any*/),
          (v13/*: any*/),
          {
            "alias": null,
            "args": null,
            "concreteType": "EvaluationRunConfig",
            "kind": "LinkedField",
            "name": "config",
            "plural": false,
            "selections": [
              (v14/*: any*/),
              {
                "alias": null,
                "args": null,
                "kind": "ScalarField",
                "name": "predField",
                "storageKey": null
              },
              {
                "alias": null,
                "args": null,
                "kind": "ScalarField",
                "name": "gtField",
                "storageKey": null
              }
            ],
            "storageKey": null
          }
        ],
        "storageKey": null
      },
      {
        "alias": null,
        "args": null,
        "concreteType": "BrainRun",
        "kind": "LinkedField",
        "name": "brainMethods",
        "plural": true,
        "selections": [
          (v10/*: any*/),
          (v11/*: any*/),
          (v12/*: any*/),
          (v13/*: any*/),
          {
            "alias": null,
            "args": null,
            "concreteType": "BrainRunConfig",
            "kind": "LinkedField",
            "name": "config",
            "plural": false,
            "selections": [
              (v14/*: any*/),
              {
                "alias": null,
                "args": null,
                "kind": "ScalarField",
                "name": "embeddingsField",
                "storageKey": null
              },
              {
                "alias": null,
                "args": null,
                "kind": "ScalarField",
                "name": "method",
                "storageKey": null
              },
              {
                "alias": null,
                "args": null,
                "kind": "ScalarField",
                "name": "patchesField",
                "storageKey": null
              }
            ],
            "storageKey": null
          }
        ],
        "storageKey": null
      },
      {
        "alias": null,
        "args": null,
        "kind": "ScalarField",
        "name": "lastLoadedAt",
        "storageKey": null
      },
      {
        "alias": null,
        "args": null,
        "kind": "ScalarField",
        "name": "createdAt",
        "storageKey": null
      },
      {
        "alias": null,
        "args": null,
        "concreteType": "NamedKeypointSkeleton",
        "kind": "LinkedField",
        "name": "skeletons",
        "plural": true,
        "selections": [
          (v1/*: any*/),
          (v15/*: any*/),
          (v16/*: any*/)
        ],
        "storageKey": null
      },
      {
        "alias": null,
        "args": null,
        "concreteType": "KeypointSkeleton",
        "kind": "LinkedField",
        "name": "defaultSkeleton",
        "plural": false,
        "selections": [
          (v15/*: any*/),
          (v16/*: any*/)
        ],
        "storageKey": null
      },
      (v11/*: any*/),
      {
        "alias": null,
        "args": null,
        "kind": "ScalarField",
        "name": "viewCls",
        "storageKey": null
      },
      (v8/*: any*/)
    ],
    "storageKey": null
  }
];
return {
  "fragment": {
    "argumentDefinitions": (v0/*: any*/),
    "kind": "Fragment",
    "metadata": null,
    "name": "DatasetQuery",
    "selections": (v17/*: any*/),
    "type": "Query",
    "abstractKey": null
  },
  "kind": "Request",
  "operation": {
    "argumentDefinitions": (v0/*: any*/),
    "kind": "Operation",
    "name": "DatasetQuery",
    "selections": (v17/*: any*/)
  },
  "params": {
    "cacheID": "ef9250cdcde81fa5addb66ebce491835",
    "id": null,
    "metadata": {},
    "name": "DatasetQuery",
    "operationKind": "query",
    "text": "query DatasetQuery(\n  $name: String!\n  $view: BSONArray = null\n) {\n  dataset(name: $name, view: $view) {\n    id\n    name\n    mediaType\n    defaultGroupSlice\n    groupField\n    groupMediaTypes {\n      name\n      mediaType\n    }\n    appConfig {\n      gridMediaField\n      mediaFields\n      plugins\n      sidebarGroups {\n        name\n        paths\n      }\n    }\n    sampleFields {\n      ftype\n      subfield\n      embeddedDocType\n      path\n      dbField\n      description\n      info\n    }\n    frameFields {\n      ftype\n      subfield\n      embeddedDocType\n      path\n      dbField\n    }\n    maskTargets {\n      name\n      targets {\n        target\n        value\n      }\n    }\n    defaultMaskTargets {\n      target\n      value\n    }\n    evaluations {\n      key\n      version\n      timestamp\n      viewStages\n      config {\n        cls\n        predField\n        gtField\n      }\n    }\n    brainMethods {\n      key\n      version\n      timestamp\n      viewStages\n      config {\n        cls\n        embeddingsField\n        method\n        patchesField\n      }\n    }\n    lastLoadedAt\n    createdAt\n    skeletons {\n      name\n      labels\n      edges\n    }\n    defaultSkeleton {\n      labels\n      edges\n    }\n    version\n    viewCls\n    info\n  }\n}\n"
  }
};
})();

(node as any).hash = "fab61ec2429cc425584f22b1ac385739";

export default node;<|MERGE_RESOLUTION|>--- conflicted
+++ resolved
@@ -1,9 +1,5 @@
 /**
-<<<<<<< HEAD
  * @generated SignedSource<<ea49ce1f48a17567fc33554a34e83386>>
-=======
- * @generated SignedSource<<e938cd7801c2cc0c7d25bf0ad85a8d63>>
->>>>>>> 6606fc4b
  * @lightSyntaxTransform
  * @nogrep
  */
