/**
<<<<<<< HEAD
 * @generated SignedSource<<740f86476d4e2bc49c97db78de8f2ea4>>
=======
 * @generated SignedSource<<680473ddf5f30935f62e7f6c225c4ad6>>
>>>>>>> 9279c2c1
 * @lightSyntaxTransform
 * @nogrep
 */

/* tslint:disable */
/* eslint-disable */
// @ts-nocheck

import { ConcreteRequest, Query } from 'relay-runtime';
export type MediaType = "group" | "image" | "point_cloud" | "video" | "%future added value";
export type SidebarMode = "all" | "best" | "fast" | "%future added value";
export type DatasetQuery$variables = {
  name: string;
  view?: Array | null;
};
export type DatasetQuery$data = {
  readonly dataset: {
    readonly appConfig: {
      readonly gridMediaField: string | null;
      readonly mediaFields: ReadonlyArray<string>;
      readonly plugins: object | null;
      readonly sidebarGroups: ReadonlyArray<{
        readonly name: string;
        readonly paths: ReadonlyArray<string> | null;
      }> | null;
      readonly sidebarMode: SidebarMode | null;
    } | null;
    readonly brainMethods: ReadonlyArray<{
      readonly config: {
        readonly cls: string;
        readonly embeddingsField: string | null;
        readonly method: string | null;
        readonly patchesField: string | null;
      } | null;
      readonly key: string;
      readonly timestamp: number | null;
      readonly version: string | null;
      readonly viewStages: ReadonlyArray<string> | null;
    }>;
    readonly createdAt: number | null;
    readonly defaultGroupSlice: string | null;
    readonly defaultMaskTargets: ReadonlyArray<{
      readonly target: number;
      readonly value: string;
    }> | null;
    readonly defaultSkeleton: {
      readonly edges: ReadonlyArray<ReadonlyArray<number>>;
      readonly labels: ReadonlyArray<string> | null;
    } | null;
    readonly evaluations: ReadonlyArray<{
      readonly config: {
        readonly cls: string;
        readonly gtField: string | null;
        readonly predField: string | null;
      } | null;
      readonly key: string;
      readonly timestamp: number | null;
      readonly version: string | null;
      readonly viewStages: ReadonlyArray<string> | null;
    }>;
    readonly frameFields: ReadonlyArray<{
      readonly dbField: string | null;
      readonly embeddedDocType: string | null;
      readonly ftype: string;
      readonly path: string;
      readonly subfield: string | null;
    }> | null;
    readonly groupField: string | null;
    readonly groupMediaTypes: ReadonlyArray<{
      readonly mediaType: MediaType;
      readonly name: string;
    }> | null;
    readonly id: string;
    readonly info: object | null;
    readonly lastLoadedAt: number | null;
    readonly maskTargets: ReadonlyArray<{
      readonly name: string;
      readonly targets: ReadonlyArray<{
        readonly target: number;
        readonly value: string;
      }>;
    }>;
    readonly mediaType: MediaType | null;
    readonly name: string;
    readonly sampleFields: ReadonlyArray<{
      readonly dbField: string | null;
      readonly description: string | null;
      readonly embeddedDocType: string | null;
      readonly ftype: string;
      readonly info: object | null;
      readonly path: string;
      readonly subfield: string | null;
    }>;
    readonly skeletons: ReadonlyArray<{
      readonly edges: ReadonlyArray<ReadonlyArray<number>>;
      readonly labels: ReadonlyArray<string> | null;
      readonly name: string;
    }>;
    readonly version: string | null;
    readonly viewCls: string | null;
  } | null;
};
export type DatasetQuery = {
  response: DatasetQuery$data;
  variables: DatasetQuery$variables;
};

const node: ConcreteRequest = (function(){
var v0 = [
  {
    "defaultValue": null,
    "kind": "LocalArgument",
    "name": "name"
  },
  {
    "defaultValue": null,
    "kind": "LocalArgument",
    "name": "view"
  }
],
v1 = {
  "alias": null,
  "args": null,
  "kind": "ScalarField",
  "name": "name",
  "storageKey": null
},
v2 = {
  "alias": null,
  "args": null,
  "kind": "ScalarField",
  "name": "mediaType",
  "storageKey": null
},
v3 = {
  "alias": null,
  "args": null,
  "kind": "ScalarField",
  "name": "ftype",
  "storageKey": null
},
v4 = {
  "alias": null,
  "args": null,
  "kind": "ScalarField",
  "name": "subfield",
  "storageKey": null
},
v5 = {
  "alias": null,
  "args": null,
  "kind": "ScalarField",
  "name": "embeddedDocType",
  "storageKey": null
},
v6 = {
  "alias": null,
  "args": null,
  "kind": "ScalarField",
  "name": "path",
  "storageKey": null
},
v7 = {
  "alias": null,
  "args": null,
  "kind": "ScalarField",
  "name": "dbField",
  "storageKey": null
},
v8 = {
  "alias": null,
  "args": null,
  "kind": "ScalarField",
  "name": "info",
  "storageKey": null
},
v9 = [
  {
    "alias": null,
    "args": null,
    "kind": "ScalarField",
    "name": "target",
    "storageKey": null
  },
  {
    "alias": null,
    "args": null,
    "kind": "ScalarField",
    "name": "value",
    "storageKey": null
  }
],
v10 = {
  "alias": null,
  "args": null,
  "kind": "ScalarField",
  "name": "key",
  "storageKey": null
},
v11 = {
  "alias": null,
  "args": null,
  "kind": "ScalarField",
  "name": "version",
  "storageKey": null
},
v12 = {
  "alias": null,
  "args": null,
  "kind": "ScalarField",
  "name": "timestamp",
  "storageKey": null
},
v13 = {
  "alias": null,
  "args": null,
  "kind": "ScalarField",
  "name": "viewStages",
  "storageKey": null
},
v14 = {
  "alias": null,
  "args": null,
  "kind": "ScalarField",
  "name": "cls",
  "storageKey": null
},
v15 = {
  "alias": null,
  "args": null,
  "kind": "ScalarField",
  "name": "labels",
  "storageKey": null
},
v16 = {
  "alias": null,
  "args": null,
  "kind": "ScalarField",
  "name": "edges",
  "storageKey": null
},
v17 = [
  {
    "alias": null,
    "args": [
      {
        "kind": "Variable",
        "name": "name",
        "variableName": "name"
      },
      {
        "kind": "Variable",
        "name": "view",
        "variableName": "view"
      }
    ],
    "concreteType": "Dataset",
    "kind": "LinkedField",
    "name": "dataset",
    "plural": false,
    "selections": [
      {
        "alias": null,
        "args": null,
        "kind": "ScalarField",
        "name": "id",
        "storageKey": null
      },
      (v1/*: any*/),
      (v2/*: any*/),
      {
        "alias": null,
        "args": null,
        "kind": "ScalarField",
        "name": "defaultGroupSlice",
        "storageKey": null
      },
      {
        "alias": null,
        "args": null,
        "kind": "ScalarField",
        "name": "groupField",
        "storageKey": null
      },
      {
        "alias": null,
        "args": null,
        "concreteType": "Group",
        "kind": "LinkedField",
        "name": "groupMediaTypes",
        "plural": true,
        "selections": [
          (v1/*: any*/),
          (v2/*: any*/)
        ],
        "storageKey": null
      },
      {
        "alias": null,
        "args": null,
        "concreteType": "DatasetAppConfig",
        "kind": "LinkedField",
        "name": "appConfig",
        "plural": false,
        "selections": [
          {
            "alias": null,
            "args": null,
            "kind": "ScalarField",
            "name": "gridMediaField",
            "storageKey": null
          },
          {
            "alias": null,
            "args": null,
            "kind": "ScalarField",
            "name": "mediaFields",
            "storageKey": null
          },
          {
            "alias": null,
            "args": null,
            "kind": "ScalarField",
            "name": "plugins",
            "storageKey": null
          },
          {
            "alias": null,
            "args": null,
            "concreteType": "SidebarGroup",
            "kind": "LinkedField",
            "name": "sidebarGroups",
            "plural": true,
            "selections": [
              (v1/*: any*/),
              {
                "alias": null,
                "args": null,
                "kind": "ScalarField",
                "name": "paths",
                "storageKey": null
              }
            ],
            "storageKey": null
          },
          {
            "alias": null,
            "args": null,
            "kind": "ScalarField",
            "name": "sidebarMode",
            "storageKey": null
          }
        ],
        "storageKey": null
      },
      {
        "alias": null,
        "args": null,
        "concreteType": "SampleField",
        "kind": "LinkedField",
        "name": "sampleFields",
        "plural": true,
        "selections": [
          (v3/*: any*/),
          (v4/*: any*/),
          (v5/*: any*/),
          (v6/*: any*/),
          (v7/*: any*/),
          {
            "alias": null,
            "args": null,
            "kind": "ScalarField",
            "name": "description",
            "storageKey": null
          },
          (v8/*: any*/)
        ],
        "storageKey": null
      },
      {
        "alias": null,
        "args": null,
        "concreteType": "SampleField",
        "kind": "LinkedField",
        "name": "frameFields",
        "plural": true,
        "selections": [
          (v3/*: any*/),
          (v4/*: any*/),
          (v5/*: any*/),
          (v6/*: any*/),
          (v7/*: any*/)
        ],
        "storageKey": null
      },
      {
        "alias": null,
        "args": null,
        "concreteType": "NamedTargets",
        "kind": "LinkedField",
        "name": "maskTargets",
        "plural": true,
        "selections": [
          (v1/*: any*/),
          {
            "alias": null,
            "args": null,
            "concreteType": "Target",
            "kind": "LinkedField",
            "name": "targets",
            "plural": true,
            "selections": (v9/*: any*/),
            "storageKey": null
          }
        ],
        "storageKey": null
      },
      {
        "alias": null,
        "args": null,
        "concreteType": "Target",
        "kind": "LinkedField",
        "name": "defaultMaskTargets",
        "plural": true,
        "selections": (v9/*: any*/),
        "storageKey": null
      },
      {
        "alias": null,
        "args": null,
        "concreteType": "EvaluationRun",
        "kind": "LinkedField",
        "name": "evaluations",
        "plural": true,
        "selections": [
          (v10/*: any*/),
          (v11/*: any*/),
          (v12/*: any*/),
          (v13/*: any*/),
          {
            "alias": null,
            "args": null,
            "concreteType": "EvaluationRunConfig",
            "kind": "LinkedField",
            "name": "config",
            "plural": false,
            "selections": [
              (v14/*: any*/),
              {
                "alias": null,
                "args": null,
                "kind": "ScalarField",
                "name": "predField",
                "storageKey": null
              },
              {
                "alias": null,
                "args": null,
                "kind": "ScalarField",
                "name": "gtField",
                "storageKey": null
              }
            ],
            "storageKey": null
          }
        ],
        "storageKey": null
      },
      {
        "alias": null,
        "args": null,
        "concreteType": "BrainRun",
        "kind": "LinkedField",
        "name": "brainMethods",
        "plural": true,
        "selections": [
          (v10/*: any*/),
          (v11/*: any*/),
          (v12/*: any*/),
          (v13/*: any*/),
          {
            "alias": null,
            "args": null,
            "concreteType": "BrainRunConfig",
            "kind": "LinkedField",
            "name": "config",
            "plural": false,
            "selections": [
              (v14/*: any*/),
              {
                "alias": null,
                "args": null,
                "kind": "ScalarField",
                "name": "embeddingsField",
                "storageKey": null
              },
              {
                "alias": null,
                "args": null,
                "kind": "ScalarField",
                "name": "method",
                "storageKey": null
              },
              {
                "alias": null,
                "args": null,
                "kind": "ScalarField",
                "name": "patchesField",
                "storageKey": null
              }
            ],
            "storageKey": null
          }
        ],
        "storageKey": null
      },
      {
        "alias": null,
        "args": null,
        "kind": "ScalarField",
        "name": "lastLoadedAt",
        "storageKey": null
      },
      {
        "alias": null,
        "args": null,
        "kind": "ScalarField",
        "name": "createdAt",
        "storageKey": null
      },
      {
        "alias": null,
        "args": null,
        "concreteType": "NamedKeypointSkeleton",
        "kind": "LinkedField",
        "name": "skeletons",
        "plural": true,
        "selections": [
          (v1/*: any*/),
          (v15/*: any*/),
          (v16/*: any*/)
        ],
        "storageKey": null
      },
      {
        "alias": null,
        "args": null,
        "concreteType": "KeypointSkeleton",
        "kind": "LinkedField",
        "name": "defaultSkeleton",
        "plural": false,
        "selections": [
          (v15/*: any*/),
          (v16/*: any*/)
        ],
        "storageKey": null
      },
      (v11/*: any*/),
      {
        "alias": null,
        "args": null,
        "kind": "ScalarField",
        "name": "viewCls",
        "storageKey": null
      },
      (v8/*: any*/)
    ],
    "storageKey": null
  }
];
return {
  "fragment": {
    "argumentDefinitions": (v0/*: any*/),
    "kind": "Fragment",
    "metadata": null,
    "name": "DatasetQuery",
    "selections": (v17/*: any*/),
    "type": "Query",
    "abstractKey": null
  },
  "kind": "Request",
  "operation": {
    "argumentDefinitions": (v0/*: any*/),
    "kind": "Operation",
    "name": "DatasetQuery",
    "selections": (v17/*: any*/)
  },
  "params": {
<<<<<<< HEAD
    "cacheID": "4cbcdeae9046d6910f7c5eb30a8195b0",
=======
    "cacheID": "ef9250cdcde81fa5addb66ebce491835",
>>>>>>> 9279c2c1
    "id": null,
    "metadata": {},
    "name": "DatasetQuery",
    "operationKind": "query",
<<<<<<< HEAD
    "text": "query DatasetQuery(\n  $name: String!\n  $view: BSONArray = null\n) {\n  dataset(name: $name, view: $view) {\n    id\n    name\n    mediaType\n    defaultGroupSlice\n    groupField\n    groupMediaTypes {\n      name\n      mediaType\n    }\n    appConfig {\n      gridMediaField\n      mediaFields\n      plugins\n      sidebarGroups {\n        name\n        paths\n      }\n      sidebarMode\n    }\n    sampleFields {\n      ftype\n      subfield\n      embeddedDocType\n      path\n      dbField\n    }\n    frameFields {\n      ftype\n      subfield\n      embeddedDocType\n      path\n      dbField\n    }\n    maskTargets {\n      name\n      targets {\n        target\n        value\n      }\n    }\n    defaultMaskTargets {\n      target\n      value\n    }\n    evaluations {\n      key\n      version\n      timestamp\n      viewStages\n      config {\n        cls\n        predField\n        gtField\n      }\n    }\n    brainMethods {\n      key\n      version\n      timestamp\n      viewStages\n      config {\n        cls\n        embeddingsField\n        method\n        patchesField\n      }\n    }\n    lastLoadedAt\n    createdAt\n    skeletons {\n      name\n      labels\n      edges\n    }\n    defaultSkeleton {\n      labels\n      edges\n    }\n    version\n    viewCls\n    info\n  }\n}\n"
  }
};
})();

(node as any).hash = "08ddd41bbb10ba19101e1188c5fa92bd";
=======
    "text": "query DatasetQuery(\n  $name: String!\n  $view: BSONArray = null\n) {\n  dataset(name: $name, view: $view) {\n    id\n    name\n    mediaType\n    defaultGroupSlice\n    groupField\n    groupMediaTypes {\n      name\n      mediaType\n    }\n    appConfig {\n      gridMediaField\n      mediaFields\n      plugins\n      sidebarGroups {\n        name\n        paths\n      }\n    }\n    sampleFields {\n      ftype\n      subfield\n      embeddedDocType\n      path\n      dbField\n      description\n      info\n    }\n    frameFields {\n      ftype\n      subfield\n      embeddedDocType\n      path\n      dbField\n    }\n    maskTargets {\n      name\n      targets {\n        target\n        value\n      }\n    }\n    defaultMaskTargets {\n      target\n      value\n    }\n    evaluations {\n      key\n      version\n      timestamp\n      viewStages\n      config {\n        cls\n        predField\n        gtField\n      }\n    }\n    brainMethods {\n      key\n      version\n      timestamp\n      viewStages\n      config {\n        cls\n        embeddingsField\n        method\n        patchesField\n      }\n    }\n    lastLoadedAt\n    createdAt\n    skeletons {\n      name\n      labels\n      edges\n    }\n    defaultSkeleton {\n      labels\n      edges\n    }\n    version\n    viewCls\n    info\n  }\n}\n"
  }
};
})();

(node as any).hash = "fab61ec2429cc425584f22b1ac385739";
>>>>>>> 9279c2c1

export default node;<|MERGE_RESOLUTION|>--- conflicted
+++ resolved
@@ -1,9 +1,5 @@
 /**
-<<<<<<< HEAD
- * @generated SignedSource<<740f86476d4e2bc49c97db78de8f2ea4>>
-=======
- * @generated SignedSource<<680473ddf5f30935f62e7f6c225c4ad6>>
->>>>>>> 9279c2c1
+ * @generated SignedSource<<94a281ee196d216f978e8b8c08b31b31>>
  * @lightSyntaxTransform
  * @nogrep
  */
@@ -39,11 +35,11 @@
         readonly patchesField: string | null;
       } | null;
       readonly key: string;
-      readonly timestamp: number | null;
+      readonly timestamp: any | null;
       readonly version: string | null;
       readonly viewStages: ReadonlyArray<string> | null;
     }>;
-    readonly createdAt: number | null;
+    readonly createdAt: any | null;
     readonly defaultGroupSlice: string | null;
     readonly defaultMaskTargets: ReadonlyArray<{
       readonly target: number;
@@ -60,7 +56,7 @@
         readonly predField: string | null;
       } | null;
       readonly key: string;
-      readonly timestamp: number | null;
+      readonly timestamp: any | null;
       readonly version: string | null;
       readonly viewStages: ReadonlyArray<string> | null;
     }>;
@@ -78,7 +74,7 @@
     }> | null;
     readonly id: string;
     readonly info: object | null;
-    readonly lastLoadedAt: number | null;
+    readonly lastLoadedAt: any | null;
     readonly maskTargets: ReadonlyArray<{
       readonly name: string;
       readonly targets: ReadonlyArray<{
@@ -592,29 +588,16 @@
     "selections": (v17/*: any*/)
   },
   "params": {
-<<<<<<< HEAD
-    "cacheID": "4cbcdeae9046d6910f7c5eb30a8195b0",
-=======
-    "cacheID": "ef9250cdcde81fa5addb66ebce491835",
->>>>>>> 9279c2c1
+    "cacheID": "3bdd83d4e46d9be4570429afbe302e28",
     "id": null,
     "metadata": {},
     "name": "DatasetQuery",
     "operationKind": "query",
-<<<<<<< HEAD
-    "text": "query DatasetQuery(\n  $name: String!\n  $view: BSONArray = null\n) {\n  dataset(name: $name, view: $view) {\n    id\n    name\n    mediaType\n    defaultGroupSlice\n    groupField\n    groupMediaTypes {\n      name\n      mediaType\n    }\n    appConfig {\n      gridMediaField\n      mediaFields\n      plugins\n      sidebarGroups {\n        name\n        paths\n      }\n      sidebarMode\n    }\n    sampleFields {\n      ftype\n      subfield\n      embeddedDocType\n      path\n      dbField\n    }\n    frameFields {\n      ftype\n      subfield\n      embeddedDocType\n      path\n      dbField\n    }\n    maskTargets {\n      name\n      targets {\n        target\n        value\n      }\n    }\n    defaultMaskTargets {\n      target\n      value\n    }\n    evaluations {\n      key\n      version\n      timestamp\n      viewStages\n      config {\n        cls\n        predField\n        gtField\n      }\n    }\n    brainMethods {\n      key\n      version\n      timestamp\n      viewStages\n      config {\n        cls\n        embeddingsField\n        method\n        patchesField\n      }\n    }\n    lastLoadedAt\n    createdAt\n    skeletons {\n      name\n      labels\n      edges\n    }\n    defaultSkeleton {\n      labels\n      edges\n    }\n    version\n    viewCls\n    info\n  }\n}\n"
+    "text": "query DatasetQuery(\n  $name: String!\n  $view: BSONArray = null\n) {\n  dataset(name: $name, view: $view) {\n    id\n    name\n    mediaType\n    defaultGroupSlice\n    groupField\n    groupMediaTypes {\n      name\n      mediaType\n    }\n    appConfig {\n      gridMediaField\n      mediaFields\n      plugins\n      sidebarGroups {\n        name\n        paths\n      }\n      sidebarMode\n    }\n    sampleFields {\n      ftype\n      subfield\n      embeddedDocType\n      path\n      dbField\n      description\n      info\n    }\n    frameFields {\n      ftype\n      subfield\n      embeddedDocType\n      path\n      dbField\n    }\n    maskTargets {\n      name\n      targets {\n        target\n        value\n      }\n    }\n    defaultMaskTargets {\n      target\n      value\n    }\n    evaluations {\n      key\n      version\n      timestamp\n      viewStages\n      config {\n        cls\n        predField\n        gtField\n      }\n    }\n    brainMethods {\n      key\n      version\n      timestamp\n      viewStages\n      config {\n        cls\n        embeddingsField\n        method\n        patchesField\n      }\n    }\n    lastLoadedAt\n    createdAt\n    skeletons {\n      name\n      labels\n      edges\n    }\n    defaultSkeleton {\n      labels\n      edges\n    }\n    version\n    viewCls\n    info\n  }\n}\n"
   }
 };
 })();
 
-(node as any).hash = "08ddd41bbb10ba19101e1188c5fa92bd";
-=======
-    "text": "query DatasetQuery(\n  $name: String!\n  $view: BSONArray = null\n) {\n  dataset(name: $name, view: $view) {\n    id\n    name\n    mediaType\n    defaultGroupSlice\n    groupField\n    groupMediaTypes {\n      name\n      mediaType\n    }\n    appConfig {\n      gridMediaField\n      mediaFields\n      plugins\n      sidebarGroups {\n        name\n        paths\n      }\n    }\n    sampleFields {\n      ftype\n      subfield\n      embeddedDocType\n      path\n      dbField\n      description\n      info\n    }\n    frameFields {\n      ftype\n      subfield\n      embeddedDocType\n      path\n      dbField\n    }\n    maskTargets {\n      name\n      targets {\n        target\n        value\n      }\n    }\n    defaultMaskTargets {\n      target\n      value\n    }\n    evaluations {\n      key\n      version\n      timestamp\n      viewStages\n      config {\n        cls\n        predField\n        gtField\n      }\n    }\n    brainMethods {\n      key\n      version\n      timestamp\n      viewStages\n      config {\n        cls\n        embeddingsField\n        method\n        patchesField\n      }\n    }\n    lastLoadedAt\n    createdAt\n    skeletons {\n      name\n      labels\n      edges\n    }\n    defaultSkeleton {\n      labels\n      edges\n    }\n    version\n    viewCls\n    info\n  }\n}\n"
-  }
-};
-})();
-
-(node as any).hash = "fab61ec2429cc425584f22b1ac385739";
->>>>>>> 9279c2c1
+(node as any).hash = "3603d7aa231a7baa528e82a9c055e16b";
 
 export default node;