import * as fos from "@fiftyone/state";
import { toCamelCase } from "@fiftyone/utilities";
import { useContext, useLayoutEffect, useState } from "react";
import { graphql, usePreloadedQuery, useQueryLoader } from "react-relay";

import {
  DatasetQuery,
  DatasetQuery$data,
} from "./__generated__/DatasetQuery.graphql";

const DatasetQuery = graphql`
  query DatasetQuery($name: String!, $view: BSONArray = null) {
    dataset(name: $name, view: $view) {
      id
      name
      mediaType
      defaultGroupSlice
      groupField
      groupMediaTypes {
        name
        mediaType
      }
      appConfig {
        gridMediaField
        mediaFields
        plugins
        sidebarGroups {
          expanded
          paths
          name
        }
      }
      sampleFields {
        ftype
        subfield
        embeddedDocType
        path
        dbField
        description
        info
      }
      frameFields {
        ftype
        subfield
        embeddedDocType
        path
        dbField
      }
      maskTargets {
        name
        targets {
          target
          value
        }
      }
      defaultMaskTargets {
        target
        value
      }
      evaluations {
        key
        version
        timestamp
        viewStages
        config {
          cls
          predField
          gtField
        }
      }
      brainMethods {
        key
        version
        timestamp
        viewStages
        config {
          cls
          embeddingsField
          method
          patchesField
        }
      }
      lastLoadedAt
      createdAt
      skeletons {
        name
        labels
        edges
      }
      defaultSkeleton {
        labels
        edges
      }
      version
      viewCls
      appConfig {
        mediaFields
        gridMediaField
        plugins
        sidebarGroups {
          name
          paths
        }
        sidebarMode
      }
      info
    }
  }
`;

export function usePrepareDataset(dataset, setReady) {
  const update = fos.useStateUpdate();
  const router = useContext(fos.RouterContext);

  useLayoutEffect(() => {
<<<<<<< HEAD
    const { colorscale, config, state } = router.state;
=======
    const { colorscale, config, state } = router?.state || {};
>>>>>>> eca0e6a3
    if (dataset) {
      update(() => {
        return {
          colorscale,
          config: config
            ? (toCamelCase(config) as fos.State.Config)
            : undefined,
          dataset: fos.transformDataset(dataset),
          state,
        };
      });
      setReady(true);
    }
  }, [dataset, router]);
}
export function usePreLoadedDataset(
  queryRef
): [DatasetQuery$data["dataset"], boolean] {
  const [ready, setReady] = useState(false);

  const { dataset } = usePreloadedQuery<DatasetQuery>(DatasetQuery, queryRef);
  usePrepareDataset(dataset, setReady);
  return [dataset, ready];
}
export function useDatasetLoader() {
  const [queryRef, loadQuery] = useQueryLoader(DatasetQuery);
  return [
    queryRef,
    (name) => {
      loadQuery({ name });
    },
  ];
}<|MERGE_RESOLUTION|>--- conflicted
+++ resolved
@@ -113,11 +113,7 @@
   const router = useContext(fos.RouterContext);
 
   useLayoutEffect(() => {
-<<<<<<< HEAD
-    const { colorscale, config, state } = router.state;
-=======
     const { colorscale, config, state } = router?.state || {};
->>>>>>> eca0e6a3
     if (dataset) {
       update(() => {
         return {
