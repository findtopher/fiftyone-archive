import * as fos from "@fiftyone/state";
import { toCamelCase } from "@fiftyone/utilities";
import React, { useState } from "react";
import { graphql, usePreloadedQuery } from "react-relay";
import {
  DatasetQuery,
  DatasetQuery$data,
} from "./__generated__/DatasetQuery.graphql";

export const DatasetNodeQuery = graphql`
  query DatasetQuery($name: String!, $view: BSONArray = null) {
    dataset(name: $name, view: $view) {
      id
      name
      mediaType
      defaultGroupSlice
      groupField
      groupMediaTypes {
        name
        mediaType
      }
      appConfig {
        gridMediaField
        mediaFields
        plugins
        sidebarGroups {
          expanded
          paths
          name
        }
      }
      sampleFields {
        ftype
        subfield
        embeddedDocType
        path
        dbField
        description
        info
      }
      frameFields {
        ftype
        subfield
        embeddedDocType
        path
        dbField
      }
      maskTargets {
        name
        targets {
          target
          value
        }
      }
      defaultMaskTargets {
        target
        value
      }
      evaluations {
        key
        version
        timestamp
        viewStages
        config {
          cls
          predField
          gtField
        }
      }
      brainMethods {
        key
        version
        timestamp
        viewStages
        config {
          cls
          embeddingsField
          method
          patchesField
        }
      }
      lastLoadedAt
      createdAt
      skeletons {
        name
        labels
        edges
      }
      defaultSkeleton {
        labels
        edges
      }
      version
      viewCls
      appConfig {
        mediaFields
        gridMediaField
        plugins
        sidebarGroups {
          name
          paths
        }
        sidebarMode
      }
      info
    }
  }
`;

export const usePreLoadedDataset = (
  queryRef
): [DatasetQuery$data["dataset"], boolean] => {
  const [ready, setReady] = useState(false);

  const { dataset } = usePreloadedQuery<DatasetQuery>(
    DatasetNodeQuery,
    queryRef
  );
  const update = fos.useStateUpdate();
  const router = React.useContext(fos.RouterContext);

<<<<<<< HEAD
  useLayoutEffect(() => {
=======
  React.useLayoutEffect(() => {
>>>>>>> 8d8f476e
    const { colorscale, config, state } = router?.state || {};
    if (dataset) {
      update(() => {
        return {
          colorscale,
          config: config
            ? (toCamelCase(config) as fos.State.Config)
            : undefined,
          dataset: fos.transformDataset(dataset),
          state,
        };
      });
      setReady(true);
    }
  }, [dataset, router]);

  return [dataset, ready];
};<|MERGE_RESOLUTION|>--- conflicted
+++ resolved
@@ -119,11 +119,8 @@
   const update = fos.useStateUpdate();
   const router = React.useContext(fos.RouterContext);
 
-<<<<<<< HEAD
-  useLayoutEffect(() => {
-=======
   React.useLayoutEffect(() => {
->>>>>>> 8d8f476e
+
     const { colorscale, config, state } = router?.state || {};
     if (dataset) {
       update(() => {
