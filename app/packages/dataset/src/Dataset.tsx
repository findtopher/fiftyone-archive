--- conflicted
+++ resolved
@@ -56,11 +56,7 @@
   theme?: "dark" | "light";
   toggleHeaders?: () => void;
   canEditSavedViews?: boolean;
-<<<<<<< HEAD
-  savedViewSlug: string;
-=======
   savedViewSlug?: string;
->>>>>>> a72b8699
 }
 
 export const Dataset: React.FC<DatasetProps> = ({
