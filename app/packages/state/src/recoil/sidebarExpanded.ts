--- conflicted
+++ resolved
@@ -1,8 +1,4 @@
-<<<<<<< HEAD
-import { DefaultValue, atom, atomFamily, selectorFamily } from "recoil";
-=======
 import { DefaultValue, atomFamily, selectorFamily } from "recoil";
->>>>>>> b4f4d935
 
 export const sidebarExpandedStore = atomFamily<
   { [key: string]: boolean },
@@ -28,27 +24,4 @@
         ...store,
         [params.path]: value instanceof DefaultValue ? false : value,
       })),
-<<<<<<< HEAD
-});
-
-export const granularSidebarExpandedStore = atom<{ [key: string]: boolean }>({
-  key: "granularSidebarExpandedStore",
-  default: {},
-});
-
-export const granularSidebarExpanded = selectorFamily<boolean, string>({
-  key: "granularSidebarExpanded",
-  get:
-    (path) =>
-    ({ get }) =>
-      get(granularSidebarExpandedStore)[path] ?? false,
-  set:
-    (path) =>
-    ({ set }, value) =>
-      set(granularSidebarExpandedStore, (store) => ({
-        ...store,
-        [path]: value instanceof DefaultValue ? false : value,
-      })),
-=======
->>>>>>> b4f4d935
 });