import { CustomizeColorInput } from "@fiftyone/relay";
import { SpaceNodeJSON } from "@fiftyone/spaces";

export namespace State {
  export type MediaType = "image" | "group" | "point_cloud" | "video";

  export enum SPACE {
    FRAME = "FRAME",
    SAMPLE = "SAMPLE",
  }

  /**
   * An object containing the configuration for plugins.
   * Each key is the name of a plugin, and the value is the
   * configuration for that plugin.
   */
  export type PluginConfig = { [pluginName: string]: object };
  export interface Config {
    colorPool: string[];
    customizedColors: CustomizeColorInput[];
    colorscale: string;
    gridZoom: number;
    loopVideos: boolean;
    notebookHeight: number;
    plugins?: PluginConfig;
    showConfidence: boolean;
    showIndex: boolean;
    showLabel: boolean;
    showTooltip: boolean;
    sidebarMode: "all" | "best" | "fast";
    timezone: string | null;
    theme: "browser" | "dark" | "light";
    useFrameNumber: boolean;
    mediaFields?: string[];
  }

  export interface ID {
    $oid: string;
  }

  export interface DateTime {
    $date: number;
  }

  export interface Targets {
    [key: number]: string;
  }

  export interface SavedView {
    id: string;
    datasetId: string;
    name: string;
    description?: string;
    color?: string;
    slug: string;
    viewStages: Stage[];
    createdAt: DateTime;
    lastLoadedAt: DateTime;
    lastModifiedAt?: DateTime;
  }

  export interface Evaluation {}

  export interface Run {
    key: string;
    version: string;
    timestamp: string;
    config: {};
    viewStages: readonly string[];
  }

  export interface BrainRun extends Run {
    config: {
      embeddingsField: string | null;
      method: string;
      patchesField: string | null;
      cls: string;
      supportsPrompts: boolean | null;
      type: string | null;
      maxK: number | null;
      supportsLeastSimilarity: boolean | null;
    };
  }

  export interface EvaluationRun extends Run {
    config: {
      gtField: string;
      predField: string;
    };
  }

  export interface AnnotationRun extends Run {
    config: {};
  }

  export interface KeypointSkeleton {
    labels: string[];
    edges: number[][];
  }

  export interface StrictKeypointSkeleton extends KeypointSkeleton {
    name: string;
  }

  export interface SidebarGroup {
    expanded?: boolean;
    name: string;
    paths: string[];
  }

  export interface DynamicGroupParameters {
    groupBy: string;
    orderBy?: string;
  }

  export interface DatasetAppConfig {
    gridMediaField?: string;
    modalMediaField?: string;
    mediaFields?: string[];
    plugins?: PluginConfig;
    sidebarMode?: "all" | "best" | "fast";
  }

  /**
   * The dataset object returned by the API.
   */
  export interface Dataset {
    id: string;
    brainMethods: BrainRun[];
    createdAt: DateTime;
    defaultMaskTargets: Targets;
    evaluations: EvaluationRun[];
    lastLoadedAt: DateTime;
    maskTargets: {
      [key: string]: Targets;
    };
    groupSlice?: string;
    mediaType: MediaType;
    parentMediaType: MediaType;
    name: string;
<<<<<<< HEAD
    headName: string;
    snapshotName: string;
    sampleFields: StrictField[];
=======
>>>>>>> cc237fdc
    version: string;
    skeletons: StrictKeypointSkeleton[];
    defaultSkeleton?: KeypointSkeleton;
    groupMediaTypes?: {
      name: string;
      mediaType: MediaType;
    }[];
    groupField: string;
    appConfig: DatasetAppConfig;
    info: { [key: string]: string };
  }

  /**
   * @hidden
   */
  export interface CategoricalFilter<T> {
    values: T[];
    isMatching: boolean;
    exclude: boolean;
  }

  /**
   * @hidden
   */
  export type Filter = CategoricalFilter<string>;

  export interface SortBySimilarityParameters {
    brainKey: string;
    distField?: string;
    k?: number;
    reverse?: boolean;
    query?: string | string[];
    queryIds?: string[];
  }

  export interface Filters {
    _label_tags?: CategoricalFilter<string>;
    [key: string]: Filter;
  }

  export interface Stage {
    _cls: string;
    kwargs: [string, unknown][];
    _uuid?: string;
  }

  export interface SelectedLabelData {
    sampleId: string;
    field: string;
    frameNumber?: number;
  }

  export interface SelectedLabelMap {
    [labelId: string]: SelectedLabelData;
  }

  export interface SelectedLabel extends SelectedLabelData {
    labelId: string;
  }

  export interface Description {
    dataset: string;
    selected: string[];
    selectedLabels: SelectedLabel[];
    view: Stage[];
    viewCls: string | null;
    viewName: string | null;
    savedViewSlug: string | null;
    savedViews: SavedView[];
    spaces?: SpaceNodeJSON;
  }
}<|MERGE_RESOLUTION|>--- conflicted
+++ resolved
@@ -138,12 +138,8 @@
     mediaType: MediaType;
     parentMediaType: MediaType;
     name: string;
-<<<<<<< HEAD
     headName: string;
     snapshotName: string;
-    sampleFields: StrictField[];
-=======
->>>>>>> cc237fdc
     version: string;
     skeletons: StrictKeypointSkeleton[];
     defaultSkeleton?: KeypointSkeleton;
