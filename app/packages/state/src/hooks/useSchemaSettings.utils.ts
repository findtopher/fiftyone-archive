import { MediaType } from "@fiftyone/relay";
import {
  CLASSIFICATION_DISABLED_SUB_PATHS,
  CLASSIFICATION_FIELD,
  SKIP_FIELD_TYPES,
  DETECTION_DISABLED_SUB_PATHS,
  DETECTION_FIELD,
<<<<<<< HEAD
  DISABLED_FIELD_TYPES,
  DISABLED_LABEL_FIELDS_VISIBILITY,
  DISABLED_PATHS,
=======
  DISABLED_LABEL_FIELDS_VISIBILITY,
  FRAME_NUMBER_FIELD,
  DISABLED_PATHS,
  FRAME_SUPPORT_FIELD,
>>>>>>> 27d50f3c
  Field,
  GEOLOCATIONS_DISABLED_SUB_PATHS,
  GEOLOCATION_DISABLED_SUB_PATHS,
  GEO_LOCATIONS_FIELD,
  GEO_LOCATION_FIELD,
  HEATMAP_DISABLED_SUB_PATHS,
  HEATMAP_FIELD,
  KEYPOINT_DISABLED_SUB_PATHS,
  KEYPOINT_FIELD,
<<<<<<< HEAD
=======
  LIST_FIELD,
  OBJECT_ID_FIELD,
>>>>>>> 27d50f3c
  POLYLINE_DISABLED_SUB_PATHS,
  POLYLINE_FIELD,
  REGRESSION_DISABLED_SUB_PATHS,
  REGRESSION_FIELD,
  SEGMENTATION_DISABLED_SUB_PATHS,
  SEGMENTATION_FIELD,
  TEMPORAL_DETECTION_DISABLED_SUB_PATHS,
  TEMPORAL_DETECTION_FIELD,
<<<<<<< HEAD
=======
  VALID_LABEL_TYPES,
  DETECTIONS_FIELD,
>>>>>>> 27d50f3c
} from "@fiftyone/utilities";

const isMetadataField = (path: string) => {
  return path === "metadata" || path.startsWith("metadata.");
};

<<<<<<< HEAD
/**
 * @param path
 * @param mediaType
 * @param frameSchema
 * @returns a new path prefixed with 'frames.' if the mediaType is 'video'
 *  else returns the original path.
 */
export const getPath = (
  path: string,
  mediaType: MediaType,
  frameSchema?: { [key: string]: Field }
) => {
  if (mediaType === "video") {
    if (!frameSchema?.[path]) {
      return path;
    }
    return `frames.${path}`;
  }
  return path;
};

export interface DatasetSchema {
  [key: string]: Field;
}

/**
 * @param path
 * @param schema
 * @param frameSchema
 * @param mediaType
 * @returns a list of full field paths and subpaths.
 */
export const getSubPaths = (
  path: string,
  schema: DatasetSchema,
  mediaType: MediaType,
  frameSchema?: DatasetSchema
) => {
  if (!path) {
    throw new Error("path is required");
  }

  if (!schema) {
    throw new Error("schema is required");
  }

  if (!mediaType) {
    throw new Error("mediaType is required");
  }

  const subPaths = new Set<string>();
  const thisPath = getPath(path, mediaType, frameSchema);
  subPaths.add(thisPath);

  Object.keys(schema).forEach((currPath: string) => {
    if (currPath.startsWith(path + ".") && !skipField(currPath, schema)) {
      subPaths.add(getPath(currPath, mediaType, frameSchema));
    }
  });

  return subPaths;
};

=======
>>>>>>> 27d50f3c
export const skipField = (rawPath: string, schema: {}) => {
  if (!rawPath) {
    throw new Error("path argument is required");
  }

  // we remove 'frames.' prefix for processing
  const path = rawPath.replace("frames.", "");

  const currentField = schema?.[path];
  if (!currentField) {
    return true;
  }

  const ftype = currentField.ftype;
  const parentPath = path.substring(0, path.lastIndexOf("."));
  const pathSplit = path.split(".");
  const pathLabel = `.${pathSplit[pathSplit.length - 1]}`;

  return (
    SKIP_FIELD_TYPES.includes(ftype) ||
    (parentPath &&
<<<<<<< HEAD
      schema[parentPath]?.embeddedDocType === DETECTION_FIELD &&
=======
      schema[parentPath]?.embeddedDocType === DETECTIONS_FIELD &&
>>>>>>> 27d50f3c
      [".bounding_box", ".index"].includes(pathLabel))
  );
};

export const disabledField = (
  path: string,
  combinedSchema: Record<string, Field>,
  groupField?: string,
<<<<<<< HEAD
  isFrameView?: boolean
): boolean => {
  const currField = combinedSchema?.[path] || ({} as Field);
  const { ftype } = currField;
  const parentPath = path.substring(0, path.lastIndexOf("."));
  const parentField = combinedSchema?.[parentPath];
  const parentFType = parentField?.ftype;
  const pathSplit = path.split(".");

  const shortPath = pathSplit[pathSplit.length - 1];

=======
  isFrameView?: boolean,
  isClipsView?: boolean,
  isVideo?: boolean,
  isPatchesView?: boolean
): boolean => {
  const currField = combinedSchema[path] || ({} as Field);
  const { ftype, embeddedDocType } = currField;
  const parentPath = path.substring(0, path.lastIndexOf("."));
  const parentField = combinedSchema[parentPath];
  const parentFType = parentField?.ftype;
  const pathSplit = path.split(".");
  const shortPath = pathSplit[pathSplit.length - 1];
  const isTopLevelField =
    pathSplit.length === 1 ||
    (pathSplit.length === 1 && pathSplit[0] === "frames");

>>>>>>> 27d50f3c
  // ex: 'id' and 'filepath' are always disabled
  if (DISABLED_PATHS.includes(path)) {
    return true;
  }

<<<<<<< HEAD
  // ex: ObjectIdType and VectorType are always disabled
  if (DISABLED_FIELD_TYPES.includes(ftype)) {
=======
  if (
    (isPatchesView || isFrameView || isClipsView) &&
    ["sample_id", "frames.sample_id"].includes(path)
  ) {
    return true;
  }

  if ("frames.id" === path && ftype === OBJECT_ID_FIELD) {
    return true;
  }

  if ("frames.frame_number" === path && ftype === FRAME_NUMBER_FIELD) {
    return true;
  }

  // Clip view's top level field(s) with frameSupport type is disabled
  if (isClipsView && ftype === FRAME_SUPPORT_FIELD && isTopLevelField) {
>>>>>>> 27d50f3c
    return true;
  }

  // ex: in a dataset with 'dataset.group_field="group"'
  //  field 'group' (and children) will be disabled.
  if ([path, parentPath || path].includes(groupField)) {
    return true;
  }

<<<<<<< HEAD
  if (isFrameView && path === "frame_number") {
=======
  if ((isFrameView || isVideo) && path === "frame_number") {
>>>>>>> 27d50f3c
    return true;
  }

  // metadata and all its children are disabled
  if (isMetadataField(path)) {
    return true;
  }

  // All label
  if (DISABLED_LABEL_FIELDS_VISIBILITY.includes(ftype)) {
    return true;
  }

  // field Detection has reserved subpaths. ex: tags, id, mask
  if (
    parentFType === DETECTION_FIELD &&
    DETECTION_DISABLED_SUB_PATHS.includes(pathSplit[pathSplit.length - 1])
  ) {
    return true;
  }

  // field Polyline has reserved subpaths. ex: "points", "closed", "filled",
  if (
    parentFType === POLYLINE_FIELD &&
    POLYLINE_DISABLED_SUB_PATHS.includes(shortPath)
  ) {
    return true;
  }

  // field Classification has reserved subpaths. ex: "logits"
  if (
    parentFType === CLASSIFICATION_FIELD &&
    CLASSIFICATION_DISABLED_SUB_PATHS.includes(shortPath)
  ) {
    return true;
  }

  // field Regression has reserved subpaths. ex: "value", "id"
  if (
    parentFType === REGRESSION_FIELD &&
    REGRESSION_DISABLED_SUB_PATHS.includes(shortPath)
  ) {
    return true;
  }

  // field Keypoint has reserved subpaths. ex: "point", "index"
  if (
    parentFType === KEYPOINT_FIELD &&
    KEYPOINT_DISABLED_SUB_PATHS.includes(shortPath)
  ) {
    return true;
  }

  // field Segmentation has reserved subpaths. ex: "mask", "mask_path"
  if (
    parentFType === SEGMENTATION_FIELD &&
    SEGMENTATION_DISABLED_SUB_PATHS.includes(shortPath)
  ) {
    return true;
  }

  // field Heatmap has reserved subpaths. ex: "map_path", "Range"
  if (
    parentFType === HEATMAP_FIELD &&
    HEATMAP_DISABLED_SUB_PATHS.includes(shortPath)
  ) {
    return true;
  }

  // field TemporalDetection has reserved subpaths. ex: "support", "tags"
  if (
    parentFType === TEMPORAL_DETECTION_FIELD &&
    TEMPORAL_DETECTION_DISABLED_SUB_PATHS.includes(shortPath)
  ) {
    return true;
  }

  // field Geolocation has reserved subpaths. ex: "polygon", "line", "point"
  if (
    parentFType === GEO_LOCATION_FIELD &&
    GEOLOCATION_DISABLED_SUB_PATHS.includes(shortPath)
  ) {
    return true;
  }

  // field Geolocations has reserved subpaths. ex: "polygons", "line", "point"
  if (
    parentFType === GEO_LOCATIONS_FIELD &&
    GEOLOCATIONS_DISABLED_SUB_PATHS.includes(shortPath)
  ) {
    return true;
  }

<<<<<<< HEAD
=======
  // list of any valid labels
  if (embeddedDocType && ftype === LIST_FIELD) {
    const embeddedRoot = embeddedDocType?.substring(
      embeddedDocType.lastIndexOf(".") + 1,
      embeddedDocType.length
    );
    if (VALID_LABEL_TYPES.includes(embeddedRoot)) {
      return true;
    }
  }

>>>>>>> 27d50f3c
  return false;
};<|MERGE_RESOLUTION|>--- conflicted
+++ resolved
@@ -5,16 +5,10 @@
   SKIP_FIELD_TYPES,
   DETECTION_DISABLED_SUB_PATHS,
   DETECTION_FIELD,
-<<<<<<< HEAD
-  DISABLED_FIELD_TYPES,
-  DISABLED_LABEL_FIELDS_VISIBILITY,
-  DISABLED_PATHS,
-=======
   DISABLED_LABEL_FIELDS_VISIBILITY,
   FRAME_NUMBER_FIELD,
   DISABLED_PATHS,
   FRAME_SUPPORT_FIELD,
->>>>>>> 27d50f3c
   Field,
   GEOLOCATIONS_DISABLED_SUB_PATHS,
   GEOLOCATION_DISABLED_SUB_PATHS,
@@ -24,11 +18,8 @@
   HEATMAP_FIELD,
   KEYPOINT_DISABLED_SUB_PATHS,
   KEYPOINT_FIELD,
-<<<<<<< HEAD
-=======
   LIST_FIELD,
   OBJECT_ID_FIELD,
->>>>>>> 27d50f3c
   POLYLINE_DISABLED_SUB_PATHS,
   POLYLINE_FIELD,
   REGRESSION_DISABLED_SUB_PATHS,
@@ -37,18 +28,14 @@
   SEGMENTATION_FIELD,
   TEMPORAL_DETECTION_DISABLED_SUB_PATHS,
   TEMPORAL_DETECTION_FIELD,
-<<<<<<< HEAD
-=======
   VALID_LABEL_TYPES,
   DETECTIONS_FIELD,
->>>>>>> 27d50f3c
 } from "@fiftyone/utilities";
 
 const isMetadataField = (path: string) => {
   return path === "metadata" || path.startsWith("metadata.");
 };
 
-<<<<<<< HEAD
 /**
  * @param path
  * @param mediaType
@@ -112,8 +99,6 @@
   return subPaths;
 };
 
-=======
->>>>>>> 27d50f3c
 export const skipField = (rawPath: string, schema: {}) => {
   if (!rawPath) {
     throw new Error("path argument is required");
@@ -135,11 +120,9 @@
   return (
     SKIP_FIELD_TYPES.includes(ftype) ||
     (parentPath &&
-<<<<<<< HEAD
-      schema[parentPath]?.embeddedDocType === DETECTION_FIELD &&
-=======
-      schema[parentPath]?.embeddedDocType === DETECTIONS_FIELD &&
->>>>>>> 27d50f3c
+      [DETECTION_FIELD, DETECTIONS_FIELD].includes(
+        schema[parentPath]?.embeddedDocType
+      ) &&
       [".bounding_box", ".index"].includes(pathLabel))
   );
 };
@@ -148,19 +131,6 @@
   path: string,
   combinedSchema: Record<string, Field>,
   groupField?: string,
-<<<<<<< HEAD
-  isFrameView?: boolean
-): boolean => {
-  const currField = combinedSchema?.[path] || ({} as Field);
-  const { ftype } = currField;
-  const parentPath = path.substring(0, path.lastIndexOf("."));
-  const parentField = combinedSchema?.[parentPath];
-  const parentFType = parentField?.ftype;
-  const pathSplit = path.split(".");
-
-  const shortPath = pathSplit[pathSplit.length - 1];
-
-=======
   isFrameView?: boolean,
   isClipsView?: boolean,
   isVideo?: boolean,
@@ -177,16 +147,11 @@
     pathSplit.length === 1 ||
     (pathSplit.length === 1 && pathSplit[0] === "frames");
 
->>>>>>> 27d50f3c
   // ex: 'id' and 'filepath' are always disabled
   if (DISABLED_PATHS.includes(path)) {
     return true;
   }
 
-<<<<<<< HEAD
-  // ex: ObjectIdType and VectorType are always disabled
-  if (DISABLED_FIELD_TYPES.includes(ftype)) {
-=======
   if (
     (isPatchesView || isFrameView || isClipsView) &&
     ["sample_id", "frames.sample_id"].includes(path)
@@ -204,7 +169,6 @@
 
   // Clip view's top level field(s) with frameSupport type is disabled
   if (isClipsView && ftype === FRAME_SUPPORT_FIELD && isTopLevelField) {
->>>>>>> 27d50f3c
     return true;
   }
 
@@ -214,11 +178,7 @@
     return true;
   }
 
-<<<<<<< HEAD
-  if (isFrameView && path === "frame_number") {
-=======
   if ((isFrameView || isVideo) && path === "frame_number") {
->>>>>>> 27d50f3c
     return true;
   }
 
@@ -312,8 +272,6 @@
     return true;
   }
 
-<<<<<<< HEAD
-=======
   // list of any valid labels
   if (embeddedDocType && ftype === LIST_FIELD) {
     const embeddedRoot = embeddedDocType?.substring(
@@ -325,6 +283,5 @@
     }
   }
 
->>>>>>> 27d50f3c
   return false;
 };