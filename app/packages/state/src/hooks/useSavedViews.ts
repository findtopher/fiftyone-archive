--- conflicted
+++ resolved
@@ -7,11 +7,6 @@
 
 export default function useSavedViews() {
   const datasetNameValue = useRecoilValue(fos.datasetName);
-<<<<<<< HEAD
-  const refresh = useRecoilRefresher_UNSTABLE(fos.savedViewsSelector);
-  const send = fos.useSendEvent(true);
-=======
->>>>>>> cc237fdc
   const onError = useErrorHandler();
   const subscription = useRecoilValue(fos.stateSubscription);
 
