--- conflicted
+++ resolved
@@ -33,7 +33,6 @@
   similaritySorting,
   tagging,
   theme,
-  selectedFieldsStageState,
 } from "../recoil";
 import * as viewAtoms from "../recoil/view";
 import {
@@ -42,11 +41,6 @@
   viewsAreEqual,
 } from "../utils";
 
-<<<<<<< HEAD
-import { convertToHex, isValidColor } from "@fiftyone/looker/src/overlays/util";
-
-=======
->>>>>>> 27d50f3c
 export interface StateUpdate {
   colorscale?: RGB[];
   config?: State.Config;
