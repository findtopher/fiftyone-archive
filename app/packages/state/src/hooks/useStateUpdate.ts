--- conflicted
+++ resolved
@@ -21,13 +21,10 @@
   patching,
   similaritySorting,
   savingFilters,
-<<<<<<< HEAD
   groupSlice,
-=======
   extendedStages,
   similarityParameters,
   extendedSelection,
->>>>>>> 449c3a7e
 } from "../recoil";
 
 import * as viewAtoms from "../recoil/view";
@@ -102,13 +99,10 @@
         const previousDataset = get(datasetAtom);
         if (!previousDataset || previousDataset.id !== dataset.id) {
           reset(_activeFields({ modal: false }));
-<<<<<<< HEAD
           set(groupSlice, dataset.defaultGroupSlice);
-=======
           reset(similarityParameters);
           reset(extendedSelection);
           reset(filters);
->>>>>>> 449c3a7e
         }
 
         set(datasetAtom, dataset);
