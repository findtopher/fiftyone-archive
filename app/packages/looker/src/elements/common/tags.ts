/**
 * Copyright 2017-2021, Voxel51, Inc.
 */

import { getColor } from "../../color";
import {
  FRAME_SUPPORT_FIELD,
  LABEL_LISTS,
  LABEL_TAGS_CLASSES,
  MOMENT_CLASSIFICATIONS,
} from "../../constants";
import { BaseState, Sample } from "../../state";
import { BaseElement } from "../base";

import { lookerTags } from "./tags.module.css";

interface TagData {
  color: string;
  title: string;
  value: string;
}

export class TagsElement<State extends BaseState> extends BaseElement<State> {
  private activePaths: string[] = [];
  private colorByValue: boolean;
  private colorSeed: number;

  createHTMLElement() {
    const container = document.createElement("div");
    container.classList.add(lookerTags);
    return container;
  }

  isShown({ thumbnail }: Readonly<State["config"]>) {
    return thumbnail;
  }

  renderSelf(
    {
<<<<<<< HEAD
      options: {
        filter,
        activePaths,
        colorMap,
        colorByLabel,
        fieldsMap,
        mimetype,
      },
      config: { fieldSchema },
=======
      options: { filter, activePaths, fieldsMap, mimetype, coloring },
>>>>>>> ce196c59
    }: Readonly<State>,
    sample: Readonly<Sample>
  ) {
    if (
      arraysAreEqual(activePaths, this.activePaths) &&
      this.colorByValue === coloring.byLabel &&
      this.colorSeed === coloring.seed
    ) {
      return this.element;
    }

    const elements = activePaths.reduce<TagData[]>((elements, path) => {
      if (
        path.startsWith("tags.") &&
        Array.isArray(sample.tags) &&
        sample.tags.includes(path.slice(5))
      ) {
        const tag = path.slice(5);
        elements.push({
          color: getColor(coloring.pool, coloring.seed, path),
          title: tag,
          value: tag,
        });
      } else if (path.startsWith("_label_tags.")) {
        const tag = path.slice("_label_tags.".length);
        const count = sample._label_tags[tag] || 0;
        if (count > 0) {
          const value = `${tag}: ${count}`;
          elements = [
            ...elements,
            {
              color: getColor(coloring.pool, coloring.seed, path),
              title: value,
              value,
            },
          ];
        }
      } else if (
        sample[path] &&
        LABEL_TAGS_CLASSES.includes(sample[path]._cls)
      ) {
        const cls = sample[path]._cls;

        const isList = cls in LABEL_LISTS;
        const labels = isList ? sample[path][LABEL_LISTS[cls]] : [sample[path]];

        elements = [
          ...elements,
          ...Object.entries(
            labels
              .filter(
                (label) =>
                  label.label &&
                  filter[path](label) &&
                  (mimetype.includes("video") ||
                    MOMENT_CLASSIFICATIONS.includes(label._cls))
              )
              .map((label) => label.label)
              .reduce((acc, cur) => {
                if (!acc[cur]) {
                  acc[cur] = 0;
                }
                acc[cur] += 1;
                return acc;
              }, {})
          ).map(([label, count]) => ({
            color: getColor(
              coloring.pool,
              coloring.seed,
              coloring.byLabel ? label : path
            ),
            title: `${path}: ${label}`,
            value: isList
              ? `${prettify(label)}: ${count.toLocaleString()}`
              : prettify(label),
          })),
        ];
      } else {
        let valuePath = path;
        if (!sample[path] && fieldsMap && fieldsMap[path]) {
          valuePath = fieldsMap[path];
        }

        const value = sample[valuePath];
        const entry = fieldSchema[path];
        const isSupport =
          entry &&
          (entry.ftype === FRAME_SUPPORT_FIELD ||
            entry.subfield === FRAME_SUPPORT_FIELD);

        if ([undefined, null].includes(value)) {
          return elements;
        }

        const appendElement = (value) => {
          if (isSupport && Array.isArray(value)) {
            value = `[${value.map(prettify).join(", ")}]`;
          }
          const pretty = prettify(value);
          elements = [
            ...elements,
            {
              color: getColor(
                coloring.pool,
                coloring.seed,
                coloring.byLabel ? value : path
              ),
              title: value,
              value: pretty,
            },
          ];
        };

        if (isScalar(value) || (entry && entry.ftype === FRAME_SUPPORT_FIELD)) {
          appendElement(value);
        } else if (Array.isArray(value)) {
          const filtered =
            filter[path] && !isSupport
              ? value.filter((v) => filter[path](v))
              : value;
          const shown = [...filtered].sort().slice(0, 3);
          shown.forEach((v) => appendElement(v));

          const more = filtered.length - shown.length;
          more > 0 && appendElement(`+${more} more`);
        }
      }
      return elements;
    }, []);

    this.colorByValue = coloring.byLabel;
    this.colorSeed = coloring.seed;
    this.activePaths = [...activePaths];
    this.element.innerHTML = "";

    elements.forEach(({ value, color, title }) => {
      const div = document.createElement("div");
      div.innerHTML = value;
      div.title = title;
      div.style.backgroundColor = color;
      this.element.appendChild(div);
    });

    return this.element;
  }
}

const arraysAreEqual = (a: any[], b: any[]): boolean => {
  if (a === b) return true;
  if (a == null || b == null) return false;
  if (a.length !== b.length) return false;

  for (var i = 0; i < a.length; ++i) {
    if (a[i] !== b[i]) return false;
  }
  return true;
};

const prettify = (v: boolean | string | null | undefined | number): string => {
  if (typeof v === "string") {
    return v;
  } else if (typeof v === "number") {
    return Number(v.toFixed(3)).toLocaleString();
  } else if (v === true) {
    return "True";
  } else if (v === false) {
    return "False";
  } else if ([undefined, null].includes(v)) {
    return "None";
  }
  return null;
};

const isScalar = (value) =>
  ["boolean", "number", "string"].includes(typeof value);<|MERGE_RESOLUTION|>--- conflicted
+++ resolved
@@ -37,19 +37,8 @@
 
   renderSelf(
     {
-<<<<<<< HEAD
-      options: {
-        filter,
-        activePaths,
-        colorMap,
-        colorByLabel,
-        fieldsMap,
-        mimetype,
-      },
       config: { fieldSchema },
-=======
       options: { filter, activePaths, fieldsMap, mimetype, coloring },
->>>>>>> ce196c59
     }: Readonly<State>,
     sample: Readonly<Sample>
   ) {
