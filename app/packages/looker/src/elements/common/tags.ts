/**
 * Copyright 2017-2021, Voxel51, Inc.
 */

import { getColor } from "../../color";
import {
  BOOLEAN_FIELD,
  DATE_FIELD,
  DATE_TIME_FIELD,
  FLOAT_FIELD,
  FRAME_SUPPORT_FIELD,
  INT_FIELD,
  LABEL_LISTS,
  LABEL_TAGS_CLASSES,
  MOMENT_CLASSIFICATIONS,
  STRING_FIELD,
} from "../../constants";
import { BaseState, Sample } from "../../state";
import { formatDate, formatDateTime } from "../../util";
import { BaseElement } from "../base";

import { lookerTags } from "./tags.module.css";

interface TagData {
  color: string;
  title: string;
  value: string;
}

export class TagsElement<State extends BaseState> extends BaseElement<State> {
  private activePaths: string[] = [];
  private colorByValue: boolean;
  private colorSeed: number;

  createHTMLElement() {
    const container = document.createElement("div");
    container.classList.add(lookerTags);
    return container;
  }

  isShown({ thumbnail }: Readonly<State["config"]>) {
    return thumbnail;
  }

  renderSelf(
    {
<<<<<<< HEAD
      options: {
        filter,
        activePaths,
        colorMap,
        colorByLabel,
        fieldsMap,
        mimetype,
        timeZone,
      },
=======
      options: { filter, activePaths, coloring, fieldsMap, mimetype },
>>>>>>> 2532d1cf
      config: { fieldSchema },
    }: Readonly<State>,
    sample: Readonly<Sample>
  ) {
    if (
      arraysAreEqual(activePaths, this.activePaths) &&
      this.colorByValue === coloring.byLabel &&
      this.colorSeed === coloring.seed
    ) {
      return this.element;
    }

    const elements = activePaths.reduce<TagData[]>((elements, path) => {
      if (
        path.startsWith("tags.") &&
        Array.isArray(sample.tags) &&
        sample.tags.includes(path.slice(5))
      ) {
        const tag = path.slice(5);
        elements.push({
          color: getColor(coloring.pool, coloring.seed, path),
          title: tag,
          value: tag,
        });
      } else if (path.startsWith("_label_tags.")) {
        const tag = path.slice("_label_tags.".length);
        const count = sample._label_tags[tag] || 0;
        if (count > 0) {
          const value = `${tag}: ${count}`;
          elements = [
            ...elements,
            {
              color: getColor(coloring.pool, coloring.seed, path),
              title: value,
              value,
            },
          ];
        }
      } else if (
        sample[path] &&
        LABEL_TAGS_CLASSES.includes(sample[path]._cls)
      ) {
        const cls = sample[path]._cls;

        const isList = cls in LABEL_LISTS;
        const labels = isList ? sample[path][LABEL_LISTS[cls]] : [sample[path]];

        elements = [
          ...elements,
          ...Object.entries(
            labels
              .filter(
                (label) =>
                  label.label &&
                  filter[path](label) &&
                  (mimetype.includes("video") ||
                    MOMENT_CLASSIFICATIONS.includes(label._cls))
              )
              .map((label) => label.label)
              .reduce((acc, cur) => {
                if (!acc[cur]) {
                  acc[cur] = 0;
                }
                acc[cur] += 1;
                return acc;
              }, {})
          ).map(([label, count]) => ({
            color: getColor(
              coloring.pool,
              coloring.seed,
              coloring.byLabel ? label : path
            ),
            title: `${path}: ${label}`,
            value: isList
              ? `${prettify(label)}: ${count.toLocaleString()}`
              : prettify(label),
          })),
        ];
      } else if (isRendered(fieldSchema[path])) {
        let valuePath = path;
        if (!sample[path] && fieldsMap && fieldsMap[path]) {
          valuePath = fieldsMap[path];
        }

        let value = sample[valuePath];
        const entry = fieldSchema[path];
        const isDate = isOfTypes(entry, [DATE_FIELD]);
        const isDateTime = isOfTypes(entry, [DATE_TIME_FIELD]);
        const isSupport = isOfTypes(entry, [FRAME_SUPPORT_FIELD]);

        if ([undefined, null].includes(value)) {
          return elements;
        }

        const appendElement = (value) => {
          if (isDateTime && value) {
            value = formatDateTime(value, timeZone);
          } else if (isDate && value) {
            value = formatDate(value);
          } else if (isSupport && Array.isArray(value)) {
            value = `[${value.map(prettify).join(", ")}]`;
          }

          const pretty = prettify(value);
          elements = [
            ...elements,
            {
              color: getColor(
                coloring.pool,
                coloring.seed,
                coloring.byLabel ? value : path
              ),
              title: value,
              value: pretty,
            },
          ];
        };

        if (!Array.isArray(value)) {
          value = [value];
        }

        if (isDateTime || isDate) {
          value = value.map((d) => d.datetime);
        }

        const filtered =
          filter[path] && !isSupport && !isDateTime
            ? value.filter((v) => filter[path](v))
            : value;

        const shown = [...filtered].sort().slice(0, 3);
        shown.forEach((v) => appendElement(v));

        const more = filtered.length - shown.length;
        more > 0 && appendElement(`+${more} more`);
      }
      return elements;
    }, []);

    this.colorByValue = coloring.byLabel;
    this.colorSeed = coloring.seed;
    this.activePaths = [...activePaths];
    this.element.innerHTML = "";

    elements.forEach(({ value, color, title }) => {
      const div = document.createElement("div");
      div.innerHTML = value;
      div.title = title;
      div.style.backgroundColor = color;
      this.element.appendChild(div);
    });

    return this.element;
  }
}

const arraysAreEqual = (a: any[], b: any[]): boolean => {
  if (a === b) return true;
  if (a == null || b == null) return false;
  if (a.length !== b.length) return false;

  for (var i = 0; i < a.length; ++i) {
    if (a[i] !== b[i]) return false;
  }
  return true;
};

const prettify = (v: boolean | string | null | undefined | number): string => {
  if (typeof v === "string") {
    return v;
  } else if (typeof v === "number") {
    return Number(v.toFixed(3)).toLocaleString();
  } else if (v === true) {
    return "True";
  } else if (v === false) {
    return "False";
  } else if ([undefined, null].includes(v)) {
    return "None";
  }
  return null;
};

const RENDERED_TYPES = new Set([
  BOOLEAN_FIELD,
  DATE_FIELD,
  DATE_TIME_FIELD,
  FLOAT_FIELD,
  FRAME_SUPPORT_FIELD,
  INT_FIELD,
  STRING_FIELD,
]);

const isRendered = (field) =>
  field &&
  (RENDERED_TYPES.has(field.ftype) || RENDERED_TYPES.has(field.subfield));

const isOfTypes = (
  field: { ftype: string; subfield?: string },
  types: string[]
) =>
  field &&
  types.some((type) => type === field.ftype || type === field.subfield);<|MERGE_RESOLUTION|>--- conflicted
+++ resolved
@@ -44,19 +44,7 @@
 
   renderSelf(
     {
-<<<<<<< HEAD
-      options: {
-        filter,
-        activePaths,
-        colorMap,
-        colorByLabel,
-        fieldsMap,
-        mimetype,
-        timeZone,
-      },
-=======
-      options: { filter, activePaths, coloring, fieldsMap, mimetype },
->>>>>>> 2532d1cf
+      options: { filter, activePaths, coloring, fieldsMap, mimetype, timeZone },
       config: { fieldSchema },
     }: Readonly<State>,
     sample: Readonly<Sample>
