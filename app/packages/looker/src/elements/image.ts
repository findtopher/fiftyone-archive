--- conflicted
+++ resolved
@@ -21,11 +21,7 @@
         });
       },
       error: ({ update }) => {
-<<<<<<< HEAD
-        update({ error: true });
-=======
         update({ error: true, dimensions: [512, 512], loaded: true });
->>>>>>> df1649f9
       },
     };
   }
