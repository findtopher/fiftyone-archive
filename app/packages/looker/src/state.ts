/**
 * Copyright 2017-2022, Voxel51, Inc.
 */

import { Overlay } from "./overlays/base";

import { AppError, Schema, Stage } from "@fiftyone/utilities";

// vite won't import these from fou
export type RGB = [number, number, number];
export type RGBA = [number, number, number, number];
export interface Coloring {
  by: "field" | "instance" | "label";
  pool: readonly string[];
  scale: RGB[];
  seed: number;
  defaultMaskTargets?: MaskTargets;
  maskTargets: {
    [field: string]: MaskTargets;
  };
  points: boolean;
  targets: string[];
}

export interface Sample {
  metadata: {
    width: number;
    height: number;
  };
  id: string;
  media_type: "image" | "image";
  filepath: string;
  tags: string[];
  _label_tags: string[];
}

export interface LabelData {
  labelId: string;
  field: string;
  frameNumber?: number;
  sampleId: string;
  index?: number;
}

type MaskLabel = string;
export type IntMaskTargets = {
  [intKey: string]: MaskLabel;
};
<<<<<<< HEAD
export type RgbMaskTargets = {
  [hexKey: string]: {
=======

type HexColor = string;

export type RgbMaskTargets = {
  [hexKey: HexColor]: {
>>>>>>> cde13d93
    label: MaskLabel;
    intTarget: number;
  };
};
export type MaskTargets = IntMaskTargets | RgbMaskTargets;

export type BufferRange = [number, number];
export type Buffers = BufferRange[];

export type DispatchEvent = (eventType: string, details?: any) => void;

export type Action<State extends BaseState> = (
  update: StateUpdate<State>,
  dispatchEvent: DispatchEvent,
  eventKey?: string,
  shiftKey?: boolean
) => void;

export enum ControlEventKeyType {
  HOLD,
  KEY_DOWN,
}
export interface Control<State extends BaseState = BaseState> {
  eventKeys?: string | string[];
  eventKeyType?: ControlEventKeyType;
  filter?: (config: Readonly<State["config"]>) => boolean;
  title: string;
  shortcut: string;
  detail: string;
  action: Action<State>;
  afterAction?: Action<State>;
  alwaysHandle?: boolean;
}

export interface ControlMap<State extends BaseState> {
  [key: string]: Control<State>;
}

export interface KeypointSkeleton {
  labels: string[];
  edges: number[][];
}

interface BaseOptions {
  highlight: boolean;
  activePaths: string[];
  filter: (path: string, value: unknown) => boolean;
  coloring: Coloring;
  selectedLabels: string[];
  showConfidence: boolean;
  showControls: boolean;
  showIndex: boolean;
  showJSON: boolean;
  showHelp: boolean;
  showLabel: boolean;
  showOverlays: boolean;
  showTooltip: boolean;
  onlyShowHoveredLabel: boolean;
  smoothMasks: boolean;
  hasNext: boolean;
  hasPrevious: boolean;
  fullscreen: boolean;
  zoomPad: number;
  selected: boolean;
  inSelectionMode: boolean;
  timeZone: string;
  mimetype: string;
  alpha: number;
  defaultSkeleton?: KeypointSkeleton;
  skeletons: { [key: string]: KeypointSkeleton };
  showSkeletons: boolean;
  pointFilter: (path: string, point: Point) => boolean;
  thumbnailTitle?: (sample: any) => string;
}

export type BoundingBox = [number, number, number, number];

export type Coordinates = [number, number];

export type Dimensions = [number, number];

interface BaseConfig {
  thumbnail: boolean;
  src: string;
  sampleId: string;
  fieldSchema: Schema;
  view: Stage[];
  dataset: string;
}

export interface FrameConfig extends BaseConfig {
  frameRate: number;
  frameNumber: number;
}

export interface ImageConfig extends BaseConfig {}

export interface VideoConfig extends BaseConfig {
  frameRate: number;
  support?: [number, number];
}

export interface FrameOptions extends BaseOptions {
  useFrameNumber: boolean;
  zoom: boolean;
}

export interface ImageOptions extends BaseOptions {
  zoom: boolean;
}

export interface VideoOptions extends BaseOptions {
  autoplay: boolean;
  loop: boolean;
  playbackRate: number;
  useFrameNumber: boolean;
  volume: number;
}

export interface TooltipOverlay {
  color: string;
  field: string;
  frameNumber?: number;
  label: object;
  target?: number;
  type:
    | "Classification"
    | "Detection"
    | "Keypoint"
    | "Polyline"
    | "Segmentation";
}

export interface BaseState {
  disabled: boolean;
  dimensions?: Dimensions;
  cursorCoordinates: Coordinates;
  pixelCoordinates: Coordinates;
  disableControls: boolean;
  loaded: boolean;
  hovering: boolean;
  hoveringControls: boolean;
  showOptions: boolean;
  config: BaseConfig;
  options: BaseOptions;
  scale: number;
  pan: Coordinates;
  panning: boolean;
  rotate: number;
  strokeWidth: number;
  fontSize: number;
  wheeling: boolean;
  windowBBox: BoundingBox;
  transformedWindowBBox: BoundingBox;
  mediaBBox: BoundingBox;
  transformedMediaBBox: BoundingBox;
  canvasBBox: BoundingBox;
  textPad: number;
  pointRadius: number;
  dashLength: number;
  relativeCoordinates: Coordinates;
  mouseIsOnOverlay: boolean;
  overlaysPrepared: boolean;
  disableOverlays: boolean;
  zoomToContent: boolean;
  setZoom: boolean;
  hasDefaultZoom: boolean;
  SHORTCUTS: Readonly<ControlMap<any>>; // fix me,
  error: boolean | number | AppError;
  destroyed: boolean;
  reloading: boolean;
}

export interface FrameState extends BaseState {
  config: FrameConfig;
  options: FrameOptions;
  duration: number | null;
  SHORTCUTS: Readonly<ControlMap<FrameState>>;
}

export interface ImageState extends BaseState {
  config: ImageConfig;
  options: ImageOptions;
  SHORTCUTS: Readonly<ControlMap<ImageState>>;
}

export interface VideoState extends BaseState {
  config: VideoConfig;
  options: VideoOptions;
  seeking: boolean;
  playing: boolean;
  frameNumber: number;
  duration: number | null;
  fragment: [number, number] | null;
  buffering: boolean;
  buffers: Buffers;
  seekBarHovering: boolean;
  SHORTCUTS: Readonly<ControlMap<VideoState>>;
  hasPoster: boolean;
  waitingForVideo: boolean;
  lockedToSupport: boolean;
}

export type Optional<T> = {
  [P in keyof T]?: Optional<T[P]>;
};

export interface Point {
  point: [number | NONFINITE, number | NONFINITE];
  label: string;
  [key: string]: any;
}

export type NONFINITE = "-inf" | "inf" | "nan";

export type StateUpdate<State extends BaseState> = (
  stateOrUpdater:
    | Optional<State>
    | ((state: Readonly<State>) => Optional<State>),
  postUpdate?: (
    state: Readonly<State>,
    overlays: Readonly<Overlay<State>[]>,
    sample: object
  ) => void
) => void;

const DEFAULT_BASE_OPTIONS: BaseOptions = {
  highlight: false,
  activePaths: [],
  selectedLabels: [],
  showConfidence: false,
  showControls: true,
  showIndex: false,
  showJSON: false,
  showLabel: false,
  showTooltip: false,
  onlyShowHoveredLabel: false,
  filter: null,
  coloring: {
    by: "field",
    points: true,
    pool: ["#000000"],
    scale: null,
    seed: 0,
    maskTargets: {},
    defaultMaskTargets: null,
    targets: ["#000000"],
  },
  smoothMasks: true,
  hasNext: false,
  hasPrevious: false,
  fullscreen: false,
  zoomPad: 0.2,
  selected: false,
  inSelectionMode: false,
  timeZone: "UTC",
  mimetype: "",
  alpha: 0.7,
  defaultSkeleton: null,
  skeletons: {},
  showSkeletons: true,
  showOverlays: true,
  pointFilter: (path: string, point: Point) => true,
};

export const DEFAULT_FRAME_OPTIONS: FrameOptions = {
  ...DEFAULT_BASE_OPTIONS,
  useFrameNumber: true,
  zoom: false,
};

export const DEFAULT_IMAGE_OPTIONS: ImageOptions = {
  ...DEFAULT_BASE_OPTIONS,
  zoom: false,
};

export const DEFAULT_VIDEO_OPTIONS: VideoOptions = {
  ...DEFAULT_BASE_OPTIONS,
  autoplay: false,
  loop: false,
  playbackRate: 1,
  useFrameNumber: false,
  volume: 0,
};

export interface FrameSample {
  [key: string]: any;
  frame_number: number;
}

export interface VideoSample extends Sample {
  frames: [FrameSample];
}

export interface FrameChunk {
  frames: FrameSample[];
  range: [number, number];
}

export interface FrameChunkResponse extends FrameChunk {
  uuid: string;
  method: string;
  frames: FrameSample[];
  range: [number, number];
  error?: boolean;
}<|MERGE_RESOLUTION|>--- conflicted
+++ resolved
@@ -46,16 +46,11 @@
 export type IntMaskTargets = {
   [intKey: string]: MaskLabel;
 };
-<<<<<<< HEAD
-export type RgbMaskTargets = {
-  [hexKey: string]: {
-=======
 
 type HexColor = string;
 
 export type RgbMaskTargets = {
   [hexKey: HexColor]: {
->>>>>>> cde13d93
     label: MaskLabel;
     intTarget: number;
   };
