--- conflicted
+++ resolved
@@ -568,17 +568,11 @@
 
   updateSample(sample: Sample) {
     const id = sample.id ?? sample._id;
-<<<<<<< HEAD
-=======
     const updateTimeoutMs = 10000;
->>>>>>> 3198776d
 
     if (UPDATING_SAMPLES_IDS.has(id)) {
       UPDATING_SAMPLES_IDS.delete(id);
       this.cleanOverlays(true);
-<<<<<<< HEAD
-      queueMicrotask(() => this.updateSample(sample));
-=======
 
       // to prevent deadlock, we'll remove the id from the set after a timeout
       const timeoutId = setTimeout(() => {
@@ -594,7 +588,6 @@
           this.updater({ error: e });
         }
       });
->>>>>>> 3198776d
       return;
     }
 
@@ -603,15 +596,6 @@
     this.loadSample(sample, retrieveArrayBuffers(this.sampleOverlays));
   }
 
-<<<<<<< HEAD
-  refreshSample() {
-    // todo: sometimes instance in spotlight?.updateItems() is defined but has no ref to sample
-    // this crashes the app. this is a bug and should be fixed
-
-    if (this.sample) {
-      this.updateSample(this.sample);
-    }
-=======
   refreshSample(renderLabels: string[] | null = null) {
     // todo: sometimes instance in spotlight?.updateItems() is defined but has no ref to sample
     // this crashes the app. this is a bug and should be fixed
@@ -642,7 +626,6 @@
       .catch((error) => {
         this.updater({ error });
       });
->>>>>>> 3198776d
   }
 
   getSample(): Promise<Sample> {
