--- conflicted
+++ resolved
@@ -44,11 +44,7 @@
     return {
       ...this.getInitialBaseState(),
       config: { ...config },
-<<<<<<< HEAD
-      options,
-=======
       options: resolved,
->>>>>>> 00134d58
       SHORTCUTS: shortcuts,
     };
   }
