/**
 * Copyright 2017-2021, Voxel51, Inc.
 */
import { LABEL_LISTS, LABEL_TAGS_CLASSES } from "../constants";
import { BaseState } from "../state";
import { Overlay } from "./base";
import {
  ClassificationsOverlay,
<<<<<<< HEAD
  VideoClassificationsOverlay,
=======
  TemporalDetectionOverlay,
>>>>>>> 6addafee
} from "./classifications";
import DetectionOverlay, { getDetectionPoints } from "./detection";
import KeypointOverlay, { getKeypointPoints } from "./keypoint";
import PolylineOverlay, { getPolylinePoints } from "./polyline";
import SegmentationOverlay, { getSegmentationPoints } from "./segmentation";

const fromLabel = (overlayType) => (field, label) => [
  new overlayType(field, label),
];

const fromLabelList = (overlayType, list_key) => (field, labels) =>
  labels[list_key].map((label) => new overlayType(field, label));

export { ClassificationsOverlay };

export const FROM_FO = {
  Detection: fromLabel(DetectionOverlay),
  Detections: fromLabelList(DetectionOverlay, "detections"),
  Keypoint: fromLabel(KeypointOverlay),
  Keypoints: fromLabelList(KeypointOverlay, "keypoints"),
  Polyline: fromLabel(PolylineOverlay),
  Polylines: fromLabelList(PolylineOverlay, "polylines"),
  Segmentation: fromLabel(SegmentationOverlay),
};

export const POINTS_FROM_FO = {
  Detection: (label) => getDetectionPoints([label]),
  Detections: (label) => getDetectionPoints(label.detections),
  Keypoint: (label) => getKeypointPoints([label]),
  Keypoints: (label) => getKeypointPoints(label.keypoints),
  Polyline: (label) => getPolylinePoints([label]),
  Poylines: (label) => getPolylinePoints(label.polylines),
  Segmentation: (label) => getSegmentationPoints([label]),
};

export const loadOverlays = <State extends BaseState>(
  sample: {
    [key: string]: any;
  },
  video = false
): Overlay<State>[] => {
  const classifications = [];
  let overlays = [];
  for (const field in sample) {
    const label = sample[field];
    if (!label) {
      continue;
    }

    if (label._cls in FROM_FO) {
      const labelOverlays = FROM_FO[label._cls](field, label, this);
      overlays = [...overlays, ...labelOverlays];
    } else if (LABEL_TAGS_CLASSES.includes(label._cls)) {
      classifications.push([
        field,
        label._cls in LABEL_LISTS ? label[LABEL_LISTS[label._cls]] : [label],
      ]);
    }
  }

  if (classifications.length > 0) {
    const overlay = video
<<<<<<< HEAD
      ? new VideoClassificationsOverlay(classifications)
=======
      ? new TemporalDetectionOverlay(classifications)
>>>>>>> 6addafee
      : new ClassificationsOverlay(classifications);
    overlays.push(overlay);
  }

  return overlays;
};<|MERGE_RESOLUTION|>--- conflicted
+++ resolved
@@ -6,11 +6,7 @@
 import { Overlay } from "./base";
 import {
   ClassificationsOverlay,
-<<<<<<< HEAD
-  VideoClassificationsOverlay,
-=======
   TemporalDetectionOverlay,
->>>>>>> 6addafee
 } from "./classifications";
 import DetectionOverlay, { getDetectionPoints } from "./detection";
 import KeypointOverlay, { getKeypointPoints } from "./keypoint";
@@ -73,11 +69,7 @@
 
   if (classifications.length > 0) {
     const overlay = video
-<<<<<<< HEAD
-      ? new VideoClassificationsOverlay(classifications)
-=======
       ? new TemporalDetectionOverlay(classifications)
->>>>>>> 6addafee
       : new ClassificationsOverlay(classifications);
     overlays.push(overlay);
   }
