--- conflicted
+++ resolved
@@ -54,13 +54,9 @@
 
 const rgbToHexCache = {};
 
-<<<<<<< HEAD
-export const rgbToHexCached = (r: number, g: number, b: number) => {
-=======
 export const rgbToHexCached = (color: RGB) => {
   const [r, g, b] = color;
 
->>>>>>> cde13d93
   const key = `${r}${g}${b}`;
 
   if (key in rgbToHexCache) {
