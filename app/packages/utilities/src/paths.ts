--- conflicted
+++ resolved
@@ -66,13 +66,7 @@
     if (!joined.endsWith("/") && parts.length > 0) {
       joined += "/";
     }
-<<<<<<< HEAD
     return joinURL(protocol, joined);
-=======
-    // remove search params
-    url.search = "";
-    return url.toString();
->>>>>>> 05e54ba9
   }
   const parsed =
     pathType === PathType.WINDOWS
