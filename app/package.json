--- conflicted
+++ resolved
@@ -17,11 +17,7 @@
         "start-desktop": "yarn workspace FiftyOne start-desktop",
         "test": "yarn vitest run",
         "test-ui": "yarn vitest --ui --coverage",
-<<<<<<< HEAD
-        "gen:schema": "strawberry fiftyone.server.app:schema > schema.graphql"
-=======
         "gen:schema": "strawberry export-schema fiftyone.server.app:schema > schema.graphql"
->>>>>>> 27d50f3c
     },
     "devDependencies": {
         "@testing-library/react": "latest",
