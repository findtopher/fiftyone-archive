--- conflicted
+++ resolved
@@ -52,11 +52,8 @@
   showLabel: Boolean!
   showSkeletons: Boolean!
   showTooltip: Boolean!
-<<<<<<< HEAD
   sidebarMode: SidebarMode!
-=======
   theme: Theme!
->>>>>>> fd5a3b8d
   timezone: String
   useFrameNumber: Boolean!
 }
@@ -72,7 +69,6 @@
 type BoolValueCount {
   key: Boolean
   value: Int!
-<<<<<<< HEAD
 }
 
 type BooleanAggregation implements Aggregation {
@@ -81,8 +77,6 @@
   exists: Int!
   false: Int!
   true: Int!
-=======
->>>>>>> fd5a3b8d
 }
 
 type BrainRun implements Run {
@@ -453,7 +447,6 @@
 type StrValueCount {
   key: String
   value: Int!
-<<<<<<< HEAD
 }
 
 type StringAggregation implements Aggregation {
@@ -466,8 +459,6 @@
 type StringAggregationValue {
   count: Int!
   value: String!
-=======
->>>>>>> fd5a3b8d
 }
 
 type Target {
