--- conflicted
+++ resolved
@@ -24,13 +24,8 @@
       },
     ],
   ],
-<<<<<<< HEAD
   exclude: ["**/*.@(test|stories).@(ts|tsx)"],
   installOptions: {
-=======
-  exclude: ["**/*.@(test|stories).@(ts|tsx)", "src/player51/**/*"],
-  packageOptions: {
->>>>>>> 618083e4
     polyfillNode: true,
   },
   devOptions: {
