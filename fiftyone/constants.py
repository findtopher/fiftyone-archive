"""
Package-wide constants.

| Copyright 2017-2022, Voxel51, Inc.
| `voxel51.com <https://voxel51.com/>`_
|
"""
from datetime import datetime
import os

from packaging.version import Version

try:
    from importlib.metadata import metadata  # Python 3.8
except ImportError:
    from importlib_metadata import metadata  # Python < 3.8

<<<<<<< HEAD
D = {"s": False}
=======

CLIENT_TYPE = "fiftyone-teams"

>>>>>>> bf115fa2
FIFTYONE_DIR = os.path.dirname(os.path.abspath(__file__))
FIFTYONE_CONFIG_DIR = os.path.join(os.path.expanduser("~"), ".fiftyone")
FIFTYONE_CONFIG_PATH = os.path.join(FIFTYONE_CONFIG_DIR, "config.json")
FIFTYONE_ANNOTATION_CONFIG_PATH = os.path.join(
    FIFTYONE_CONFIG_DIR, "annotation_config.json"
)
FIFTYONE_APP_CONFIG_PATH = os.path.join(FIFTYONE_CONFIG_DIR, "app_config.json")
FIFTYONE_MEDIA_CACHE_CONFIG_PATH = os.path.join(
    FIFTYONE_CONFIG_DIR, "media_cache_config.json"
)
BASE_DIR = os.path.dirname(FIFTYONE_DIR)
TEAMS_PATH = os.path.join(FIFTYONE_CONFIG_DIR, "var", "teams.json")
RESOURCES_DIR = os.path.join(FIFTYONE_DIR, "resources")

# Package metadata
_META = metadata("fiftyone")
NAME = _META["name"]
<<<<<<< HEAD
VERSION = "0.16.0"  # open source compatibility version
=======
VERSION = "0.15.1"  # open source compatibility version
>>>>>>> bf115fa2
TEAMS_VERSION = _META["version"]
DESCRIPTION = _META["summary"]
AUTHOR = _META["author"]
AUTHOR_EMAIL = _META["author-email"]
URL = _META["home-page"]
LICENSE = _META["license"]
VERSION_LONG = "FiftyOne Teams v%s, %s" % (TEAMS_VERSION, AUTHOR)
COPYRIGHT = "2017-%d, %s" % (datetime.now().year, AUTHOR)

DEV_INSTALL = os.path.isdir(
    os.path.normpath(
        os.path.join(os.path.dirname(os.path.abspath(__file__)), "..", ".git")
    )
)
RC_INSTALL = "rc" in TEAMS_VERSION

# App configuration
DEFAULT_APP_COLOR_POOL = [
    "#ee0000",
    "#ee6600",
    "#993300",
    "#996633",
    "#999900",
    "#009900",
    "#003300",
    "#009999",
    "#000099",
    "#0066ff",
    "#6600ff",
    "#cc33cc",
    "#777799",
]

# MongoDB setup
try:
    from fiftyone.db import FIFTYONE_DB_BIN_DIR
except ImportError:
    # development installation
    FIFTYONE_DB_BIN_DIR = os.path.join(FIFTYONE_CONFIG_DIR, "bin")

DEFAULT_DB_DIR = os.path.join(FIFTYONE_CONFIG_DIR, "var", "lib", "mongo")
MIGRATIONS_PATH = os.path.join(FIFTYONE_CONFIG_DIR, "migrations")
MIGRATIONS_HEAD_PATH = os.path.join(MIGRATIONS_PATH, "head.json")
MIGRATIONS_REVISIONS_DIR = os.path.join(
    FIFTYONE_DIR, "migrations", "revisions"
)
<<<<<<< HEAD
MIN_MONGODB_VERSION = Version("4.4")
=======
MONGODB_VERSION_RANGE = (Version("4.4"), Version("4.5"))  # [min, max)
DATABASE_APPNAME = "fiftyone"
>>>>>>> bf115fa2

# Server setup
SERVER_DIR = os.path.join(FIFTYONE_DIR, "server")

# App setup
try:
    from fiftyone.desktop import FIFTYONE_DESKTOP_APP_DIR
except ImportError:
    FIFTYONE_DESKTOP_APP_DIR = os.path.normpath(
        os.path.join(FIFTYONE_DIR, "../app")
    )

# Analytics
UA_DEV = "UA-141773487-10"
UA_PROD = "UA-141773487-9"
UA_ID = UA_DEV if DEV_INSTALL or RC_INSTALL else UA_PROD<|MERGE_RESOLUTION|>--- conflicted
+++ resolved
@@ -15,13 +15,9 @@
 except ImportError:
     from importlib_metadata import metadata  # Python < 3.8
 
-<<<<<<< HEAD
-D = {"s": False}
-=======
 
 CLIENT_TYPE = "fiftyone-teams"
 
->>>>>>> bf115fa2
 FIFTYONE_DIR = os.path.dirname(os.path.abspath(__file__))
 FIFTYONE_CONFIG_DIR = os.path.join(os.path.expanduser("~"), ".fiftyone")
 FIFTYONE_CONFIG_PATH = os.path.join(FIFTYONE_CONFIG_DIR, "config.json")
@@ -39,11 +35,7 @@
 # Package metadata
 _META = metadata("fiftyone")
 NAME = _META["name"]
-<<<<<<< HEAD
 VERSION = "0.16.0"  # open source compatibility version
-=======
-VERSION = "0.15.1"  # open source compatibility version
->>>>>>> bf115fa2
 TEAMS_VERSION = _META["version"]
 DESCRIPTION = _META["summary"]
 AUTHOR = _META["author"]
@@ -90,12 +82,8 @@
 MIGRATIONS_REVISIONS_DIR = os.path.join(
     FIFTYONE_DIR, "migrations", "revisions"
 )
-<<<<<<< HEAD
 MIN_MONGODB_VERSION = Version("4.4")
-=======
-MONGODB_VERSION_RANGE = (Version("4.4"), Version("4.5"))  # [min, max)
 DATABASE_APPNAME = "fiftyone"
->>>>>>> bf115fa2
 
 # Server setup
 SERVER_DIR = os.path.join(FIFTYONE_DIR, "server")
