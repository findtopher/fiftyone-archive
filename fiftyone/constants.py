--- conflicted
+++ resolved
@@ -50,11 +50,7 @@
 # Package metadata
 _META = metadata("fiftyone")
 NAME = _META["name"]
-<<<<<<< HEAD
-VERSION = "1.0.2"  # open source compatibility version
-=======
 VERSION = "1.1.0"  # open source compatibility version
->>>>>>> b4f4d935
 TEAMS_VERSION = _META["version"]
 DESCRIPTION = _META["summary"]
 AUTHOR = _META["author"]
