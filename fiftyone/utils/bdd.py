--- conflicted
+++ resolved
@@ -172,11 +172,7 @@
     def setup(self):
         image_paths_map = self._load_data_map(self.data_path, recursive=True)
 
-<<<<<<< HEAD
-        if self.labels_path is not None and os.path.isfile(self.labels_path):
-=======
         if self.labels_path is not None and fos.isfile(self.labels_path):
->>>>>>> 74785fcc
             anno_dict_map = load_bdd_annotations(self.labels_path)
         else:
             anno_dict_map = {}
@@ -187,10 +183,6 @@
             filenames.update(image_paths_map.keys())
 
         filenames = self._preprocess_list(sorted(filenames))
-<<<<<<< HEAD
-
-        self._image_paths_map = image_paths_map
-=======
 
         metadata_map = self._get_remote_metadata(
             image_paths_map, keys=filenames
@@ -198,7 +190,6 @@
 
         self._image_paths_map = image_paths_map
         self._metadata_map = metadata_map
->>>>>>> 74785fcc
         self._anno_dict_map = anno_dict_map
         self._filenames = filenames
         self._num_samples = len(filenames)
