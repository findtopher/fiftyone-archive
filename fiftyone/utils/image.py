"""
Image utilities.

| Copyright 2017-2022, Voxel51, Inc.
| `voxel51.com <https://voxel51.com/>`_
|
"""
import logging
import multiprocessing
import os

import eta.core.image as etai
import eta.core.utils as etau

import fiftyone.core.cache as foc
import fiftyone.core.storage as fos
import fiftyone.core.utils as fou
import fiftyone.core.validation as fov


logger = logging.getLogger(__name__)


def read(path, include_alpha=False, flag=None):
    """Reads the image from the given path as a numpy array.

    Color images are returned as RGB arrays.

    Args:
        path: the path to the image
        include_alpha (False): whether to include the alpha channel of the
            image, if present, in the returned array
        flag (None): an optional OpenCV image format flag to use. If provided,
            this flag takes precedence over ``include_alpha``

    Returns:
        a uint8 numpy array containing the image
    """
    fs = fos.get_file_system(path)

    if fs == fos.FileSystem.LOCAL:
        return etai.read(path, include_alpha=include_alpha, flag=flag)

    client = fos.get_client(fs)
    b = client.download_bytes(path)

    return etai.decode(b, include_alpha=include_alpha, flag=flag)


def write(img, path):
    """Writes image to file.

    Args:
        img: a numpy array
        path: the output path
    """
    fs = fos.get_file_system(path)

    if fs == fos.FileSystem.LOCAL:
        etai.write(img, path)
        return

    ext = os.path.splitext(path)[1]
    b = etai.encode(img, ext)

    client = fos.get_client(fs)
    client.upload_bytes(b, path)


def reencode_images(
    sample_collection,
    ext=".png",
    force_reencode=True,
    delete_originals=False,
    num_workers=None,
    skip_failures=False,
):
    """Re-encodes the images in the sample collection to the given format.

    The ``filepath`` of the samples are updated to point to the re-encoded
    images.

    Args:
        sample_collection: a
            :class:`fiftyone.core.collections.SampleCollection`
        ext (".png"): the image format to use (e.g., ".png" or ".jpg")
        force_reencode (True): whether to re-encode images whose extension
            already matches ``ext``
        delete_originals (False): whether to delete the original images after
            re-encoding
        num_workers (None): the number of worker processes to use. By default,
            ``multiprocessing.cpu_count()`` is used
        skip_failures (False): whether to gracefully continue without raising
            an error if an image cannot be re-encoded
    """
    fov.validate_image_collection(sample_collection)

    _transform_images(
        sample_collection,
        ext=ext,
        force_reencode=force_reencode,
        delete_originals=delete_originals,
        num_workers=num_workers,
        skip_failures=skip_failures,
    )


def transform_images(
    sample_collection,
    size=None,
    min_size=None,
    max_size=None,
    ext=None,
    force_reencode=False,
    delete_originals=False,
    num_workers=None,
    skip_failures=False,
):
    """Transforms the images in the sample collection according to the provided
    parameters.

    The ``filepath`` of the samples are updated to point to the transformed
    images.

    .. note::

        This method will not update the ``metadata`` field of the collection
        after transforming. You can repopulate the ``metadata` field if needed
        by calling::

            sample_collection.compute_metadata(overwrite=True)

    Args:
        sample_collection: a
            :class:`fiftyone.core.collections.SampleCollection`
        size (None): an optional ``(width, height)`` for each image. One
            dimension can be -1, in which case the aspect ratio is preserved
        min_size (None): an optional minimum ``(width, height)`` for each
            image. A dimension can be -1 if no constraint should be applied.
            The images are resized (aspect-preserving) if necessary to meet
            this constraint
        max_size (None): an optional maximum ``(width, height)`` for each
            image. A dimension can be -1 if no constraint should be applied.
            The images are resized (aspect-preserving) if necessary to meet
            this constraint
        ext (None): an optional image format to re-encode the source images
            into (e.g., ".png" or ".jpg")
        force_reencode (False): whether to re-encode images whose parameters
            already match the specified values
        delete_originals (False): whether to delete the original images if any
            transformation was applied
        num_workers (None): the number of worker processes to use. By default,
            ``multiprocessing.cpu_count()`` is used
        skip_failures (False): whether to gracefully continue without raising
            an error if an image cannot be transformed
    """
    fov.validate_image_collection(sample_collection)

    _transform_images(
        sample_collection,
        size=size,
        min_size=min_size,
        max_size=max_size,
        ext=ext,
        force_reencode=force_reencode,
        delete_originals=delete_originals,
        num_workers=num_workers,
        skip_failures=skip_failures,
    )


def reencode_image(input_path, output_path):
    """Re-encodes the image to the format specified by the given output path.

    Args:
        input_path: the path to the input image
        output_path: the path to write the output image
    """
    _transform_image(input_path, output_path, force_reencode=True)


def transform_image(
    input_path, output_path, size=None, min_size=None, max_size=None
):
    """Transforms the image according to the provided parameters.

    Args:
        input_path: the path to the input image
        output_path: the path to write the output image
        size (None): an optional ``(width, height)`` for the image. One
            dimension can be -1, in which case the aspect ratio is preserved
        min_size (None): an optional minimum ``(width, height)`` for the image.
            A dimension can be -1 if no constraint should be applied. The image
            is resized (aspect-preserving) if necessary to meet this constraint
        max_size (None): an optional maximum ``(width, height)`` for the image.
            A dimension can be -1 if no constraint should be applied. The image
            is resized (aspect-preserving) if necessary to meet this constraint
    """
    _transform_image(
        input_path,
        output_path,
        size=size,
        min_size=min_size,
        max_size=max_size,
    )


def _transform_images(
    sample_collection,
    size=None,
    min_size=None,
    max_size=None,
    ext=None,
    force_reencode=False,
    delete_originals=False,
    num_workers=None,
    skip_failures=False,
):
    ext = _parse_ext(ext)

    if num_workers is None:
        num_workers = multiprocessing.cpu_count()

    if num_workers <= 1:
        _transform_images_single(
            sample_collection,
            size=size,
            min_size=min_size,
            max_size=max_size,
            ext=ext,
            force_reencode=force_reencode,
            delete_originals=delete_originals,
            skip_failures=skip_failures,
        )
    else:
        _transform_images_multi(
            sample_collection,
            num_workers,
            size=size,
            min_size=min_size,
            max_size=max_size,
            ext=ext,
            force_reencode=force_reencode,
            delete_originals=delete_originals,
            skip_failures=skip_failures,
        )


def _transform_images_single(
    sample_collection,
    size=None,
    min_size=None,
    max_size=None,
    ext=None,
    force_reencode=False,
    delete_originals=False,
    skip_failures=False,
):
    view = sample_collection.select_fields()
    stale_paths = []

    with fou.ProgressBar() as pb:
        for sample in pb(view):
            inpath = sample.filepath

            if ext is not None:
                outpath = os.path.splitext(inpath)[0] + ext
            else:
                outpath = inpath

            did_transform = _transform_image(
                inpath,
                outpath,
                size=size,
                min_size=min_size,
                max_size=max_size,
                force_reencode=force_reencode,
                delete_original=delete_originals,
                skip_failures=skip_failures,
            )

            if outpath != inpath:
                sample.filepath = outpath
                sample.save()
                if delete_originals:
                    stale_paths.append(inpath)
            elif did_transform:
                stale_paths.append(inpath)

    foc.media_cache.clear(filepaths=stale_paths)


def _transform_images_multi(
    sample_collection,
    num_workers,
    size=None,
    min_size=None,
    max_size=None,
    ext=None,
    force_reencode=False,
    delete_originals=False,
    skip_failures=False,
):
    sample_ids, filepaths = sample_collection.values(["id", "filepath"])

    inputs = []
    for sample_id, inpath in zip(sample_ids, filepaths):
        if ext is not None:
            outpath = os.path.splitext(inpath)[0] + ext
        else:
            outpath = inpath

        inputs.append(
            (
                sample_id,
                inpath,
                outpath,
                size,
                min_size,
                max_size,
                force_reencode,
                delete_originals,
                skip_failures,
            )
        )

    view = sample_collection.select_fields()
    stale_paths = []

    with fou.ProgressBar(inputs) as pb:
<<<<<<< HEAD
        with multiprocessing.Pool(processes=num_workers) as pool:
            for sample_id, inpath, outpath, did_transform in pb(
=======
        with fou.get_multiprocessing_context().Pool(
            processes=num_workers
        ) as pool:
            for sample_id, inpath, outpath, _ in pb(
>>>>>>> cdc2a4da
                pool.imap_unordered(_do_transform, inputs)
            ):
                if outpath != inpath:
                    sample = view[sample_id]
                    sample.filepath = outpath
                    sample.save()
                    if delete_originals:
                        stale_paths.append(inpath)
                elif did_transform:
                    stale_paths.append(inpath)

    foc.media_cache.clear(filepaths=stale_paths)


def _do_transform(args):
    sample_id, inpath, outpath = args[:3]
    did_transform = _transform_image(inpath, outpath, *args[3:])
    return sample_id, inpath, outpath, did_transform


def _transform_image(
    inpath,
    outpath,
    size=None,
    min_size=None,
    max_size=None,
    force_reencode=False,
    delete_original=False,
    skip_failures=False,
):
    inpath = fos.normalize_path(inpath)
    outpath = fos.normalize_path(outpath)
    in_ext = os.path.splitext(inpath)[1]
    out_ext = os.path.splitext(outpath)[1]

    did_transform = False

    try:
        if (
            size is not None
            or min_size is not None
            or max_size is not None
            or in_ext != out_ext
            or force_reencode
        ):
            img = read(inpath)
            size = _parse_parameters(img, size, min_size, max_size)

        diff_params = size is not None
        should_reencode = diff_params or force_reencode

        if (inpath == outpath) and should_reencode and not delete_original:
            _inpath = inpath
            inpath = etau.make_unique_path(inpath, suffix="-original")
            fos.move_file(_inpath, inpath)

        diff_path = inpath != outpath

        if diff_params:
            img = etai.resize(img, width=size[0], height=size[1])
            write(img, outpath)
            did_transform = True
        elif force_reencode or (in_ext != out_ext):
            write(img, outpath)
            did_transform = True
        elif diff_path:
            fos.copy_file(inpath, outpath)

        if delete_original and diff_path:
            fos.delete_file(inpath)

    except Exception as e:
        if not skip_failures:
            raise

        logger.warning(e)

    return did_transform


def _parse_parameters(img, size, min_size, max_size):
    isize = (img.shape[1], img.shape[0])

    if size is not None:
        osize = etai.infer_missing_dims(size, isize)
    else:
        osize = isize

    osize = etai.clip_frame_size(osize, min_size=min_size, max_size=max_size)

    return osize if osize != isize else None


def _parse_ext(ext):
    if ext is None:
        return None

    if not ext.startswith("."):
        ext = "." + ext

    return ext.lower()<|MERGE_RESOLUTION|>--- conflicted
+++ resolved
@@ -328,15 +328,10 @@
     stale_paths = []
 
     with fou.ProgressBar(inputs) as pb:
-<<<<<<< HEAD
-        with multiprocessing.Pool(processes=num_workers) as pool:
-            for sample_id, inpath, outpath, did_transform in pb(
-=======
         with fou.get_multiprocessing_context().Pool(
             processes=num_workers
         ) as pool:
-            for sample_id, inpath, outpath, _ in pb(
->>>>>>> cdc2a4da
+            for sample_id, inpath, outpath, did_transform in pb(
                 pool.imap_unordered(_do_transform, inputs)
             ):
                 if outpath != inpath:
