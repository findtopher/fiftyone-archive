"""
Image utilities.

| Copyright 2017-2022, Voxel51, Inc.
| `voxel51.com <https://voxel51.com/>`_
|
"""
import logging
import multiprocessing
import os

import eta.core.image as etai
import eta.core.utils as etau

import fiftyone.core.cache as foc
import fiftyone.core.storage as fos
import fiftyone.core.utils as fou
import fiftyone.core.validation as fov


logger = logging.getLogger(__name__)


def read(path, include_alpha=False, flag=None):
    """Reads the image from the given path as a numpy array.

    Color images are returned as RGB arrays.

    Args:
        path: the path to the image
        include_alpha (False): whether to include the alpha channel of the
            image, if present, in the returned array
        flag (None): an optional OpenCV image format flag to use. If provided,
            this flag takes precedence over ``include_alpha``

    Returns:
        a uint8 numpy array containing the image
    """
    fs = fos.get_file_system(path)

    if fs == fos.FileSystem.LOCAL:
        return etai.read(path, include_alpha=include_alpha, flag=flag)

    client = fos.get_client(fs)
    b = client.download_bytes(path)

    return etai.decode(b, include_alpha=include_alpha, flag=flag)


def write(img, path):
    """Writes image to file.

    Args:
        img: a numpy array
        path: the output path
    """
    fs = fos.get_file_system(path)

    if fs == fos.FileSystem.LOCAL:
        etai.write(img, path)
        return

    ext = os.path.splitext(path)[1]
    b = etai.encode(img, ext)

    client = fos.get_client(fs)
    client.upload_bytes(b, path)


def reencode_images(
    sample_collection,
    ext=".png",
    force_reencode=True,
    media_field="filepath",
    output_field=None,
    output_dir=None,
    rel_dir=None,
    delete_originals=False,
    num_workers=None,
    skip_failures=False,
):
    """Re-encodes the images in the sample collection to the given format.

    .. note::

        This method will not update the ``metadata`` field of the collection
        after transforming. You can repopulate the ``metadata`` field if needed
        by calling::

            sample_collection.compute_metadata(overwrite=True)

    Args:
        sample_collection: a
            :class:`fiftyone.core.collections.SampleCollection`
        ext (".png"): the image format to use (e.g., ".png" or ".jpg")
        force_reencode (True): whether to re-encode images whose extension
            already matches ``ext``
        media_field ("filepath"): the input field containing the image paths to
            transform
        output_field (None): an optional field in which to store the paths to
            the transformed images. By default, ``media_field`` is updated
            in-place
        output_dir (None): an optional output directory in which to write the
            transformed images. If none is provided, the images are updated
            in-place
        rel_dir (None): an optional relative directory to strip from each input
            filepath to generate a unique identifier that is joined with
            ``output_dir`` to generate an output path for each image. This
            argument allows for populating nested subdirectories in
            ``output_dir`` that match the shape of the input paths
        delete_originals (False): whether to delete the original images after
            re-encoding. This parameter has no effect if the images are being
            updated in-place
        num_workers (None): the number of worker processes to use. By default,
            ``multiprocessing.cpu_count()`` is used
        skip_failures (False): whether to gracefully continue without raising
            an error if an image cannot be re-encoded
    """
    fov.validate_image_collection(sample_collection)

    _transform_images(
        sample_collection,
        ext=ext,
        force_reencode=force_reencode,
        media_field=media_field,
        output_field=output_field,
        output_dir=output_dir,
        rel_dir=rel_dir,
        delete_originals=delete_originals,
        num_workers=num_workers,
        skip_failures=skip_failures,
    )


def transform_images(
    sample_collection,
    size=None,
    min_size=None,
    max_size=None,
    ext=None,
    force_reencode=False,
    media_field="filepath",
    output_field=None,
    output_dir=None,
    rel_dir=None,
    delete_originals=False,
    num_workers=None,
    skip_failures=False,
):
    """Transforms the images in the sample collection according to the provided
    parameters.

    .. note::

        This method will not update the ``metadata`` field of the collection
        after transforming. You can repopulate the ``metadata`` field if needed
        by calling::

            sample_collection.compute_metadata(overwrite=True)

    Args:
        sample_collection: a
            :class:`fiftyone.core.collections.SampleCollection`
        size (None): an optional ``(width, height)`` for each image. One
            dimension can be -1, in which case the aspect ratio is preserved
        min_size (None): an optional minimum ``(width, height)`` for each
            image. A dimension can be -1 if no constraint should be applied.
            The images are resized (aspect-preserving) if necessary to meet
            this constraint
        max_size (None): an optional maximum ``(width, height)`` for each
            image. A dimension can be -1 if no constraint should be applied.
            The images are resized (aspect-preserving) if necessary to meet
            this constraint
        ext (None): an optional image format to re-encode the source images
            into (e.g., ".png" or ".jpg")
        force_reencode (False): whether to re-encode images whose parameters
            already match the specified values
        media_field ("filepath"): the input field containing the image paths to
            transform
        output_field (None): an optional field in which to store the paths to
            the transformed images. By default, ``media_field`` is updated
            in-place
        output_dir (None): an optional output directory in which to write the
            transformed images. If none is provided, the images are updated
            in-place
        rel_dir (None): an optional relative directory to strip from each input
            filepath to generate a unique identifier that is joined with
            ``output_dir`` to generate an output path for each image. This
            argument allows for populating nested subdirectories in
            ``output_dir`` that match the shape of the input paths
        delete_originals (False): whether to delete the original images if any
            transformation was applied. This parameter has no effect if the
            images are being updated in-place
        num_workers (None): the number of worker processes to use. By default,
            ``multiprocessing.cpu_count()`` is used
        skip_failures (False): whether to gracefully continue without raising
            an error if an image cannot be transformed
    """
    fov.validate_image_collection(sample_collection)

    _transform_images(
        sample_collection,
        size=size,
        min_size=min_size,
        max_size=max_size,
        ext=ext,
        force_reencode=force_reencode,
        media_field=media_field,
        output_field=output_field,
        output_dir=output_dir,
        rel_dir=rel_dir,
        delete_originals=delete_originals,
        num_workers=num_workers,
        skip_failures=skip_failures,
    )


def reencode_image(input_path, output_path):
    """Re-encodes the image to the format specified by the given output path.

    Args:
        input_path: the path to the input image
        output_path: the path to write the output image
    """
    _transform_image(input_path, output_path, force_reencode=True)


def transform_image(
    input_path, output_path, size=None, min_size=None, max_size=None
):
    """Transforms the image according to the provided parameters.

    Args:
        input_path: the path to the input image
        output_path: the path to write the output image
        size (None): an optional ``(width, height)`` for the image. One
            dimension can be -1, in which case the aspect ratio is preserved
        min_size (None): an optional minimum ``(width, height)`` for the image.
            A dimension can be -1 if no constraint should be applied. The image
            is resized (aspect-preserving) if necessary to meet this constraint
        max_size (None): an optional maximum ``(width, height)`` for the image.
            A dimension can be -1 if no constraint should be applied. The image
            is resized (aspect-preserving) if necessary to meet this constraint
    """
    _transform_image(
        input_path,
        output_path,
        size=size,
        min_size=min_size,
        max_size=max_size,
    )


def _transform_images(
    sample_collection,
    size=None,
    min_size=None,
    max_size=None,
    ext=None,
    force_reencode=False,
    media_field="filepath",
    output_field=None,
    output_dir=None,
    rel_dir=None,
    delete_originals=False,
    num_workers=None,
    skip_failures=False,
):
    ext = _parse_ext(ext)

    if num_workers is None:
        num_workers = multiprocessing.cpu_count()

    if num_workers <= 1:
        _transform_images_single(
            sample_collection,
            size=size,
            min_size=min_size,
            max_size=max_size,
            ext=ext,
            force_reencode=force_reencode,
            media_field=media_field,
            output_field=output_field,
            output_dir=output_dir,
            rel_dir=rel_dir,
            delete_originals=delete_originals,
            skip_failures=skip_failures,
        )
    else:
        _transform_images_multi(
            sample_collection,
            num_workers,
            size=size,
            min_size=min_size,
            max_size=max_size,
            ext=ext,
            force_reencode=force_reencode,
            media_field=media_field,
            output_field=output_field,
            output_dir=output_dir,
            rel_dir=rel_dir,
            delete_originals=delete_originals,
            skip_failures=skip_failures,
        )


def _transform_images_single(
    sample_collection,
    size=None,
    min_size=None,
    max_size=None,
    ext=None,
    force_reencode=False,
    media_field="filepath",
    output_field=None,
    output_dir=None,
    rel_dir=None,
    delete_originals=False,
    skip_failures=False,
):
<<<<<<< HEAD
    view = sample_collection.select_fields()
    stale_paths = []
=======
    if output_field is None:
        output_field = media_field

    diff_field = output_field != media_field

    view = sample_collection.select_fields(media_field)
>>>>>>> 933a13d0

    with fou.ProgressBar() as pb:
        for sample in pb(view):
            inpath = sample[media_field]

            outpath = _get_outpath(
                inpath, output_dir=output_dir, rel_dir=rel_dir
            )

            if ext is not None:
                outpath = os.path.splitext(outpath)[0] + ext

            did_transform = _transform_image(
                inpath,
                outpath,
                size=size,
                min_size=min_size,
                max_size=max_size,
                force_reencode=force_reencode,
                delete_original=delete_originals,
                skip_failures=skip_failures,
            )

            if diff_field or outpath != inpath:
                sample[output_field] = outpath
                sample.save()
                if delete_originals:
                    stale_paths.append(inpath)
            elif did_transform:
                stale_paths.append(inpath)

    foc.media_cache.clear(filepaths=stale_paths)


def _transform_images_multi(
    sample_collection,
    num_workers,
    size=None,
    min_size=None,
    max_size=None,
    ext=None,
    force_reencode=False,
    media_field="filepath",
    output_field=None,
    output_dir=None,
    rel_dir=None,
    delete_originals=False,
    skip_failures=False,
):
    if output_field is None:
        output_field = media_field

    diff_field = output_field != media_field

    sample_ids, inpaths = sample_collection.values(["id", media_field])

    inputs = []
    for sample_id, inpath in zip(sample_ids, inpaths):
        outpath = _get_outpath(inpath, output_dir=output_dir, rel_dir=rel_dir)

        if ext is not None:
            outpath = os.path.splitext(outpath)[0] + ext

        inputs.append(
            (
                sample_id,
                inpath,
                outpath,
                size,
                min_size,
                max_size,
                force_reencode,
                delete_originals,
                skip_failures,
            )
        )

<<<<<<< HEAD
    view = sample_collection.select_fields()
    stale_paths = []

    with fou.ProgressBar(inputs) as pb:
        with fou.get_multiprocessing_context().Pool(
            processes=num_workers
        ) as pool:
            for sample_id, inpath, outpath, did_transform in pb(
                pool.imap_unordered(_do_transform, inputs)
            ):
                if outpath != inpath:
                    sample = view[sample_id]
                    sample.filepath = outpath
                    sample.save()
                    if delete_originals:
                        stale_paths.append(inpath)
                elif did_transform:
                    stale_paths.append(inpath)

    foc.media_cache.clear(filepaths=stale_paths)
=======
    outpaths = {}

    try:
        with fou.ProgressBar(inputs) as pb:
            with fou.get_multiprocessing_context().Pool(
                processes=num_workers
            ) as pool:
                for sample_id, inpath, outpath, _ in pb(
                    pool.imap_unordered(_do_transform, inputs)
                ):
                    if diff_field or outpath != inpath:
                        outpaths[sample_id] = outpath
    finally:
        sample_collection.set_values(output_field, outpaths, key_field="id")
>>>>>>> 933a13d0


def _do_transform(args):
    sample_id, inpath, outpath = args[:3]
    did_transform = _transform_image(inpath, outpath, *args[3:])
    return sample_id, inpath, outpath, did_transform


def _transform_image(
    inpath,
    outpath,
    size=None,
    min_size=None,
    max_size=None,
    force_reencode=False,
    delete_original=False,
    skip_failures=False,
):
    inpath = fos.normalize_path(inpath)
    outpath = fos.normalize_path(outpath)
    in_ext = os.path.splitext(inpath)[1]
    out_ext = os.path.splitext(outpath)[1]

    did_transform = False

    try:
        if (
            size is not None
            or min_size is not None
            or max_size is not None
            or in_ext != out_ext
            or force_reencode
        ):
            img = read(inpath)
            size = _parse_parameters(img, size, min_size, max_size)

<<<<<<< HEAD
        diff_params = size is not None
        should_reencode = diff_params or force_reencode

        if (inpath == outpath) and should_reencode and not delete_original:
            _inpath = inpath
            inpath = etau.make_unique_path(inpath, suffix="-original")
            fos.move_file(_inpath, inpath)

        diff_path = inpath != outpath

        if diff_params:
=======
        if size is not None:
>>>>>>> 933a13d0
            img = etai.resize(img, width=size[0], height=size[1])
            write(img, outpath)
            did_transform = True
        elif force_reencode or (in_ext != out_ext):
            write(img, outpath)
            did_transform = True
<<<<<<< HEAD
        elif diff_path:
            fos.copy_file(inpath, outpath)

        if delete_original and diff_path:
            fos.delete_file(inpath)

=======
        elif inpath != outpath:
            etau.copy_file(inpath, outpath)

        if delete_original and inpath != outpath:
            etau.delete_file(inpath)
>>>>>>> 933a13d0
    except Exception as e:
        if not skip_failures:
            raise

        logger.warning(e)

    return did_transform


def _parse_parameters(img, size, min_size, max_size):
    isize = (img.shape[1], img.shape[0])

    if size is not None:
        osize = etai.infer_missing_dims(size, isize)
    else:
        osize = isize

    osize = etai.clip_frame_size(osize, min_size=min_size, max_size=max_size)

    return osize if osize != isize else None


def _parse_ext(ext):
    if ext is None:
        return None

    if not ext.startswith("."):
        ext = "." + ext

    return ext.lower()


def _get_outpath(inpath, output_dir=None, rel_dir=None):
    if output_dir is None:
        return inpath

    if rel_dir is not None:
        rel_dir = fou.normalize_path(rel_dir)
        filename = os.path.relpath(inpath, rel_dir)
    else:
        filename = os.path.basename(inpath)

    return os.path.join(output_dir, filename)<|MERGE_RESOLUTION|>--- conflicted
+++ resolved
@@ -318,17 +318,13 @@
     delete_originals=False,
     skip_failures=False,
 ):
-<<<<<<< HEAD
-    view = sample_collection.select_fields()
-    stale_paths = []
-=======
     if output_field is None:
         output_field = media_field
 
     diff_field = output_field != media_field
 
     view = sample_collection.select_fields(media_field)
->>>>>>> 933a13d0
+    stale_paths = []
 
     with fou.ProgressBar() as pb:
         for sample in pb(view):
@@ -355,6 +351,7 @@
             if diff_field or outpath != inpath:
                 sample[output_field] = outpath
                 sample.save()
+
                 if delete_originals:
                     stale_paths.append(inpath)
             elif did_transform:
@@ -406,43 +403,28 @@
             )
         )
 
-<<<<<<< HEAD
-    view = sample_collection.select_fields()
+    outpaths = {}
     stale_paths = []
-
-    with fou.ProgressBar(inputs) as pb:
-        with fou.get_multiprocessing_context().Pool(
-            processes=num_workers
-        ) as pool:
-            for sample_id, inpath, outpath, did_transform in pb(
-                pool.imap_unordered(_do_transform, inputs)
-            ):
-                if outpath != inpath:
-                    sample = view[sample_id]
-                    sample.filepath = outpath
-                    sample.save()
-                    if delete_originals:
-                        stale_paths.append(inpath)
-                elif did_transform:
-                    stale_paths.append(inpath)
-
-    foc.media_cache.clear(filepaths=stale_paths)
-=======
-    outpaths = {}
 
     try:
         with fou.ProgressBar(inputs) as pb:
             with fou.get_multiprocessing_context().Pool(
                 processes=num_workers
             ) as pool:
-                for sample_id, inpath, outpath, _ in pb(
+                for sample_id, inpath, outpath, did_transform in pb(
                     pool.imap_unordered(_do_transform, inputs)
                 ):
                     if diff_field or outpath != inpath:
                         outpaths[sample_id] = outpath
+
+                        if delete_originals:
+                            stale_paths.append(inpath)
+                    elif did_transform:
+                        stale_paths.append(inpath)
     finally:
         sample_collection.set_values(output_field, outpaths, key_field="id")
->>>>>>> 933a13d0
+
+    foc.media_cache.clear(filepaths=stale_paths)
 
 
 def _do_transform(args):
@@ -479,41 +461,18 @@
             img = read(inpath)
             size = _parse_parameters(img, size, min_size, max_size)
 
-<<<<<<< HEAD
-        diff_params = size is not None
-        should_reencode = diff_params or force_reencode
-
-        if (inpath == outpath) and should_reencode and not delete_original:
-            _inpath = inpath
-            inpath = etau.make_unique_path(inpath, suffix="-original")
-            fos.move_file(_inpath, inpath)
-
-        diff_path = inpath != outpath
-
-        if diff_params:
-=======
         if size is not None:
->>>>>>> 933a13d0
             img = etai.resize(img, width=size[0], height=size[1])
             write(img, outpath)
             did_transform = True
         elif force_reencode or (in_ext != out_ext):
             write(img, outpath)
             did_transform = True
-<<<<<<< HEAD
-        elif diff_path:
+        elif inpath != outpath:
             fos.copy_file(inpath, outpath)
 
-        if delete_original and diff_path:
+        if delete_original and inpath != outpath:
             fos.delete_file(inpath)
-
-=======
-        elif inpath != outpath:
-            etau.copy_file(inpath, outpath)
-
-        if delete_original and inpath != outpath:
-            etau.delete_file(inpath)
->>>>>>> 933a13d0
     except Exception as e:
         if not skip_failures:
             raise
@@ -551,9 +510,9 @@
         return inpath
 
     if rel_dir is not None:
-        rel_dir = fou.normalize_path(rel_dir)
+        rel_dir = fos.normalize_path(rel_dir)
         filename = os.path.relpath(inpath, rel_dir)
     else:
         filename = os.path.basename(inpath)
 
-    return os.path.join(output_dir, filename)+    return fos.join(output_dir, filename)