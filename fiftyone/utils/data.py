"""
Data utilities.

| Copyright 2017-2020, Voxel51, Inc.
| `voxel51.com <https://voxel51.com/>`_
|
"""
# pragma pylint: disable=redefined-builtin
# pragma pylint: disable=unused-wildcard-import
# pragma pylint: disable=wildcard-import
from __future__ import absolute_import
from __future__ import division
from __future__ import print_function
from __future__ import unicode_literals
from builtins import *
from future.utils import iteritems

# pragma pylint: enable=redefined-builtin
# pragma pylint: enable=unused-wildcard-import
# pragma pylint: enable=wildcard-import

from collections import defaultdict
import logging
import os

import numpy as np

import eta.core.datasets as etads
import eta.core.image as etai
import eta.core.serial as etas
import eta.core.utils as etau

import fiftyone as fo
import fiftyone.core.labels as fol
import fiftyone.types as fot


logger = logging.getLogger(__name__)


def parse_labeled_images(
    samples,
    dataset_dir,
    sample_parser=None,
    num_samples=None,
    image_format=None,
):
    """Parses the given labeled image samples, writing the images to disk in
    the specified directory and returning their paths and associated
    :class:`fiftyone.core.labels.Label` instances in-memory.

    Args:
        samples: an iterable of samples
        dataset_dir: the directory to which to write the images
        sample_parser (None): a :class:`LabeledImageSampleParser`
            instance whose :func:`LabeledImageSampleParser.parse` method
            will be used to parse the samples. If not provided, the default
            :class:`LabeledImageSampleParser` instance is used
        num_samples (None): the number of samples in ``samples``. If omitted,
            it is assumed that this can be computed via ``len(samples)``
        image_format (``fiftyone.config.default_image_ext``): the image format
            to use to write the images to disk

    Returns:
        the list of ``(image_path, label)`` tuples that were parsed
    """
    if sample_parser is None:
        sample_parser = LabeledImageSampleParser()

    if num_samples is None:
        num_samples = len(samples)

    if image_format is None:
        image_format = fo.config.default_image_ext

    uuid_patt = etau.get_int_pattern_with_capacity(num_samples)
    images_patt = os.path.join(dataset_dir, uuid_patt + image_format)

    logger.info(
        "Parsing %d labeled image samples and writing images to '%s'...",
        num_samples,
        dataset_dir,
    )

    _samples = []
    with etau.ProgressBar(total=num_samples, iters_str="samples") as pb:
        for idx, sample in enumerate(pb(samples), 1):
            img, label = sample_parser.parse(sample)
            image_path = images_patt % idx
            etai.write(img, image_path)
            _samples.append((image_path, label))

    logger.info("Parsing complete")

    return _samples


def to_images_dir(
    samples,
    dataset_dir,
    sample_parser=None,
    num_samples=None,
    image_format=None,
):
    """Writes the given images to disk in the given directory.

    Args:
        samples: an iterable of samples
        dataset_dir: the directory to which to write the images
        sample_parser (None): a :class:`UnlabeledImageSampleParser`
            instance whose :func:`UnlabeledImageSampleParser.parse` method
            will be used to parse the samples. If not provided, the default
            :class:`UnlabeledImageSampleParser` instance is used
        num_samples (None): the number of samples in ``samples``. If omitted,
            it is assumed that this can be computed via ``len(samples)``
        image_format (``fiftyone.config.default_image_ext``): the image format
            to use to write the images to disk

    Returns:
        the list of image paths that were written
    """
    if sample_parser is None:
        sample_parser = UnlabeledImageSampleParser()

    if num_samples is None:
        num_samples = len(samples)

    if image_format is None:
        image_format = fo.config.default_image_ext

    uuid_patt = etau.get_int_pattern_with_capacity(num_samples)
    images_patt = os.path.join(dataset_dir, uuid_patt + image_format)

    logger.info("Writing %d images to '%s'...", num_samples, dataset_dir)

    image_paths = []
    with etau.ProgressBar(total=num_samples, iters_str="samples") as pb:
        for idx, sample in enumerate(pb(samples), 1):
            img = sample_parser.parse(sample)
            image_path = images_patt % idx
            etai.write(img, image_path)
            image_paths.append(image_path)

    logger.info("Images written")

    return image_paths


def to_image_classification_dataset(
    samples,
    dataset_dir,
    sample_parser=None,
    num_samples=None,
    image_format=None,
):
    """Writes the given samples to disk as an image classification dataset.

    See :class:`fiftyone.types.ImageClassificationDataset` for format details.

    Args:
        samples: an iterable of samples
        dataset_dir: the directory to which to write the dataset
        sample_parser (None): a :class:`ImageClassificationSampleParser`
            instance whose :func:`ImageClassificationSampleParser.parse` method
            will be used to parse the samples. If not provided, the default
            :class:`ImageClassificationSampleParser` instance is used
        num_samples (None): the number of samples in ``samples``. If omitted,
            it is assumed that this can be computed via ``len(samples)``
        image_format (``fiftyone.config.default_image_ext``): the image format
            to use to write the images to disk
    """
    if sample_parser is None:
        sample_parser = ImageClassificationSampleParser()

    # If classes were provided, write the dataset in classes + targets format
    classes = sample_parser.classes
    if classes is not None:
        labels_map_rev = {c: i for i, c in enumerate(classes)}
    else:
        labels_map_rev = None

    if num_samples is None:
        num_samples = len(samples)

    if image_format is None:
        image_format = fo.config.default_image_ext

    data_dir = os.path.join(dataset_dir, "data")
    uuid_patt = etau.get_int_pattern_with_capacity(num_samples)
    images_patt = os.path.join(data_dir, uuid_patt + image_format)
    labels_path = os.path.join(dataset_dir, "labels.json")

    logger.info(
        "Writing %d samples to '%s' in '%s' format...",
        num_samples,
        dataset_dir,
        etau.get_class_name(fot.ImageClassificationDataset),
    )

    etau.ensure_dir(data_dir)
    labels_dict = {}
    with etau.ProgressBar(total=num_samples, iters_str="samples") as pb:
        for idx, sample in enumerate(pb(samples), 1):
            img, label = sample_parser.parse(sample)
            etai.write(img, images_patt % idx)
            labels_dict[uuid_patt % idx] = _parse_classification(
                label, labels_map_rev=labels_map_rev
            )

    logger.info("Writing labels to '%s'", labels_path)
    labels = {
        "classes": classes,
        "labels": labels_dict,
    }
    etas.write_json(labels, labels_path)

    logger.info("Dataset created")


def to_image_detection_dataset(
    samples,
    dataset_dir,
    sample_parser=None,
    num_samples=None,
    image_format=None,
):
    """Writes the given samples to disk as an image detection dataset.

    See :class:`fiftyone.types.ImageDetectionDataset` for format details.

    Args:
        samples: an iterable of samples
        dataset_dir: the directory to which to write the dataset
        sample_parser (None): a :class:`ImageDetectionSampleParser` instance
            whose :func:`ImageDetectionSampleParser.parse` method will be
            used to parse the samples. If not provided, the default
            :class:`ImageDetectionSampleParser` instance is used
        num_samples (None): the number of samples in ``samples``. If omitted,
            it is assumed that this can be computed via ``len(samples)``
        image_format (``fiftyone.config.default_image_ext``): the image format
            to use to write the images to disk
    """
    if sample_parser is None:
        sample_parser = ImageDetectionSampleParser()

    # If classes were provided, write the dataset in classes + targets format
    classes = sample_parser.classes
    if classes is not None:
        labels_map_rev = {c: i for i, c in enumerate(classes)}
    else:
        labels_map_rev = None

    if num_samples is None:
        num_samples = len(samples)

    if image_format is None:
        image_format = fo.config.default_image_ext

    data_dir = os.path.join(dataset_dir, "data")
    uuid_patt = etau.get_int_pattern_with_capacity(num_samples)
    images_patt = os.path.join(data_dir, uuid_patt + image_format)
    labels_path = os.path.join(dataset_dir, "labels.json")

    logger.info(
        "Writing %d samples to '%s' in '%s' format...",
        num_samples,
        dataset_dir,
        etau.get_class_name(fot.ImageDetectionDataset),
    )

    etau.ensure_dir(data_dir)
    labels_dict = {}
    with etau.ProgressBar(total=num_samples, iters_str="samples") as pb:
        for idx, sample in enumerate(pb(samples), 1):
            img, label = sample_parser.parse(sample)
            etai.write(img, images_patt % idx)
            labels_dict[uuid_patt % idx] = _parse_detections(
                label, labels_map_rev=labels_map_rev
            )

    logger.info("Writing labels to '%s'", labels_path)
    labels = {
        "classes": classes,
        "labels": labels_dict,
    }
    etas.write_json(labels, labels_path)

    logger.info("Dataset created")


def to_image_labels_dataset(
    samples,
    dataset_dir,
    sample_parser=None,
    num_samples=None,
    image_format=None,
):
    """Writes the given samples to disk as a multitask image labels dataset.

    See :class:`fiftyone.types.ImageLabelsDataset` for format details.

    Args:
        samples: an iterable of samples
        dataset_dir: the directory to which to write the
            ``eta.core.datasets.LabeledImageDataset``
        sample_parser (None): a :class:`ImageLabelsSampleParser` instance whose
            :func:`ImageLabelsSampleParser.parse` method will be used to parse
            the samples. If not provided, the default
            :class:`ImageLabelsSampleParser` instance is used
        num_samples (None): the number of samples in ``samples``. If omitted,
            it is assumed that this can be computed via ``len(samples)``
        image_format (``fiftyone.config.default_image_ext``): the image format
            to use to write the images to disk
    """
    if sample_parser is None:
        sample_parser = ImageLabelsSampleParser()

    if num_samples is None:
        num_samples = len(samples)

    if image_format is None:
        image_format = fo.config.default_image_ext

    int_patt = etau.get_int_pattern_with_capacity(num_samples)
    images_patt = int_patt + image_format
    labels_patt = int_patt + ".json"

    logger.info(
        "Writing %d samples to '%s' in '%s' format...",
        num_samples,
        dataset_dir,
        etau.get_class_name(fot.ImageLabelsDataset),
    )

    lid = etads.LabeledImageDataset.create_empty_dataset(dataset_dir)
    with etau.ProgressBar(total=num_samples, iters_str="samples") as pb:
        for idx, sample in enumerate(pb(samples), 1):
            img, label = sample_parser.parse(sample)
            image_labels = _parse_image_labels(label)
            lid.add_data(
                img, image_labels, images_patt % idx, labels_patt % idx
            )

    logger.info("Writing manifest to '%s'", lid.manifest_path)
    lid.write_manifest()

    logger.info("Dataset created")


def export_image_classification_dataset(image_paths, labels, dataset_dir):
    """Exports the given data to disk as an image classification dataset.

    See :class:`fiftyone.types.ImageClassificationDataset` for format details.

    The raw images are directly copied to their destinations, maintaining their
    original formats and names, unless a name conflict would occur, in which
    case an index of the form ``"-%d" % count`` is appended to the base
    filename.

    Args:
        image_paths: an iterable of image paths
        labels: an iterable of :class:`fiftyone.core.labels.Classification`
            instances
        dataset_dir: the directory to which to write the dataset
    """
    num_samples = len(image_paths)
    data_filename_counts = defaultdict(int)

    data_dir = os.path.join(dataset_dir, "data")
    labels_path = os.path.join(dataset_dir, "labels.json")

    logger.info(
        "Writing %d samples to '%s' in '%s' format...",
        num_samples,
        dataset_dir,
        etau.get_class_name(fot.ImageClassificationDataset),
    )

    etau.ensure_dir(data_dir)
    labels_dict = {}
    with etau.ProgressBar(total=num_samples, iters_str="samples") as pb:
        for img_path, label in pb(zip(image_paths, labels)):
            name, ext = os.path.splitext(os.path.basename(img_path))
            data_filename_counts[name] += 1

            count = data_filename_counts[name]
            if count > 1:
                name += "-%d" + count

            out_img_path = os.path.join(data_dir, name + ext)
            etau.copy_file(img_path, out_img_path)

            labels_dict[name] = _parse_classification(label)

    logger.info("Writing labels to '%s'", labels_path)
    labels = {
        "classes": None,  # @todo get this somehow?
        "labels": labels_dict,
    }
    etas.write_json(labels, labels_path)

    logger.info("Dataset created")


def export_image_detection_dataset(image_paths, labels, dataset_dir):
    """Exports the given data to disk as an image detection dataset.

    See :class:`fiftyone.types.ImageDetectionDataset` for format details.

    The raw images are directly copied to their destinations, maintaining their
    original formats and names, unless a name conflict would occur, in which
    case an index of the form ``"-%d" % count`` is appended to the base
    filename.

    Args:
        image_paths: an iterable of image paths
        labels: an iterable of :class:`fiftyone.core.labels.Detections`
            instances
        dataset_dir: the directory to which to write the dataset
    """
    num_samples = len(image_paths)
    data_filename_counts = defaultdict(int)

    data_dir = os.path.join(dataset_dir, "data")
    labels_path = os.path.join(dataset_dir, "labels.json")

    logger.info(
        "Writing %d samples to '%s' in '%s' format...",
        num_samples,
        dataset_dir,
        etau.get_class_name(fot.ImageDetectionDataset),
    )

    etau.ensure_dir(data_dir)
    labels_dict = {}
    with etau.ProgressBar(total=num_samples, iters_str="samples") as pb:
        for img_path, label in pb(zip(image_paths, labels)):
            name, ext = os.path.splitext(os.path.basename(img_path))
            data_filename_counts[name] += 1

            count = data_filename_counts[name]
            if count > 1:
                name += "-%d" + count

            out_img_path = os.path.join(data_dir, name + ext)
            etau.copy_file(img_path, out_img_path)

            labels_dict[name] = _parse_detections(label)

    logger.info("Writing labels to '%s'", labels_path)
    labels = {
        "classes": None,  # @todo get this somehow?
        "labels": labels_dict,
    }
    etas.write_json(labels, labels_path)

    logger.info("Dataset created")


def export_image_labels_dataset(image_paths, labels, dataset_dir):
    """Exports the given data to disk as a multitask image labels dataset.

    See :class:`fiftyone.types.ImageLabelsDataset` for format details.

    The raw images are directly copied to their destinations, maintaining their
    original formats and names, unless a name conflict would occur, in which
    case an index of the form ``"-%d" % count`` is appended to the base
    filename.

    Args:
        image_paths: an iterable of image paths
        labels: an iterable of :class:`fiftyone.core.labels.ImageLabels`
            instances
        dataset_dir: the directory to which to write the dataset
    """
    num_samples = len(image_paths)
    data_filename_counts = defaultdict(int)

    logger.info(
        "Writing %d samples to '%s' in '%s' format...",
        num_samples,
        dataset_dir,
        etau.get_class_name(fot.ImageLabelsDataset),
    )

    lid = etads.LabeledImageDataset.create_empty_dataset(dataset_dir)
    with etau.ProgressBar(total=num_samples, iters_str="samples") as pb:
        for img_path, label in pb(zip(image_paths, labels)):
            name, ext = os.path.splitext(os.path.basename(img_path))
            data_filename_counts[name] += 1

            count = data_filename_counts[name]
            if count > 1:
                name += "-%d" + count

            new_img_filename = name + ext
            new_labels_filename = name + ".json"

            image_labels_path = os.path.join(lid.labels_dir, name + ".json")
            image_labels = _parse_image_labels(label)

            image_labels.write_json(image_labels_path)

            lid.add_file(
                img_path,
                image_labels_path,
                new_data_filename=new_img_filename,
                new_labels_filename=new_labels_filename,
            )

    logger.info("Writing manifest to '%s'", lid.manifest_path)
    lid.write_manifest()

    logger.info("Dataset created")


def parse_image_classification_dataset(dataset_dir, sample_parser=None):
    """Parses the contents of the image classification dataset backed by the
    given directory.

    See :class:`fiftyone.types.ImageClassificationDataset` for format details.

    Args:
        dataset_dir: the dataset directory
        sample_parser (None): a :class:`ImageClassificationSampleParser`
            instance whose :func:`ImageClassificationSampleParser.parse_label`
            method will be used to parse the sample labels. If not provided,
            the default :class:`ImageClassificationSampleParser` instance is
            used

    Returns:
        a list of ``(image_path, label)`` pairs, where ``label`` is an instance
        of :class:`fiftyone.core.labels.Classification`
    """
    if sample_parser is None:
        sample_parser = ImageClassificationSampleParser()

    data_dir = os.path.join(dataset_dir, "data")
    image_paths_map = {
        os.path.splitext(os.path.basename(p))[0]: p
        for p in etau.list_files(data_dir, abs_paths=True)
    }

    labels_path = os.path.join(dataset_dir, "labels.json")
    labels = etas.load_json(labels_path)
    sample_parser.classes = labels.get("classes", None)

    samples = []
    for uuid, target in iteritems(labels["labels"]):
        image_path = image_paths_map[uuid]
        label = sample_parser.parse_label((image_path, target))
        samples.append((image_path, label))

    return samples


def parse_image_detection_dataset(dataset_dir, sample_parser=None):
    """Parses the contents of the image detection dataset backed by the given
    directory.

    See :class:`fiftyone.types.ImageDetectionDataset` for format details.

    Args:
        dataset_dir: the dataset directory
        sample_parser (None): a :class:`ImageDetectionSampleParser` instance
            whose :func:`ImageDetectionSampleParser.parse_label` method will be
            used to parse the sample labels. If not provided, the default
            :class:`ImageDetectionSampleParser` instance is used

    Returns:
        a list of ``(image_path, label)`` pairs, where ``label`` is an instance
        of :class:`fiftyone.core.labels.Detections`
    """
    if sample_parser is None:
        sample_parser = ImageDetectionSampleParser()

    data_dir = os.path.join(dataset_dir, "data")
    image_paths_map = {
        os.path.splitext(os.path.basename(p))[0]: p
        for p in etau.list_files(data_dir, abs_paths=True)
    }

    labels_path = os.path.join(dataset_dir, "labels.json")
    labels = etas.load_json(labels_path)
    sample_parser.classes = labels.get("classes", None)

    samples = []
    for uuid, target in iteritems(labels["labels"]):
        image_path = image_paths_map[uuid]
        label = sample_parser.parse_label((image_path, target))
        samples.append((image_path, label))

    return samples


def parse_image_labels_dataset(dataset_dir, sample_parser=None):
    """Parses the contents of the image labels dataset backed by the given
    directory.

    See :class:`fiftyone.types.ImageLabelsDataset` for format details.

    Args:
        dataset_dir: the dataset directory
        sample_parser (None): a :class:`ImageLabelsSampleParser` instance whose
            :func:`ImageLabelsSampleParser.parse_label` method will be used to
            parse the sample labels. If not provided, the default
            :class:`ImageLabelsSampleParser` instance is used

    Returns:
        a generator that emits ``(image_path, image_labels)`` pairs, where
        ``label`` is an instance of :class:`fiftyone.core.labels.ImageLabels`
    """
    if sample_parser is None:
        sample_parser = ImageLabelsSampleParser()

    labeled_dataset = etads.load_dataset(dataset_dir)

    for image_path, image_labels in zip(
        labeled_dataset.iter_data_paths(), labeled_dataset.iter_labels(),
    ):
        label = sample_parser.parse_label((image_path, image_labels))
        yield image_path, label


def parse_image_classification_dir_tree(dataset_dir):
    """Parses the contents of the given image classification dataset directory
    tree, which should have the following format::

        <dataset_dir>/
            <classA>/
                <image1>.<ext>
                <image2>.<ext>
                ...
            <classB>/
                <image1>.<ext>
                <image2>.<ext>
                ...

    Args:
        dataset_dir: the dataset directory

    Returns:
        samples: a list of ``(image_path, target)`` pairs
        classes: a list of class label strings
    """
    # Get classes
    classes = sorted(etau.list_subdirs(dataset_dir))
    labels_map_rev = {c: i for i, c in enumerate(classes)}

    # Generate dataset
    glob_patt = os.path.join(dataset_dir, "*", "*")
    samples = []
    for path in etau.get_glob_matches(glob_patt):
        chunks = path.split(os.path.sep)
        if any(s.startswith(".") for s in chunks[-2:]):
            continue

        target = labels_map_rev[chunks[-2]]
        samples.append((path, target))

    return samples, classes


class SampleParser(object):
    """Abstract interface for parsing samples emitted by dataset iterators."""

    def parse(self, sample):
        """Parses the given sample.

        Args:
            sample: the sample

        Returns:
            the parsed sample
        """
        raise NotImplementedError("subclasses must implement parse()")


class UnlabeledImageSampleParser(SampleParser):
    """Interface for parsing unlabeled image samples emitted by dataset
    iterators.

    This interface enforces the contract that the `sample` passed to
    :func:`parse` must contain an image (or path to one) that will be
    parsed/decoded/loaded and outputted as a numpy array.

    Subclasses can customize this behavior as necessary, but, the default
    implementation here assumes that the provided sample is either an image
    that can be converted to numpy format via ``np.asarray()`` or the path
    to an image on disk.
    """

    def parse(self, sample):
        """Parses the given image.

        Args:
            sample: the sample

        Returns:
            a numpy image
        """
        if etau.is_str(sample):
            return etai.read(sample)

        return np.asarray(sample)


class LabeledImageSampleParser(SampleParser):
    """Interface for parsing labeled image samples emitted by dataset
    iterators whose labels are to be stored as
    :class:`fiftyone.core.labels.Label` instances.

    This interface enforces the contract that the `sample` passed to
    :func:`LabeledImageSampleParser.parse` must contain the following two
    items:

        - an image (or path to one) that will be parsed/decoded/loaded and
          outputted as a numpy array

        - labels that will be outputted in :class:`fiftyone.core.labels.Label`
          format

    The default implementation provided by this class supports samples that are
    ``(image_or_path, label)`` tuples, where:

        - ``image_or_path`` is either an image that can be converted to numpy
          format via ``np.asarray()`` or the path to an image on disk

        - ``label`` is a :class:`fiftyone.core.labels.Label` instance

    To support situations where either the image or label, but not both, are
    desired, this interface provides individual
    :func:`LabeledImageSampleParser.parse_image` and
    :func:`LabeledImageSampleParser.parse_label` methods that can parse each
    respective component of the sample in isolation.

    See the subclasses of this method for implementations that parse labels for
    common tasks:

        - Image classification: :class:`ImageClassificationSampleParser`

        - Object detection: :class:`ImageDetectionSampleParser`

        - Multitask image prediction: :class:`ImageLabelsSampleParser`
    """

    def parse_image(self, sample):
        """Parses the image from the given sample.

        Args:
            sample: the sample

        Returns:
            a numpy image
        """
        image_or_path = sample[0]
        if etau.is_str(image_or_path):
            return etai.read(image_or_path)

        return np.asarray(image_or_path)

    def parse_label(self, sample):
        """Parses the label from the given sample.

        Args:
            sample: the sample

        Returns:
            a :class:`fiftyone.core.labels.Label` instance
        """
        return sample[1]

    def parse(self, sample):
        """Parses the given sample.

        Args:
            sample: the sample

        Returns:
            img: a numpy image
            label: a :class:`fiftyone.core.labels.Label` instance
        """
        img = self.parse_image(sample)
        label = self.parse_label(sample)
        return img, label


class ImageClassificationSampleParser(LabeledImageSampleParser):
    """Interface for parsing image classification samples emitted by dataset
    iterators whose labels are to be stored as
    :class:`fiftyone.core.labels.Classification` instances.

    The default implementation provided by this class supports samples that are
    ``(image_or_path, target)`` tuples, where:

        - ``image_or_path`` is either an image that can be converted to numpy
          format via ``np.asarray()`` or the path to an image on disk

        - ``target`` is either a class ID (if ``classes`` is provided) or a
          label string

    Subclasses can support other input sample formats as necessary.

    Args:
        classes (None): an optional list of class label strings. If provided,
            it is assumed that ``target`` is a class ID that should be mapped
            to a label string via ``classes[target]``
    """

    def __init__(self, classes=None):
        self.classes = classes

    def parse_label(self, sample):
        """Parses the classification target from the given sample.

        Args:
            sample: the sample

        Returns:
            a :class:`fiftyone.core.labels.Classification` instance
        """
        target = sample[1]

        try:
            label = self.classes[target]
        except:
            label = target

        return fol.Classification(label=label)


class ImageDetectionSampleParser(LabeledImageSampleParser):
    """Interface for parsing image detection samples emitted by dataset
    iterators whose labels are to be stored as
    :class:`fiftyone.core.labels.Detections` instances.

    The default implementation provided by this class supports samples that are
    ``(image_or_path, detections_or_path)`` tuples, where:

        - ``image_or_path`` is either an image that can be converted to numpy
          format via ``np.asarray()`` or the path to an image on disk

        - ``detections_or_path`` is either a list of detections in the
          following format::

            [
                {
                    "label": <target>,
                    "bounding_box": [
                        <top-left-x>, <top-left-y>, <width>, <height>
                    ],
                    "confidence": <optional-confidence>,
                },
                ...
            ]

          or the path to such a file on disk.

          In the above, ``target`` is either a class ID (if ``classes`` is
          provided) or a label string, and the bounding box coordinates can
          either be relative coordinates in ``[0, 1]``
          (if ``normalized == True``) or absolute pixels coordinates
          (if ``normalized == False``). The ``confidence`` field is optional
          for each sample.

          The input field names can be configured as necessary when
          instantiating the parser.

    Subclasses can support other input sample formats as necessary.

    Args:
        label_field ("label"): the name of the object label field in the
            target dicts
        bounding_box_field ("bounding_box"): the name of the bounding box field
            in the target dicts
        confidence_field ("confidence"): the name of the optional confidence
            field in the target dicts
        classes (None): an optional list of class label strings. If provided,
            it is assumed that the ``target`` values are class IDs that should
            be mapped to label strings via ``classes[target]``
        normalized (True): whether the bounding box coordinates are absolute
            pixel coordinates (``False``) or relative coordinates in [0, 1]
            (``True``)
    """

    def __init__(
        self,
        label_field="label",
        bounding_box_field="bounding_box",
        confidence_field="confidence",
        classes=None,
        normalized=True,
    ):
        self.label_field = label_field
        self.bounding_box_field = bounding_box_field
        self.confidence_field = confidence_field
        self.classes = classes
        self.normalized = normalized

    def parse_image(self, sample):
        """Parses the image from the given sample.

        Args:
            sample: the sample

        Returns:
            a numpy image
        """
        image_or_path = sample[0]
        return self._parse_image(image_or_path)

    def parse_label(self, sample):
        """Parses the detection target from the given sample.

        Args:
            sample: the sample

        Returns:
            a :class:`fiftyone.core.labels.Detections` instance
        """
        target = sample[1]

        if not self.normalized:
            # Absolute bounding box coordinates were provided, so we must have
            # the image to convert to relative coordinates
            img = self._parse_image(sample[0])
        else:
            img = None

        return self._parse_label(target, img=img)

    def parse(self, sample):
        """Parses the given sample.

        Args:
            sample: the sample

        Returns:
            img: a numpy image
            label: a :class:`fiftyone.core.labels.Detections` instance
        """
        img, target = sample
        img = self._parse_image(img)
        label = self._parse_label(target, img=img)
        return img, label

    def _parse_image(self, image_or_path):
        if etau.is_str(image_or_path):
            return etai.read(image_or_path)

        return np.asarray(image_or_path)

    def _parse_label(self, target, img=None):
        if etau.is_str(target):
            target = etas.load_json(target)

        detections = []
        for obj in target:
            target = obj[self.label_field]

            try:
                label = self.classes[target]
            except:
                label = target

            tlx, tly, w, h = obj[self.bounding_box_field]
            if not self.normalized:
                tlx, tly, w, h = _to_rel_bounding_box(tlx, tly, w, h, img)

            bounding_box = [tlx, tly, w, h]

            confidence = obj.get(self.confidence_field, None)

            detections.append(
                fol.Detection(
                    label=label,
                    bounding_box=bounding_box,
                    confidence=confidence,
                )
            )

        return fol.Detections(detections=detections)


class ImageLabelsSampleParser(LabeledImageSampleParser):
    """Interface for parsing labeled image samples emitted by dataset
    iterators whose labels are to be stored as
    :class:`fiftyone.core.labels.ImageLabels` instances.

    The default implementation provided by this class supports samples that are
    ``(image_or_path, image_labels_or_path)`` tuples, where:

        - ``image_or_path`` is either an image that can be converted to numpy
          format via ``np.asarray()`` or the path to an image on disk

        - ``image_labels_or_path`` is an ``eta.core.image.ImageLabels``
          instance, a serialized dict representation of one, or the path to one
          on disk

    Subclasses can support other input sample formats as necessary.
    """

    def parse_label(self, sample):
        """Parses the labels from the given sample.

        Args:
            sample: the sample

        Returns:
            a :class:`fiftyone.core.labels.ImageLabels` instance
        """
        labels = sample[1]
<<<<<<< HEAD

        if etau.is_str(labels):
            labels = etai.ImageLabels.from_dict(labels)

        if isinstance(labels, etai.ImageLabels):
            labels = labels.serialize()

=======
>>>>>>> 710f3c9a
        return fol.ImageLabels(labels=labels)


def _parse_classification(classification, labels_map_rev=None):
    label = classification.label
    if labels_map_rev is not None:
        label = labels_map_rev[label]

    return label


def _parse_detections(detections, labels_map_rev=None):
    _detections = []
    for detection in detections.detections:
        label = detection.label
        if labels_map_rev is not None:
            label = labels_map_rev[label]

        _detection = {
            "label": label,
            "bounding_box": detection.bounding_box,
        }
        if detection.confidence is not None:
            _detection["confidence"] = detection.confidence

        _detections.append(_detection)

    return _detections


def _parse_image_labels(label):
    return label.labels


def _to_rel_bounding_box(tlx, tly, w, h, img):
    height, width = img.shape[:2]
    return (
        tlx / width,
        tly / height,
        w / width,
        h / height,
    )<|MERGE_RESOLUTION|>--- conflicted
+++ resolved
@@ -1010,16 +1010,10 @@
             a :class:`fiftyone.core.labels.ImageLabels` instance
         """
         labels = sample[1]
-<<<<<<< HEAD
 
         if etau.is_str(labels):
             labels = etai.ImageLabels.from_dict(labels)
 
-        if isinstance(labels, etai.ImageLabels):
-            labels = labels.serialize()
-
-=======
->>>>>>> 710f3c9a
         return fol.ImageLabels(labels=labels)
 
 
