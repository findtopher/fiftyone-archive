"""
Sample parsers.

| Copyright 2017-2022, Voxel51, Inc.
| `voxel51.com <https://voxel51.com/>`_
|
"""
import os

import numpy as np

import eta.core.utils as etau

import fiftyone as fo
import fiftyone.core.clips as foc
import fiftyone.core.labels as fol
import fiftyone.core.metadata as fom
from fiftyone.core.sample import Sample
<<<<<<< HEAD
=======
import fiftyone.core.storage as fos
>>>>>>> 74785fcc
import fiftyone.core.utils as fou
import fiftyone.core.validation as fov
import fiftyone.utils.eta as foue

foui = fou.lazy_import("fiftyone.utils.image")
fouv = fou.lazy_import("fiftyone.utils.video")


def add_images(dataset, samples, sample_parser, tags=None):
    """Adds the given images to the dataset.

    This operation does not read the images.

    See :ref:`this guide <custom-sample-parser>` for more details about
    adding images to a dataset by defining your own
    :class:`UnlabeledImageSampleParser`.

    Args:
        dataset: a :class:`fiftyone.core.dataset.Dataset`
        samples: an iterable of samples that can be parsed by ``sample_parser``
        sample_parser: a :class:`UnlabeledImageSampleParser` instance to use to
            parse the samples
        tags (None): an optional tag or iterable of tags to attach to each
            sample

    Returns:
        a list of IDs of the samples that were added to the dataset
    """
    if not sample_parser.has_image_path:
        raise ValueError(
            "Sample parser must have `has_image_path == True` to add its "
            "samples to the dataset"
        )

    if not isinstance(sample_parser, UnlabeledImageSampleParser):
        raise ValueError(
            "`sample_parser` must be a subclass of %s; found %s"
            % (
                etau.get_class_name(UnlabeledImageSampleParser),
                etau.get_class_name(sample_parser),
            )
        )

    if etau.is_str(tags):
        tags = [tags]
    elif tags is not None:
        tags = list(tags)

    def parse_sample(sample):
        sample_parser.with_sample(sample)

        image_path = sample_parser.get_image_path()

        if sample_parser.has_image_metadata:
            metadata = sample_parser.get_image_metadata()
        else:
            metadata = None

        return Sample(filepath=image_path, metadata=metadata, tags=tags)

    try:
        num_samples = len(samples)
    except:
        num_samples = None

    _samples = map(parse_sample, samples)
    return dataset.add_samples(
        _samples, num_samples=num_samples, expand_schema=False
    )


def add_labeled_images(
    dataset,
    samples,
    sample_parser,
    label_field=None,
    tags=None,
    expand_schema=True,
):
    """Adds the given labeled images to the dataset.

    This operation will iterate over all provided samples, but the images will
    not be read (unless the sample parser requires it in order to compute image
    metadata).

    See :ref:`this guide <custom-sample-parser>` for more details about
    adding labeled images to a dataset by defining your own
    :class:`LabeledImageSampleParser`.

    Args:
        dataset: a :class:`fiftyone.core.dataset.Dataset`
        samples: an iterable of samples that can be parsed by ``sample_parser``
        sample_parser: a :class:`LabeledImageSampleParser` instance to use to
            parse the samples
        label_field (None): controls the field(s) in which imported labels are
            stored. If the parser produces a single
            :class:`fiftyone.core.labels.Label` instance per sample, this
            argument specifies the name of the field to use; the default is
            ``"ground_truth"``. If the parser produces a dictionary of labels
            per sample, this argument specifies a string prefix to prepend to
            each label key; the default in this case is to directly use the
            keys of the imported label dictionaries as field names
        tags (None): an optional tag or iterable of tags to attach to each
            sample
        expand_schema (True): whether to dynamically add new sample fields
            encountered to the dataset schema. If False, an error is raised
            if a sample's schema is not a subset of the dataset schema

    Returns:
        a list of IDs of the samples that were added to the dataset
    """
    if not sample_parser.has_image_path:
        raise ValueError(
            "Sample parser must have `has_image_path == True` to add its "
            "samples to the dataset"
        )

    if not isinstance(sample_parser, LabeledImageSampleParser):
        raise ValueError(
            "`sample_parser` must be a subclass of %s; found %s"
            % (
                etau.get_class_name(LabeledImageSampleParser),
                etau.get_class_name(sample_parser),
            )
        )

    if label_field:
        label_key = lambda k: label_field + "_" + k
    else:
        label_field = "ground_truth"
        label_key = lambda k: k

    if etau.is_str(tags):
        tags = [tags]
    elif tags is not None:
        tags = list(tags)

    def parse_sample(sample):
        sample_parser.with_sample(sample)

        image_path = sample_parser.get_image_path()

        if sample_parser.has_image_metadata:
            metadata = sample_parser.get_image_metadata()
        else:
            metadata = None

        label = sample_parser.get_label()

        sample = Sample(filepath=image_path, metadata=metadata, tags=tags)

        if isinstance(label, dict):
            sample.update_fields({label_key(k): v for k, v in label.items()})
        elif label is not None:
            sample[label_field] = label

        return sample

    # Optimization: if we can deduce exactly what fields will be added during
    # import, we declare them now and set `expand_schema` to False
    try:
        can_expand_now = issubclass(sample_parser.label_cls, fol.Label)
    except:
        can_expand_now = False

    if expand_schema and can_expand_now:
        dataset._ensure_label_field(label_field, sample_parser.label_cls)
        expand_schema = False

    try:
        num_samples = len(samples)
    except:
        num_samples = None

    _samples = map(parse_sample, samples)
    return dataset.add_samples(
        _samples, expand_schema=expand_schema, num_samples=num_samples
    )


def add_videos(dataset, samples, sample_parser, tags=None):
    """Adds the given videos to the dataset.

    This operation does not read the videos.

    See :ref:`this guide <custom-sample-parser>` for more details about
    adding videos to a dataset by defining your own
    :class:`UnlabeledVideoSampleParser`.

    Args:
        dataset: a :class:`fiftyone.core.dataset.Dataset`
        samples: an iterable of samples that can be parsed by ``sample_parser``
        sample_parser: a :class:`UnlabeledVideoSampleParser` instance to use to
            parse the samples
        tags (None): an optional tag or iterable of tags to attach to each
            sample

    Returns:
        a list of IDs of the samples that were added to the dataset
    """
    if not isinstance(sample_parser, UnlabeledVideoSampleParser):
        raise ValueError(
            "`sample_parser` must be a subclass of %s; found %s"
            % (
                etau.get_class_name(UnlabeledVideoSampleParser),
                etau.get_class_name(sample_parser),
            )
        )

    if etau.is_str(tags):
        tags = [tags]
    elif tags is not None:
        tags = list(tags)

    def parse_sample(sample):
        sample_parser.with_sample(sample)

        video_path = sample_parser.get_video_path()

        if sample_parser.has_video_metadata:
            metadata = sample_parser.get_video_metadata()
        else:
            metadata = None

        return Sample(filepath=video_path, metadata=metadata, tags=tags)

    try:
        num_samples = len(samples)
    except:
        num_samples = None

    _samples = map(parse_sample, samples)

    # @todo: skip schema expansion and set media type before adding samples
    return dataset.add_samples(
        _samples, num_samples=num_samples, expand_schema=True
    )


def add_labeled_videos(
    dataset,
    samples,
    sample_parser,
    label_field=None,
    tags=None,
    expand_schema=True,
):
    """Adds the given labeled videos to the dataset.

    This operation will iterate over all provided samples, but the videos will
    not be read/decoded/etc.

    See :ref:`this guide <custom-sample-parser>` for more details about
    adding labeled videos to a dataset by defining your own
    :class:`LabeledVideoSampleParser`.

    Args:
        dataset: a :class:`fiftyone.core.dataset.Dataset`
        samples: an iterable of samples that can be parsed by ``sample_parser``
        sample_parser: a :class:`LabeledVideoSampleParser` instance to use to
            parse the samples
        label_field (None): controls the field(s) in which imported labels are
            stored. If the parser produces a single
            :class:`fiftyone.core.labels.Label` instance per sample/frame, this
            argument specifies the name of the field to use; the default is
            ``"ground_truth"``. If the parser produces a dictionary of labels
            per sample/frame, this argument specifies a string prefix to
            prepend to each label key; the default in this case is to directly
            use the keys of the imported label dictionaries as field names
        tags (None): an optional tag or iterable of tags to attach to each
            sample
        expand_schema (True): whether to dynamically add new sample fields
            encountered to the dataset schema. If False, an error is raised
            if a sample's schema is not a subset of the dataset schema

    Returns:
        a list of IDs of the samples that were added to the dataset
    """
    if not isinstance(sample_parser, LabeledVideoSampleParser):
        raise ValueError(
            "`sample_parser` must be a subclass of %s; found %s"
            % (
                etau.get_class_name(LabeledVideoSampleParser),
                etau.get_class_name(sample_parser),
            )
        )

    if label_field:
        label_key = lambda k: label_field + "_" + k
    else:
        label_field = "ground_truth"
        label_key = lambda k: k

    if etau.is_str(tags):
        tags = [tags]
    elif tags is not None:
        tags = list(tags)

    def parse_sample(sample):
        sample_parser.with_sample(sample)

        video_path = sample_parser.get_video_path()

        if sample_parser.has_video_metadata:
            metadata = sample_parser.get_video_metadata()
        else:
            metadata = None

        label = sample_parser.get_label()
        frames = sample_parser.get_frame_labels()

        sample = Sample(filepath=video_path, metadata=metadata, tags=tags)

        if isinstance(label, dict):
            sample.update_fields({label_key(k): v for k, v in label.items()})
        elif label is not None:
            sample[label_field] = label

        if frames is not None:
            frame_labels = {}

            for frame_number, _label in frames.items():
                if isinstance(_label, dict):
                    frame_labels[frame_number] = {
                        label_key(field_name): label
                        for field_name, label in _label.items()
                    }
                elif _label is not None:
                    frame_labels[frame_number] = {label_field: _label}

            sample.frames.merge(frame_labels)

        return sample

    try:
        num_samples = len(samples)
    except:
        num_samples = None

    _samples = map(parse_sample, samples)
    return dataset.add_samples(
        _samples, expand_schema=expand_schema, num_samples=num_samples
    )


class SampleParser(object):
    """Base interface for sample parsers.

    :class:`SampleParser` instances are used to parse samples emitted by
    dataset iterators when ingesting them into
    :class:`fiftyone.core.dataset.Dataset` instances.

    The general recipe for using :class:`SampleParser` instances is as
    follows::

        sample_parser = SampleParser(...)

        for sample in samples:
            sample_parser.with_sample(sample)
            field = sample_parser.get_<field>()

    where ``field`` is a subclass specific field to parse from the sample.
    """

    def __init__(self):
        self._current_sample = None

    @property
    def current_sample(self):
        """The current sample.

        Raises:
            ValueError: if there is no current sample
        """
        if self._current_sample is None:
            raise ValueError(
                "No current sample. You must call `with_sample()` before "
                "trying to get information about a sample"
            )

        return self._current_sample

    def with_sample(self, sample):
        """Sets the current sample so that subsequent calls to methods of this
        parser will return information from the given sample.

        Guaranteed to call :meth:`clear_sample` before setting the current
        sample.

        Args:
            sample: a sample
        """
        self.clear_sample()
        self._current_sample = sample

    def clear_sample(self):
        """Clears the current sample.

        Also clears any cached sample information stored by the parser.
        """
        self._current_sample = None


class UnlabeledImageSampleParser(SampleParser):
    """Interface for :class:`SampleParser` instances that parse unlabeled image
    samples.

    Instances of this class must return images in ``numpy`` format.

    The general recipe for using :class:`UnlabeledImageSampleParser` instances
    is as follows::

        sample_parser = UnlabeledImageSampleParser(...)

        for sample in samples:
            sample_parser.with_sample(sample)
            img = sample_parser.get_image()
            if sample_parser.has_image_path:
                image_path = sample_parser.get_image_path()

            if sample_parser.has_image_metadata:
                image_metadata = sample_parser.get_image_metadata()
    """

    @property
    def has_image_path(self):
        """Whether this parser produces paths to images on disk for samples
        that it parses.
        """
        raise NotImplementedError("subclass must implement has_image_path")

    @property
    def has_image_metadata(self):
        """Whether this parser produces
        :class:`fiftyone.core.metadata.ImageMetadata` instances for samples
        that it parses.
        """
        raise NotImplementedError("subclass must implement has_image_metadata")

    def get_image(self):
        """Returns the image from the current sample.

        Returns:
            a numpy image
        """
        raise NotImplementedError("subclass must implement get_image()")

    def get_image_path(self):
        """Returns the image path for the current sample.

        Returns:
            the path to the image on disk
        """
        if not self.has_image_path:
            raise ValueError(
                "This '%s' does not provide image paths"
                % etau.get_class_name(self)
            )

        raise NotImplementedError("subclass must implement get_image_path()")

    def get_image_metadata(self):
        """Returns the image metadata for the current sample.

        Returns:
            a :class:`fiftyone.core.metadata.ImageMetadata` instance
        """
        if not self.has_image_metadata:
            raise ValueError(
                "This '%s' does not provide image metadata"
                % etau.get_class_name(self)
            )

        raise NotImplementedError(
            "subclass must implement get_image_metadata()"
        )


class UnlabeledVideoSampleParser(SampleParser):
    """Interface for :class:`SampleParser` instances that parse unlabeled video
    samples.

    The general recipe for using :class:`UnlabeledVideoSampleParser` instances
    is as follows::

        sample_parser = UnlabeledVideoSampleParser(...)

        for sample in samples:
            sample_parser.with_sample(sample)
            video_path = sample_parser.get_video_path()
            video_metadata = sample_parser.get_video_metadata()
    """

    @property
    def has_video_metadata(self):
        """Whether this parser produces
        :class:`fiftyone.core.metadata.VideoMetadata` instances for samples
        that it parses.
        """
        raise NotImplementedError("subclass must implement has_video_metadata")

    def get_video_path(self):
        """Returns the video path for the current sample.

        Returns:
            the path to the video on disk
        """
        raise NotImplementedError("subclass must implement get_video_path()")

    def get_video_metadata(self):
        """Returns the video metadata for the current sample.

        Returns:
            a :class:`fiftyone.core.metadata.VideoMetadata` instance
        """
        if not self.has_video_metadata:
            raise ValueError(
                "This '%s' does not provide video metadata"
                % etau.get_class_name(self)
            )

        raise NotImplementedError(
            "subclass must implement get_video_metadata()"
        )


class ImageSampleParser(UnlabeledImageSampleParser):
    """Sample parser that parses unlabeled image samples.

    This implementation assumes that the provided sample is either an image
    that can be converted to numpy format via ``np.asarray()`` or the path
    to an image on disk.
    """

    @property
    def has_image_path(self):
        return True

    @property
    def has_image_metadata(self):
        return False

    def get_image(self):
        image_or_path = self.current_sample
        if etau.is_str(image_or_path):
            return foui.read(image_or_path)

        return np.asarray(image_or_path)

    def get_image_path(self):
        image_or_path = self.current_sample
        if etau.is_str(image_or_path):
            return image_or_path

        raise ValueError(
            "Cannot extract image path from samples that contain images"
        )


class VideoSampleParser(UnlabeledVideoSampleParser):
    """Sample parser that parses unlabeled video samples.

    This implementation assumes that the provided sample is a path to a video
    on disk.
    """

    @property
    def has_video_metadata(self):
        return False

    def get_video_path(self):
        return self.current_sample


class LabeledImageSampleParser(SampleParser):
    """Interface for :class:`SampleParser` instances that parse labeled image
    samples.

    Instances of this class must return images in ``numpy`` format and labels
    as :class:`fiftyone.core.labels.Label` instances.

    The general recipe for using :class:`LabeledImageSampleParser` instances
    is as follows::

        sample_parser = LabeledImageSampleParser(...)

        for sample in samples:
            sample_parser.with_sample(sample)
            img = sample_parser.get_image()
            label = sample_parser.get_label()

            if sample_parser.has_image_path:
                image_path = sample_parser.get_image_path()

            if sample_parser.has_image_metadata:
                image_metadata = sample_parser.get_image_metadata()
    """

    @property
    def has_image_path(self):
        """Whether this parser produces paths to images on disk for samples
        that it parses.
        """
        raise NotImplementedError("subclass must implement has_image_path")

    @property
    def has_image_metadata(self):
        """Whether this parser produces
        :class:`fiftyone.core.metadata.ImageMetadata` instances for samples
        that it parses.
        """
        raise NotImplementedError("subclass must implement has_image_metadata")

    @property
    def label_cls(self):
        """The :class:`fiftyone.core.labels.Label` class(es) returned by this
        parser.

        This can be any of the following:

        -   a :class:`fiftyone.core.labels.Label` class. In this case, the
            parser is guaranteed to return labels of this type
        -   a list or tuple of :class:`fiftyone.core.labels.Label` classes. In
            this case, the parser can produce a single label field of any of
            these types
        -   a dict mapping keys to :class:`fiftyone.core.labels.Label` classes.
            In this case, the parser will return label dictionaries with keys
            and value-types specified by this dictionary. Not all keys need be
            present in the imported labels
        -   ``None``. In this case, the parser makes no guarantees about the
            labels that it may return
        """
        raise NotImplementedError("subclass must implement label_cls")

    def get_image(self):
        """Returns the image from the current sample.

        Returns:
            a numpy image
        """
        raise NotImplementedError("subclass must implement get_image()")

    def get_image_path(self):
        """Returns the image path for the current sample.

        Returns:
            the path to the image on disk
        """
        if not self.has_image_path:
            raise ValueError(
                "This '%s' does not provide image paths"
                % etau.get_class_name(self)
            )

        raise NotImplementedError("subclass must implement get_image_path()")

    def get_image_metadata(self):
        """Returns the image metadata for the current sample.

        Returns:
            a :class:`fiftyone.core.metadata.ImageMetadata` instance
        """
        if not self.has_image_metadata:
            raise ValueError(
                "This '%s' does not provide image metadata"
                % etau.get_class_name(self)
            )

        raise NotImplementedError(
            "subclass must implement get_image_metadata()"
        )

    def get_label(self):
        """Returns the label for the current sample.

        Returns:
            a :class:`fiftyone.core.labels.Label` instance, or a dictionary
            mapping field names to :class:`fiftyone.core.labels.Label`
            instances, or ``None`` if the sample is unlabeled
        """
        raise NotImplementedError("subclass must implement get_label()")


class LabeledVideoSampleParser(SampleParser):
    """Interface for :class:`SampleParser` instances that parse labeled video
    samples.

    The general recipe for using :class:`LabeledVideoSampleParser` instances
    is as follows::

        sample_parser = LabeledVideoSampleParser(...)

        for sample in samples:
            sample_parser.with_sample(sample)
            video_path = sample_parser.get_video_path()
            label = sample_parser.get_label()
            frames = sample_parser.get_frame_labels()

            if sample_parser.has_video_metadata:
                video_metadata = sample_parser.get_video_metadata()
    """

    @property
    def has_video_metadata(self):
        """Whether this parser produces
        :class:`fiftyone.core.metadata.VideoMetadata` instances for samples
        that it parses.
        """
        raise NotImplementedError("subclass must implement has_video_metadata")

    @property
    def label_cls(self):
        """The :class:`fiftyone.core.labels.Label` class(es) returned by this
        parser within the sample-level labels that it produces.

        This can be any of the following:

        -   a :class:`fiftyone.core.labels.Label` class. In this case, the
            parser is guaranteed to return sample-level labels of this type
        -   a list or tuple of :class:`fiftyone.core.labels.Label` classes. In
            this case, the parser can produce a single sample-level label field
            of any of these types
        -   a dict mapping keys to :class:`fiftyone.core.labels.Label` classes.
            In this case, the parser will return sample-level label
            dictionaries with keys and value-types specified by this
            dictionary. Not all keys need be present in the imported labels
        -   ``None``. In this case, the parser makes no guarantees about the
            sample-level labels that it may return
        """
        raise NotImplementedError("subclass must implement label_cls")

    @property
    def frame_labels_cls(self):
        """The :class:`fiftyone.core.labels.Label` class(es) returned by this
        parser within the frame labels that it produces.

        This can be any of the following:

        -   a :class:`fiftyone.core.labels.Label` class. In this case, the
            parser is guaranteed to return frame labels of this type
        -   a list or tuple of :class:`fiftyone.core.labels.Label` classes. In
            this case, the parser can produce a single frame label field of any
            of these types
        -   a dict mapping keys to :class:`fiftyone.core.labels.Label` classes.
            In this case, the parser will return frame label dictionaries with
            keys and value-types specified by this dictionary. Not all keys
            need be present in each frame
        -   ``None``. In this case, the parser makes no guarantees about the
            frame labels that it may return
        """
        raise NotImplementedError("subclass must implement frame_labels_cls")

    def get_video_path(self):
        """Returns the video path for the current sample.

        Returns:
            the path to the video on disk
        """
        raise NotImplementedError("subclass must implement get_video_path()")

    def get_video_metadata(self):
        """Returns the video metadata for the current sample.

        Returns:
            a :class:`fiftyone.core.metadata.ImageMetadata` instance
        """
        if not self.has_video_metadata:
            raise ValueError(
                "This '%s' does not provide video metadata"
                % etau.get_class_name(self)
            )

        raise NotImplementedError(
            "subclass must implement get_video_metadata()"
        )

    def get_label(self):
        """Returns the sample-level labels for the current sample.

        Returns:
            a :class:`fiftyone.core.labels.Label` instance, or a dictionary
            mapping field names to :class:`fiftyone.core.labels.Label`
            instances, or ``None`` if the sample has no sample-level labels
        """
        raise NotImplementedError("subclass must implement get_label()")

    def get_frame_labels(self):
        """Returns the frame labels for the current sample.

        Returns:
            a dictionary mapping frame numbers to dictionaries that map label
            fields to :class:`fiftyone.core.labels.Label` instances for each
            video frame, or ``None`` if the sample has no frame labels
        """
        raise NotImplementedError("subclass must implement get_frame_labels()")


class LabeledImageTupleSampleParser(LabeledImageSampleParser):
    """Generic sample parser that parses samples that are
    ``(image_or_path, label)`` tuples, where:

        - ``image_or_path`` is either an image that can be converted to numpy
          format via ``np.asarray()`` or the path to an image on disk

        - ``label`` is a :class:`fiftyone.core.labels.Label` instance

    This implementation provides a :meth:`_current_image` property that
    caches the image for the current sample, for efficiency in case multiple
    getters require access to the image (e.g., to normalize coordinates,
    compute metadata, etc).

    See the following subclasses of this parser for implementations that parse
    labels for common tasks:

        - Image classification: :class:`ImageClassificationSampleParser`
        - Object detection: :class:`ImageDetectionSampleParser`
        - Multitask image prediction: :class:`ImageLabelsSampleParser`
    """

    def __init__(self):
        super().__init__()
        self._current_image_cache = None

    @property
    def has_image_path(self):
        return True

    @property
    def has_image_metadata(self):
        return False

    @property
    def label_cls(self):
        return None

    def get_image(self):
        return self._current_image

    def get_image_path(self):
        image_or_path = self.current_sample[0]
        if etau.is_str(image_or_path):
            return image_or_path

        raise ValueError(
            "Cannot extract image path from samples that contain images"
        )

    def get_label(self):
        return self.current_sample[1]

    def clear_sample(self):
        super().clear_sample()
        self._current_image_cache = None

    @property
    def _current_image(self):
        if self._current_image_cache is None:
            self._current_image_cache = self._get_image()

        return self._current_image_cache

    def _get_image(self):
        image_or_path = self.current_sample[0]
        return self._parse_image(image_or_path)

    def _parse_image(self, image_or_path):
        if etau.is_str(image_or_path):
            return foui.read(image_or_path)

        return np.asarray(image_or_path)


class ImageClassificationSampleParser(LabeledImageTupleSampleParser):
    """Generic parser for image classification(s) samples whose labels are
    represented as :class:`fiftyone.core.labels.Classification` instances.

    This implementation supports samples that are ``(image_or_path, target)``
    tuples, where:

        -   ``image_or_path`` is either an image that can be converted to numpy
            format via ``np.asarray()`` or the path to an image on disk

        -   ``target`` can be any of the following:

            -   None, for unlabeled images
            -   a label string or list of label strings
            -   a class ID or list of class IDs, if ``classes`` is provided
            -   a dict or list of dicts of the following form::

                    {
                        "label": <label-or-target>,
                        "confidence": <confidence>,
                    }

    Args:
        classes (None): an optional list of class label strings. If provided,
            it is assumed that ``target`` contains class ID that should be
            mapped to label strings via ``classes[target]``
    """

    def __init__(self, classes=None):
        super().__init__()
        self.classes = classes

    @property
    def label_cls(self):
        return (fol.Classification, fol.Classifications)

    def get_label(self):
        """Returns the label for the current sample.

        Args:
            sample: the sample

        Returns:
            a :class:`fiftyone.core.labels.Classification` instance
        """
        target = self.current_sample[1]
        return self._parse_label(target)

    def _parse_label(self, target):
        if target is None:
            return None

        is_list = isinstance(target, (list, tuple))

        if not is_list:
            target = [target]

        classifications = []
        for _target in target:
            if isinstance(_target, dict):
                label = _target.get("label", None)
                confidence = _target.get("confidence", None)
                attributes = _target.get("attributes", {})
            else:
                label = _target
                confidence = None
                attributes = {}

            try:
                label = self.classes[label]
            except:
                label = str(label)

            classification = fol.Classification(
                label=label, confidence=confidence, **attributes
            )
            classifications.append(classification)

        if is_list:
            return fol.Classifications(classifications=classifications)

        return classifications[0]


class ImageDetectionSampleParser(LabeledImageTupleSampleParser):
    """Generic parser for image detection samples whose labels are represented
    as :class:`fiftyone.core.labels.Detections` instances.

    This implementation supports samples that are
    ``(image_or_path, detections_or_path)`` tuples, where:

        - ``image_or_path`` is either an image that can be converted to numpy
          format via ``np.asarray()`` or the path to an image on disk

        - ``detections_or_path`` is either a list of detections in the
          following format::

            [
                {
                    "<label_field>": <label-or-target>,
                    "<bounding_box_field>": [
                        <top-left-x>, <top-left-y>, <width>, <height>
                    ],
                    "<confidence_field>": <optional-confidence>,
                    "<attributes_field>": {
                        <optional-name>: <optional-value>,
                        ...
                    }
                },
                ...
            ]

          or the path to such a file on disk. For unlabeled images,
          ``detections_or_path`` can be ``None``.

          In the above, ``label-or-target`` is either a class ID
          (if ``classes`` is provided) or a label string, and the bounding box
          coordinates can either be relative coordinates in ``[0, 1]``
          (if ``normalized == True``) or absolute pixels coordinates
          (if ``normalized == False``). The confidence and attributes fields
          are optional for each sample.

          The input field names can be configured as necessary when
          instantiating the parser.

    Args:
        label_field ("label"): the name of the object label field in the
            target dicts
        bounding_box_field ("bounding_box"): the name of the bounding box field
            in the target dicts
        confidence_field (None): the name of the optional confidence field in
            the target dicts
        attributes_field (None): the name of the optional attributes field in
            the target dicts
        classes (None): an optional list of class label strings. If provided,
            it is assumed that the ``target`` values are class IDs that should
            be mapped to label strings via ``classes[target]``
        normalized (True): whether the bounding box coordinates are absolute
            pixel coordinates (``False``) or relative coordinates in [0, 1]
            (``True``)
    """

    def __init__(
        self,
        label_field="label",
        bounding_box_field="bounding_box",
        confidence_field=None,
        attributes_field=None,
        classes=None,
        normalized=True,
    ):
        super().__init__()
        self.label_field = label_field
        self.bounding_box_field = bounding_box_field
        self.confidence_field = confidence_field
        self.attributes_field = attributes_field
        self.classes = classes
        self.normalized = normalized

    @property
    def label_cls(self):
        return fol.Detections

    def get_label(self):
        """Returns the label for the current sample.

        Returns:
            a :class:`fiftyone.core.labels.Detections` instance
        """
        target = self.current_sample[1]

        if not self.normalized:
            # Absolute bounding box coordinates were provided, so we must have
            # the image to convert to relative coordinates
            img = self._current_image
        else:
            img = None

        return self._parse_label(target, img=img)

    def _parse_label(self, target, img=None):
        if target is None:
            return None

        if etau.is_str(target):
<<<<<<< HEAD
            target = etas.read_json(target)
=======
            target = fos.read_json(target)
>>>>>>> 74785fcc

        return fol.Detections(
            detections=[self._parse_detection(obj, img=img) for obj in target]
        )

    def _parse_detection(self, obj, img=None):
        label = obj[self.label_field]

        try:
            label = self.classes[label]
        except:
            label = str(label)

        tlx, tly, w, h = self._parse_bbox(obj)

        if not self.normalized:
            height, width = img.shape[:2]
            tlx /= width
            tly /= height
            w /= width
            h /= height

        bounding_box = [tlx, tly, w, h]

        if self.confidence_field:
            confidence = obj.get(self.confidence_field, None)
        else:
            confidence = None

        if self.attributes_field:
            attributes = obj.get(self.attributes_field, {})
        else:
            attributes = {}

        return fol.Detection(
            label=label,
            bounding_box=bounding_box,
            confidence=confidence,
            **attributes,
        )

    def _parse_bbox(self, obj):
        return obj[self.bounding_box_field]


class ImageLabelsSampleParser(LabeledImageTupleSampleParser):
    """Generic parser for multitask image prediction samples whose labels are
    stored in ``eta.core.image.ImageLabels`` format.

    This implementation provided by this class supports samples that are
    ``(image_or_path, image_labels_or_path)`` tuples, where:

        - ``image_or_path`` is either an image that can be converted to numpy
          format via ``np.asarray()`` or the path to an image on disk

        - ``image_labels_or_path`` is an ``eta.core.image.ImageLabels``
          instance, an ``eta.core.frames.FrameLabels`` instance, a serialized
          dict representation of either, or the path to either on disk

    Args:
        prefix (None): a string prefix to prepend to each label name in the
            expanded label dictionary
        labels_dict (None): a dictionary mapping names of attributes/objects
            in the image labels to field names into which to expand them
        multilabel (False): whether to store attributes in a single
            :class:`fiftyone.core.labels.Classifications` instance
        skip_non_categorical (False): whether to skip non-categorical
            attributes (True) or cast them to strings (False)
    """

    def __init__(
        self,
        prefix=None,
        labels_dict=None,
        multilabel=False,
        skip_non_categorical=False,
    ):
        super().__init__()
        self.prefix = prefix
        self.labels_dict = labels_dict
        self.multilabel = multilabel
        self.skip_non_categorical = skip_non_categorical

    @property
    def label_cls(self):
        return None

    def get_label(self):
        """Returns the label for the current sample.

        Returns:
            a labels dictionary
        """
        labels = self.current_sample[1]
        return self._parse_label(labels)

    def _parse_label(self, labels):
        return foue.from_image_labels(
            labels,
            prefix=self.prefix,
            labels_dict=self.labels_dict,
            multilabel=self.multilabel,
            skip_non_categorical=self.skip_non_categorical,
        )


class FiftyOneImageClassificationSampleParser(ImageClassificationSampleParser):
    """Parser for samples in FiftyOne image classification datasets.

    See :ref:`this page <FiftyOneImageClassificationDataset-import>` for format
    details.

    Args:
        classes (None): an optional list of class label strings. If provided,
            it is assumed that ``target`` is a class ID that should be mapped
            to a label string via ``classes[target]``
    """

    def __init__(self, classes=None):
        super().__init__(classes=classes)


class FiftyOneTemporalDetectionSampleParser(LabeledVideoSampleParser):
    """Parser for samples in FiftyOne temporal detection datasets.

    See :ref:`this page <FiftyOneTemporalDetectionDataset-import>` for format
    details.

    Args:
        classes (None): an optional list of class label strings. If provided,
            it is assumed that ``target`` is a class ID that should be mapped
            to a label string via ``classes[target]``
        compute_metadata (False): whether to compute
            :class:`fiftyone.core.metadata.VideoMetadata` instances on-the-fly
            if :meth:`get_video_metadata` is called and no metadata is
            available
    """

    def __init__(self, classes=None, compute_metadata=False):
        super().__init__()
        self.classes = classes
        self.compute_metadata = compute_metadata
        self._current_metadata = None

    @property
    def has_video_metadata(self):
        return self.compute_metadata

    @property
    def label_cls(self):
        return fol.TemporalDetections

    @property
    def frame_labels_cls(self):
        return None

    def with_sample(self, sample, metadata=None):
        super().with_sample(sample)
        self._current_metadata = metadata

    def get_video_path(self):
        return self.current_sample[0]

    def get_video_metadata(self):
        if self._current_metadata is None and self.compute_metadata:
            video_path = self.current_sample[0]
            self._current_metadata = fom.VideoMetadata.build_for(video_path)

        return self._current_metadata

    def get_label(self):
        video_path, labels = self.current_sample

        if labels is None:
            return None

        detections = []
        for label_dict in labels:
            label = label_dict["label"]

            try:
                label = self.classes[label]
            except:
                label = str(label)

            confidence = label_dict.get("confidence", None)
            attributes = label_dict.get("attributes", {})

            if "support" in label_dict:
                detection = fol.TemporalDetection(
                    label=label,
                    support=label_dict["support"],
                    confidence=confidence,
                    **attributes,
                )
            elif "timestamps" in label_dict:
                if self._current_metadata is not None:
                    metadata = self._current_metadata
                else:
                    metadata = fom.VideoMetadata.build_for(video_path)
                    self._current_metadata = metadata

                detection = fol.TemporalDetection.from_timestamps(
                    label_dict["timestamps"],
                    metadata=metadata,
                    label=label,
                    confidence=confidence,
                    **attributes,
                )
            else:
                raise ValueError(
                    "All temporal detection label dicts must have either "
                    "`support` or `timestamps` populated"
                )

            detections.append(detection)

        return fol.TemporalDetections(detections=detections)

    def get_frame_labels(self):
        return None

    def clear_sample(self):
        super().clear_sample()
        self._current_metadata = None


class FiftyOneImageDetectionSampleParser(ImageDetectionSampleParser):
    """Parser for samples in FiftyOne image detection datasets.

    See :ref:`this page <FiftyOneImageDetectionDataset-import>` for format
    details.

    Args:
        classes (None): an optional list of class label strings. If provided,
            it is assumed that the ``target`` values are class IDs that should
            be mapped to label strings via ``classes[target]``
    """

    def __init__(self, classes=None):
        super().__init__(
            label_field="label",
            bounding_box_field="bounding_box",
            confidence_field="confidence",
            attributes_field="attributes",
            classes=classes,
            normalized=True,
        )


class FiftyOneImageLabelsSampleParser(ImageLabelsSampleParser):
    """Parser for samples in FiftyOne image labels datasets.

    See :ref:`this page <FiftyOneImageLabelsDataset-import>` for format
    details.

    Args:
        prefix (None): a string prefix to prepend to each label name in the
            expanded label dictionary
        labels_dict (None): a dictionary mapping names of attributes/objects
            in the image labels to field names into which to expand them
        multilabel (False): whether to store attributes in a single
            :class:`fiftyone.core.labels.Classifications` instance
        skip_non_categorical (False): whether to skip non-categorical
            attributes (True) or cast them to strings (False)
    """

    pass


class VideoLabelsSampleParser(LabeledVideoSampleParser):
    """Generic parser for labeled video samples whose labels are represented in
    ``eta.core.video.VideoLabels`` format.

    This implementation provided by this class supports samples that are
    ``(video_path, video_labels_or_path)`` tuples, where:

        - ``video_path`` is the path to a video on disk

        - ``video_labels_or_path`` is an ``eta.core.video.VideoLabels``
          instance, a serialized dict representation of one, or the path to one
          on disk

    Args:
        prefix (None): a string prefix to prepend to each label name in the
            expanded sample/frame label dictionaries
        labels_dict (None): a dictionary mapping names of attributes/objects
            in the sample labels to field names into which to expand them. By
            default, all sample labels are loaded
        frame_labels_dict (None): a dictionary mapping names of
            attributes/objects in the frame labels to field names into which to
            expand them. By default, all frame labels are loaded
        multilabel (False): whether to store attributes in a single
            :class:`fiftyone.core.labels.Classifications` instance
        skip_non_categorical (False): whether to skip non-categorical
            attributes (True) or cast them to strings (False)
    """

    def __init__(
        self,
        prefix=None,
        labels_dict=None,
        frame_labels_dict=None,
        multilabel=False,
        skip_non_categorical=False,
    ):
        super().__init__()
        self.prefix = prefix
        self.labels_dict = labels_dict
        self.frame_labels_dict = frame_labels_dict
        self.multilabel = multilabel
        self.skip_non_categorical = skip_non_categorical

        self._curr_label = None
        self._curr_frames = None

    @property
    def has_video_metadata(self):
        return False

    @property
    def label_cls(self):
        return None

    @property
    def frame_labels_cls(self):
        return None

    def get_video_path(self):
        return self.current_sample[0]

    def get_label(self):
        self._parse_labels()
        return self._curr_label

    def get_frame_labels(self):
        self._parse_labels()
        return self._curr_frames

    def clear_sample(self):
        super().clear_sample()
        self._curr_label = None
        self._curr_frames = None

    def _parse_labels(self):
        if self._curr_label is not None or self._curr_frames is not None:
            return

        label, frames = foue.from_video_labels(
            self.current_sample[1],
            prefix=self.prefix,
            labels_dict=self.labels_dict,
            frame_labels_dict=self.frame_labels_dict,
            multilabel=self.multilabel,
            skip_non_categorical=self.skip_non_categorical,
        )

        self._curr_label = label
        self._curr_frames = frames


class FiftyOneVideoLabelsSampleParser(VideoLabelsSampleParser):
    """Parser for samples in FiftyOne video labels datasets.

    See :ref:`this page <FiftyOneVideoLabelsDataset-import>` for format
    details.

    Args:
        expand (True): whether to expand the labels for each frame into
            separate :class:`fiftyone.core.labels.Label` instances
        prefix (None): a string prefix to prepend to each label name in the
            expanded frame label dictionaries
        labels_dict (None): a dictionary mapping names of attributes/objects
            in the frame labels to field names into which to expand them
        multilabel (False): whether to store attributes in a single
            :class:`fiftyone.core.labels.Classifications` instance
        skip_non_categorical (False): whether to skip non-categorical
            attributes (True) or cast them to strings (False)
    """

    pass


class FiftyOneUnlabeledImageSampleParser(UnlabeledImageSampleParser):
    """Parser for :class:`fiftyone.core.sample.Sample` instances that contain
    images.

    Args:
        compute_metadata (False): whether to compute
            :class:`fiftyone.core.metadata.ImageMetadata` instances on-the-fly
            if :meth:`get_image_metadata` is called and no metadata is
            available
    """

    def __init__(self, compute_metadata=False):
        super().__init__()
        self.compute_metadata = compute_metadata

    @property
    def has_image_path(self):
        return True

    @property
    def has_image_metadata(self):
        return True

    def get_image(self):
        fov.validate_image_sample(self.current_sample)
        return foui.read(self.current_sample.local_path)

    def get_image_path(self):
        fov.validate_image_sample(self.current_sample)
        return self.current_sample.local_path

    def get_image_metadata(self):
        fov.validate_image_sample(self.current_sample)
        metadata = self.current_sample.metadata
        if metadata is None and self.compute_metadata:
            metadata = fom.ImageMetadata.build_for(
                self.current_sample.local_path
            )

        return metadata


class FiftyOneLabeledImageSampleParser(LabeledImageSampleParser):
    """Parser for :class:`fiftyone.core.sample.Sample` instances that contain
    labeled images.

    Args:
        label_field: the name of the label field to parse, or a dictionary
            mapping label field names to keys for the return label dictionaries
        label_fcn (None): an optional function or dictionary mapping label
            field names to functions (must match ``label_field``) to apply to
            each label before returning it
        compute_metadata (False): whether to compute
            :class:`fiftyone.core.metadata.ImageMetadata` instances on-the-fly
            if :meth:`get_image_metadata` is called and no metadata is
            available
    """

    def __init__(self, label_field, label_fcn=None, compute_metadata=False):
        super().__init__()
        self.label_field = label_field
        self.label_fcn = label_fcn
        self.compute_metadata = compute_metadata

    @property
    def has_image_path(self):
        return True

    @property
    def has_image_metadata(self):
        return True

    @property
    def label_cls(self):
        return None

    def get_image(self):
        fov.validate_image_sample(self.current_sample)
        return foui.read(self.current_sample.local_path)

    def get_image_path(self):
        fov.validate_image_sample(self.current_sample)
        return self.current_sample.local_path

    def get_image_metadata(self):
        fov.validate_image_sample(self.current_sample)
        metadata = self.current_sample.metadata
        if metadata is None and self.compute_metadata:
            metadata = fom.ImageMetadata.build_for(
                self.current_sample.local_path
            )

        return metadata

    def get_label(self):
        sample = self.current_sample
        label_field = self.label_field
        label_fcn = self.label_fcn

        if isinstance(label_field, dict):
            if label_fcn is not None:
                label = {}
                for k, v in label_field.items():
                    f = label_fcn.get(k, None)
                    if f is not None:
                        label[v] = f(sample[k])
                    else:
                        label[v] = sample[k]
            else:
                label = {v: sample[k] for k, v in label_field.items()}
        else:
            label = sample[label_field]
            if label_fcn is not None:
                label = label_fcn(label)

        return label


class ExtractClipsMixin(object):
    """Mixin for sample parsers that extract clips from
    :class:`fiftyone.core.clips.ClipView` instances.

    Args:
        compute_metadata (False): whether to compute
            :class:`fiftyone.core.metadata.VideoMetadata` instances on-the-fly
            when no pre-computed metadata is available
        export_media (True): whether to actually write clips when their paths
            are requested
        clip_dir (None): a directory to write clips. Only applicable when
            parsing :class:`fiftyone.core.clips.ClipView` instances
        video_format (None): the video format to use when writing video clips
            to disk. By default, ``fiftyone.config.default_video_ext`` is used
    """

    def __init__(
        self,
        compute_metadata=False,
        export_media=True,
        clip_dir=None,
        video_format=None,
    ):
        if video_format is None:
            video_format = fo.config.default_video_ext

        self.compute_metadata = compute_metadata
        self.export_media = export_media
        self.clip_dir = clip_dir
        self.video_format = video_format

        self._curr_clip_path = None

    def _get_clip_path(self, sample):
        video_path = sample.local_path
        basename, ext = os.path.splitext(os.path.basename(video_path))

        if self.export_media:
            if self.clip_dir is None:
                # @todo need to clean this up?
                self.clip_dir = etau.make_temp_dir()

            dirname = self.clip_dir
            ext = self.video_format
        else:
            dirname = os.path.dirname(video_path)

        clip_name = "%s-clip-%d-%d%s" % (
            basename,
            sample.support[0],
            sample.support[1],
            ext,
        )
        clip_path = os.path.join(dirname, clip_name)

        if self.export_media:
            self._curr_clip_path = clip_path
            fouv.extract_clip(
                video_path,
                clip_path,
                support=sample.support,
                metadata=sample.metadata,
            )
        else:
            self._curr_clip_path = None

        return clip_path

    def _get_clip_metadata(self, sample):
        if not self.compute_metadata or self._curr_clip_path is None:
            return None

        return fom.VideoMetadata.build_for(self._curr_clip_path)


class FiftyOneUnlabeledVideoSampleParser(
    ExtractClipsMixin, UnlabeledVideoSampleParser
):
    """Parser for :class:`fiftyone.core.sample.Sample` instances that contain
    videos.

    This class also supports :class:`fiftyone.core.clips.ClipView` instances.

    Args:
        compute_metadata (False): whether to compute
            :class:`fiftyone.core.metadata.VideoMetadata` instances on-the-fly
            if :meth:`get_video_metadata` is called and no metadata is
            available
        export_media (True): whether to write clips when :meth:`get_video_path`
            is called
        clip_dir (None): a directory to write clips. Only applicable when
            parsing :class:`fiftyone.core.clips.ClipView` instances
        video_format (None): the video format to use when writing video clips
            to disk. By default, ``fiftyone.config.default_video_ext`` is used
    """

    def __init__(
        self,
        compute_metadata=False,
        export_media=True,
        clip_dir=None,
        video_format=None,
    ):
        ExtractClipsMixin.__init__(
            self,
            compute_metadata=compute_metadata,
            export_media=export_media,
            clip_dir=clip_dir,
            video_format=video_format,
        )
        UnlabeledVideoSampleParser.__init__(self)

    @property
    def has_video_metadata(self):
        return True

    def get_video_path(self):
        if isinstance(self.current_sample, foc.ClipView):
            return self._get_clip_path(self.current_sample)

        return self.current_sample.local_path

    def get_video_metadata(self):
        if isinstance(self.current_sample, foc.ClipView):
            return self._get_clip_metadata(self.current_sample)

        metadata = self.current_sample.metadata
        if metadata is None and self.compute_metadata:
            metadata = fom.VideoMetadata.build_for(
                self.current_sample.local_path
            )

        return metadata


class FiftyOneLabeledVideoSampleParser(
    ExtractClipsMixin, LabeledVideoSampleParser
):
    """Parser for :class:`fiftyone.core.sample.Sample` instances that contain
    labeled videos.

    This class also supports :class:`fiftyone.core.clips.ClipView` instances.

    Args:
        label_field (None): the name of a label field to parse, or a dictionary
            mapping label field names to output keys to use in the returned
            sample-level labels dictionary
        frame_labels_field (None): the name of a frame label field to parse, or
            a dictionary mapping field names to output keys describing the
            frame label fields to export
        label_fcn (None): an optional function or dictionary mapping label
            field names to functions (must match ``label_field``) to apply to
            each sample label before returning it
        frame_labels_fcn (None): an optional function or dictionary mapping
            frame label field names to functions (must match
            ``frame_labels_field``) to apply to each frame label before
            returning it
        compute_metadata (False): whether to compute
            :class:`fiftyone.core.metadata.VideoMetadata` instances on-the-fly
            if :meth:`get_video_metadata` is called and no metadata is
            available
        export_media (True): whether to write clips when :meth:`get_video_path`
            is called
        clip_dir (None): a directory to write clips. Only applicable when
            parsing :class:`fiftyone.core.clips.ClipView` instances
        video_format (None): the video format to use when writing video clips
            to disk. By default, ``fiftyone.config.default_video_ext`` is used
    """

    def __init__(
        self,
        label_field=None,
        frame_labels_field=None,
        label_fcn=None,
        frame_labels_fcn=None,
        compute_metadata=False,
        export_media=True,
        clip_dir=None,
        video_format=None,
    ):
        frame_labels_dict, frame_fcn_dict = self._parse_frame_args(
            frame_labels_field, frame_labels_fcn
        )

        ExtractClipsMixin.__init__(
            self,
            compute_metadata=compute_metadata,
            export_media=export_media,
            clip_dir=clip_dir,
            video_format=video_format,
        )
        LabeledVideoSampleParser.__init__(self)

        self.label_field = label_field
        self.frame_labels_dict = frame_labels_dict
        self.label_fcn = label_fcn
        self.frame_fcn_dict = frame_fcn_dict

    @property
    def has_video_metadata(self):
        return True

    @property
    def label_cls(self):
        return None

    @property
    def frame_labels_cls(self):
        return None

    def get_video_path(self):
        if isinstance(self.current_sample, foc.ClipView):
            return self._get_clip_path(self.current_sample)

        return self.current_sample.local_path

    def get_video_metadata(self):
        if isinstance(self.current_sample, foc.ClipView):
            return self._get_clip_metadata(self.current_sample)

        metadata = self.current_sample.metadata
        if metadata is None and self.compute_metadata:
            metadata = fom.VideoMetadata.build_for(
                self.current_sample.local_path
            )

        return metadata

    def get_label(self):
        sample = self.current_sample
        label_field = self.label_field
        label_fcn = self.label_fcn

        if label_field is None:
            return None

        if isinstance(label_field, dict):
            if label_fcn is not None:
                label = {}
                for k, v in label_field.items():
                    f = label_fcn.get(k, None)
                    if f is not None:
                        label[v] = f(sample[k])
                    else:
                        label[v] = sample[k]
            else:
                label = {v: sample[k] for k, v in label_field.items()}
        else:
            label = sample[label_field]
            if label_fcn is not None:
                label = label_fcn(label)

        return label

    def get_frame_labels(self):
        if isinstance(self.current_sample, foc.ClipView):
            df = self.current_sample.support[0] - 1
        else:
            df = 0

        frames = self.current_sample.frames
        frame_labels_dict = self.frame_labels_dict
        frame_fcn_dict = self.frame_fcn_dict

        if frame_labels_dict is None:
            return None

        if frame_fcn_dict is not None:
            new_frames = {}
            for frame_number, frame in frames.items():
                new_frame = {}
                for k, v in frame_labels_dict.items():
                    f = frame_fcn_dict.get(k, None)
                    if f is not None:
                        new_frame[v] = f(frame[k])
                    else:
                        new_frame[v] = frame[k]

                new_frames[frame_number - df] = new_frame
        else:
            new_frames = {}
            for frame_number, frame in frames.items():
                new_frames[frame_number - df] = {
                    v: frame[k] for k, v in frame_labels_dict.items()
                }

        return new_frames

    @staticmethod
    def _parse_frame_args(frame_labels_field, frame_labels_fcn):
        if frame_labels_field is None:
            return None, None

        if not isinstance(frame_labels_field, dict):
            label_field = frame_labels_field
            frame_labels_dict = {label_field: label_field}
            if frame_labels_fcn is not None:
                frame_fcn_dict = {label_field: frame_labels_fcn}
            else:
                frame_fcn_dict = None
        else:
            frame_labels_dict = frame_labels_field
            frame_fcn_dict = frame_labels_fcn

        return frame_labels_dict, frame_fcn_dict<|MERGE_RESOLUTION|>--- conflicted
+++ resolved
@@ -16,10 +16,7 @@
 import fiftyone.core.labels as fol
 import fiftyone.core.metadata as fom
 from fiftyone.core.sample import Sample
-<<<<<<< HEAD
-=======
 import fiftyone.core.storage as fos
->>>>>>> 74785fcc
 import fiftyone.core.utils as fou
 import fiftyone.core.validation as fov
 import fiftyone.utils.eta as foue
@@ -1077,11 +1074,7 @@
             return None
 
         if etau.is_str(target):
-<<<<<<< HEAD
-            target = etas.read_json(target)
-=======
             target = fos.read_json(target)
->>>>>>> 74785fcc
 
         return fol.Detections(
             detections=[self._parse_detection(obj, img=img) for obj in target]
