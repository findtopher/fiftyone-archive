--- conflicted
+++ resolved
@@ -1741,11 +1741,7 @@
             )
 
         #
-<<<<<<< HEAD
         # Import views
-=======
-        # Import run results
->>>>>>> a6ff8126
         #
 
         if empty_import:
