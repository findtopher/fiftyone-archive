"""
Dataset importers.

| Copyright 2017-2023, Voxel51, Inc.
| `voxel51.com <https://voxel51.com/>`_
|
"""
import inspect
import itertools
import logging
import os
import random

from bson import json_util
from mongoengine.base import get_document

import eta.core.datasets as etad
import eta.core.image as etai
import eta.core.utils as etau
import eta.core.video as etav

import fiftyone.core.annotation as foa
import fiftyone.core.brain as fob
import fiftyone.core.dataset as fod
import fiftyone.core.evaluation as foe
import fiftyone.core.frame as fof
import fiftyone.core.groups as fog
import fiftyone.core.labels as fol
import fiftyone.core.metadata as fom
import fiftyone.core.media as fomm
import fiftyone.core.odm as foo
import fiftyone.core.runs as fors
from fiftyone.core.sample import Sample
import fiftyone.core.storage as fos
import fiftyone.core.utils as fou
import fiftyone.migrations as fomi
import fiftyone.types as fot

from .parsers import (
    FiftyOneImageClassificationSampleParser,
    FiftyOneTemporalDetectionSampleParser,
    FiftyOneImageDetectionSampleParser,
    FiftyOneImageLabelsSampleParser,
    FiftyOneVideoLabelsSampleParser,
)


logger = logging.getLogger(__name__)


def import_samples(
    dataset,
    dataset_importer,
    label_field=None,
    tags=None,
    expand_schema=True,
    dynamic=False,
    add_info=True,
):
    """Adds the samples from the given :class:`DatasetImporter` to the dataset.

    See :ref:`this guide <custom-dataset-importer>` for more details about
    importing datasets in custom formats by defining your own
    :class:`DatasetImporter`.

    Args:
        dataset: a :class:`fiftyone.core.dataset.Dataset`
        dataset_importer: a :class:`DatasetImporter`
        label_field (None): controls the field(s) in which imported labels are
            stored. Only applicable if ``dataset_importer`` is a
            :class:`LabeledImageDatasetImporter` or
            :class:`LabeledVideoDatasetImporter`. If the importer produces a
            single :class:`fiftyone.core.labels.Label` instance per
            sample/frame, this argument specifies the name of the field to use;
            the default is ``"ground_truth"``. If the importer produces a
            dictionary of labels per sample, this argument can be either a
            string prefix to prepend to each label key or a dict mapping label
            keys to field names; the default in this case is to directly use
            the keys of the imported label dictionaries as field names
        tags (None): an optional tag or iterable of tags to attach to each
            sample
        expand_schema (True): whether to dynamically add new sample fields
            encountered to the dataset schema. If False, an error is raised
            if a sample's schema is not a subset of the dataset schema
        dynamic (False): whether to declare dynamic attributes of embedded
            document fields that are encountered
        add_info (True): whether to add dataset info from the importer (if
            any) to the dataset

    Returns:
        a list of IDs of the samples that were added to the dataset
    """
    if etau.is_str(tags):
        tags = [tags]
    elif tags is not None:
        tags = list(tags)

    dataset_importer = _handle_legacy_formats(dataset_importer)

    # Batch imports
    if isinstance(dataset_importer, BatchDatasetImporter):
        # @todo support `expand_schema=False` here?
        if not expand_schema:
            logger.warning(
                "`expand_schema=False` is not supported for %s instances",
                BatchDatasetImporter,
            )

        if not add_info:
            logger.warning(
                "`add_info=False` is not supported for %s instances",
                BatchDatasetImporter,
            )

        with dataset_importer:
            return dataset_importer.import_samples(dataset, tags=tags)

    #
    # Non-batch imports
    #

    with dataset_importer:
        parse_sample, expand_schema, dynamic = _build_parse_sample_fcn(
            dataset,
            dataset_importer,
            label_field,
            tags,
            expand_schema,
            dynamic,
        )

        try:
            num_samples = len(dataset_importer)
        except:
            num_samples = None

        if isinstance(dataset_importer, GroupDatasetImporter):
            samples = _generate_group_samples(dataset_importer, parse_sample)
        else:
            samples = map(parse_sample, iter(dataset_importer))

        sample_ids = dataset.add_samples(
            samples,
            expand_schema=expand_schema,
            dynamic=dynamic,
            num_samples=num_samples,
        )

        if add_info and dataset_importer.has_dataset_info:
            info = dataset_importer.get_dataset_info()
            if info:
                parse_dataset_info(dataset, info)

        if isinstance(dataset_importer, LegacyFiftyOneDatasetImporter):
            dataset_importer.import_extras(dataset)

    return sample_ids


def merge_samples(
    dataset,
    dataset_importer,
    label_field=None,
    tags=None,
    key_field="filepath",
    key_fcn=None,
    skip_existing=False,
    insert_new=True,
    fields=None,
    omit_fields=None,
    merge_lists=True,
    overwrite=True,
    expand_schema=True,
    dynamic=False,
    add_info=True,
):
    """Merges the samples from the given :class:`DatasetImporter` into the
    dataset.

    See :ref:`this guide <custom-dataset-importer>` for more details about
    importing datasets in custom formats by defining your own
    :class:`DatasetImporter`.

    By default, samples with the same absolute ``filepath`` are merged, but you
    can customize this behavior via the ``key_field`` and ``key_fcn``
    parameters. For example, you could set
    ``key_fcn = lambda sample: os.path.basename(sample.filepath)`` to merge
    samples with the same base filename.

    The behavior of this method is highly customizable. By default, all
    top-level fields from the imported samples are merged in, overwriting any
    existing values for those fields, with the exception of list fields
    (e.g., ``tags``) and label list fields (e.g.,
    :class:`fiftyone.core.labels.Detections` fields), in which case the
    elements of the lists themselves are merged. In the case of label list
    fields, labels with the same ``id`` in both collections are updated rather
    than duplicated.

    To avoid confusion between missing fields and fields whose value is
    ``None``, ``None``-valued fields are always treated as missing while
    merging.

    This method can be configured in numerous ways, including:

    -   Whether existing samples should be modified or skipped
    -   Whether new samples should be added or omitted
    -   Whether new fields can be added to the dataset schema
    -   Whether list fields should be treated as ordinary fields and merged as
        a whole rather than merging their elements
    -   Whether to merge only specific fields, or all but certain fields
    -   Mapping input fields to different field names of this dataset

    Args:
        dataset: a :class:`fiftyone.core.dataset.Dataset`
        dataset_importer: a :class:`DatasetImporter`
        label_field (None): controls the field(s) in which imported labels are
            stored. Only applicable if ``dataset_importer`` is a
            :class:`LabeledImageDatasetImporter` or
            :class:`LabeledVideoDatasetImporter`. If the importer produces a
            single :class:`fiftyone.core.labels.Label` instance per
            sample/frame, this argument specifies the name of the field to use;
            the default is ``"ground_truth"``. If the importer produces a
            dictionary of labels per sample, this argument can be either a
            string prefix to prepend to each label key or a dict mapping label
            keys to field names; the default in this case is to directly use
            the keys of the imported label dictionaries as field names
        tags (None): an optional tag or iterable of tags to attach to each
            sample
        key_field ("filepath"): the sample field to use to decide whether to
            join with an existing sample
        key_fcn (None): a function that accepts a
            :class:`fiftyone.core.sample.Sample` instance and computes a key to
            decide if two samples should be merged. If a ``key_fcn`` is
            provided, ``key_field`` is ignored
        skip_existing (False): whether to skip existing samples (True) or merge
            them (False)
        insert_new (True): whether to insert new samples (True) or skip them
            (False)
        fields (None): an optional field or iterable of fields to which to
            restrict the merge. If provided, fields other than these are
            omitted from ``samples`` when merging or adding samples. One
            exception is that ``filepath`` is always included when adding new
            samples, since the field is required. This can also be a dict
            mapping field names of the input collection to field names of this
            dataset
        omit_fields (None): an optional field or iterable of fields to exclude
            from the merge. If provided, these fields are omitted from imported
            samples, if present. One exception is that ``filepath`` is always
            included when adding new samples, since the field is required
        merge_lists (True): whether to merge the elements of list fields
            (e.g., ``tags``) and label list fields (e.g.,
            :class:`fiftyone.core.labels.Detections` fields) rather than
            merging the entire top-level field like other field types. For
            label lists fields, existing :class:`fiftyone.core.label.Label`
            elements are either replaced (when ``overwrite`` is True) or kept
            (when ``overwrite`` is False) when their ``id`` matches a label
            from the provided samples
        overwrite (True): whether to overwrite (True) or skip (False) existing
            fields and label elements
        expand_schema (True): whether to dynamically add new fields encountered
            to the dataset schema. If False, an error is raised if a sample's
            schema is not a subset of the dataset schema
        dynamic (False): whether to declare dynamic attributes of embedded
            document fields that are encountered
        add_info (True): whether to add dataset info from the importer (if any)
            to the dataset
    """
    if etau.is_str(tags):
        tags = [tags]
    elif tags is not None:
        tags = list(tags)

    dataset_importer = _handle_legacy_formats(dataset_importer)

    #
    # Batch imports
    #

    if isinstance(dataset_importer, BatchDatasetImporter):
        tmp = fod.Dataset()

        try:
            with dataset_importer:
                dataset_importer.import_samples(tmp, tags=tags)

            dataset.merge_samples(
                tmp,
                key_field=key_field,
                key_fcn=key_fcn,
                skip_existing=skip_existing,
                insert_new=insert_new,
                fields=fields,
                omit_fields=omit_fields,
                merge_lists=merge_lists,
                overwrite=overwrite,
                expand_schema=expand_schema,
                include_info=add_info,
                overwrite_info=True,
            )
        finally:
            tmp.delete()

        return

    #
    # Non-batch imports
    #

    with dataset_importer:
        parse_sample, expand_schema, dynamic = _build_parse_sample_fcn(
            dataset,
            dataset_importer,
            label_field,
            tags,
            expand_schema,
            dynamic,
        )

        try:
            num_samples = len(dataset_importer)
        except:
            num_samples = None

        if isinstance(dataset_importer, GroupDatasetImporter):
            samples = _generate_group_samples(dataset_importer, parse_sample)
        else:
            samples = map(parse_sample, iter(dataset_importer))

        dataset.merge_samples(
            samples,
            key_field=key_field,
            key_fcn=key_fcn,
            skip_existing=skip_existing,
            insert_new=insert_new,
            fields=fields,
            omit_fields=omit_fields,
            merge_lists=merge_lists,
            overwrite=overwrite,
            expand_schema=expand_schema,
            dynamic=dynamic,
            num_samples=num_samples,
        )

        if add_info and dataset_importer.has_dataset_info:
            info = dataset_importer.get_dataset_info()
            if info:
                parse_dataset_info(dataset, info)

        if isinstance(dataset_importer, LegacyFiftyOneDatasetImporter):
            dataset_importer.import_extras(dataset)


def _handle_legacy_formats(dataset_importer):
    if (
        isinstance(dataset_importer, FiftyOneDatasetImporter)
        and dataset_importer._is_legacy_format_data()
    ):
        logger.debug(
            "Found data in LegacyFiftyOneDataset format; converting to legacy "
            "importer now"
        )
        return dataset_importer._to_legacy_importer()

    return dataset_importer


def _generate_group_samples(dataset_importer, parse_sample):
    group_field = dataset_importer.group_field
    for group in dataset_importer:
        _group = fog.Group()
        for name, sample in group.items():
            sample[group_field] = _group.element(name)
            yield parse_sample(sample)


def _build_parse_sample_fcn(
    dataset, dataset_importer, label_field, tags, expand_schema, dynamic
):
    if isinstance(dataset_importer, GenericSampleDatasetImporter):
        # Generic sample/group dataset

        #
        # If the importer provides a sample field schema, apply it now
        #
        # This is more efficient than adding samples with
        # `expand_schema == True`. Also, ensures that all fields exist with
        # the appropriate types, even if all of the imported samples have
        # `None` values
        #
        # @todo add support for pre-declaring frame field schemas?
        #
        if (
            expand_schema
            and not dynamic
            and dataset_importer.has_sample_field_schema
        ):
            dataset._apply_field_schema(
                dataset_importer.get_sample_field_schema()
            )

            expand_schema = False

        def parse_sample(sample):
            if tags:
                sample.tags.extend(tags)

            return sample

    elif isinstance(dataset_importer, UnlabeledImageDatasetImporter):
        # Unlabeled image dataset

        # The schema never needs expanding when importing unlabeled samples
        expand_schema = False

        def parse_sample(sample):
            image_path, image_metadata = sample
            return Sample(
                filepath=image_path,
                metadata=image_metadata,
                tags=tags,
            )

    elif isinstance(dataset_importer, UnlabeledVideoDatasetImporter):
        # Unlabeled video dataset

        # The schema never needs expanding when importing unlabeled samples
        expand_schema = False

        def parse_sample(sample):
            video_path, video_metadata = sample
            return Sample(
                filepath=video_path,
                metadata=video_metadata,
                tags=tags,
            )

    elif isinstance(dataset_importer, UnlabeledMediaDatasetImporter):
        # Unlabeled media dataset

        # The schema never needs expanding when importing unlabeled samples
        expand_schema = False

        def parse_sample(sample):
            filepath, metadata = sample
            return Sample(filepath=filepath, metadata=metadata, tags=tags)

    elif isinstance(dataset_importer, LabeledImageDatasetImporter):
        # Labeled image dataset

        if isinstance(label_field, dict):
            label_key = lambda k: label_field.get(k, k)
        elif label_field is not None:
            label_key = lambda k: label_field + "_" + k
        else:
            label_field = "ground_truth"
            label_key = lambda k: k

        def parse_sample(sample):
            image_path, image_metadata, label = sample
            sample = Sample(
                filepath=image_path,
                metadata=image_metadata,
                tags=tags,
            )

            if isinstance(label, dict):
                sample.update_fields(
                    {label_key(k): v for k, v in label.items()}
                )
            elif label is not None:
                sample[label_field] = label

            return sample

        # Optimization: if we can deduce exactly what fields will be added
        # during import, we declare them now and set `expand_schema` to False
        try:
            can_expand_now = issubclass(dataset_importer.label_cls, fol.Label)
        except:
            can_expand_now = False

        if expand_schema and not dynamic and can_expand_now:
            dataset._ensure_label_field(
                label_field, dataset_importer.label_cls
            )
            expand_schema = False

    elif isinstance(dataset_importer, LabeledVideoDatasetImporter):
        # Labeled video dataset

        if isinstance(label_field, dict):
            label_key = lambda k: label_field.get(k, k)
        elif label_field is not None:
            label_key = lambda k: label_field + "_" + k
        else:
            label_field = "ground_truth"
            label_key = lambda k: k

        def parse_sample(sample):
            video_path, video_metadata, label, frames = sample

            sample = Sample(
                filepath=video_path,
                metadata=video_metadata,
                tags=tags,
            )

            if isinstance(label, dict):
                sample.update_fields(
                    {label_key(k): v for k, v in label.items()}
                )
            elif label is not None:
                sample[label_field] = label

            if frames is not None:
                frame_labels = {}

                for frame_number, _label in frames.items():
                    if isinstance(_label, dict):
                        frame_labels[frame_number] = {
                            label_key(field_name): label
                            for field_name, label in _label.items()
                        }
                    elif _label is not None:
                        frame_labels[frame_number] = {label_field: _label}

                sample.frames.merge(frame_labels)

            return sample

    else:
        raise ValueError(
            "Unsupported DatasetImporter type %s" % type(dataset_importer)
        )

    return parse_sample, expand_schema, dynamic


def build_dataset_importer(
    dataset_type, strip_none=True, warn_unused=True, name=None, **kwargs
):
    """Builds the :class:`DatasetImporter` instance for the given parameters.

    Args:
        dataset_type: the :class:`fiftyone.types.Dataset` type
        strip_none (True): whether to exclude None-valued items from ``kwargs``
        warn_unused (True): whether to issue warnings for any non-None unused
            parameters encountered
        name (None): the name of the dataset being imported into, if known
        **kwargs: keyword arguments to pass to the dataset importer's
            constructor via ``DatasetImporter(**kwargs)``

    Returns:
        a tuple of:

        -   the :class:`DatasetImporter` instance
        -   a dict of unused keyword arguments
    """
    if dataset_type is None:
        raise ValueError(
            "You must provide a `dataset_type` in order to build a dataset "
            "importer"
        )

    if inspect.isclass(dataset_type):
        dataset_type = dataset_type()

    # If we're importing TFRecords, they must be unpacked into an `images_dir`
    # during import
    if (
        isinstance(
            dataset_type,
            (fot.TFImageClassificationDataset, fot.TFObjectDetectionDataset),
        )
        and "images_dir" not in kwargs
    ):
        if name is None:
            name = fod.get_default_dataset_name()

        images_dir = fod.get_default_dataset_dir(name)
        logger.info(
            "Unpacking images to '%s'. Pass the `images_dir` parameter to "
            "customize this",
            images_dir,
        )
        kwargs["images_dir"] = images_dir

    dataset_importer_cls = dataset_type.get_dataset_importer_cls()

    if strip_none:
        kwargs = {k: v for k, v in kwargs.items() if v is not None}

    kwargs, unused_kwargs = fou.extract_kwargs_for_class(
        dataset_importer_cls, kwargs
    )

    try:
        dataset_importer = dataset_importer_cls(**kwargs)
    except Exception as e:
        raise ValueError(
            "Failed to construct importer of type %s using the provided "
            "parameters. See above for the error. You may need to supply "
            "additional mandatory arguments. Please consult the documentation "
            "of %s to learn more"
            % (dataset_importer_cls, dataset_importer_cls)
        ) from e

    if warn_unused:
        for key, value in unused_kwargs.items():
            if value is not None:
                logger.warning(
                    "Ignoring unsupported parameter '%s' for importer type %s",
                    key,
                    dataset_importer_cls,
                )

    return dataset_importer, unused_kwargs


def parse_dataset_info(dataset, info, overwrite=True):
    """Parses the info returned by :meth:`DatasetImporter.get_dataset_info` and
    stores it on the relevant properties of the dataset.

    Args:
        dataset: a :class:`fiftyone.core.dataset.Dataset`
        info: an info dict
        overwrite (True): whether to overwrite existing dataset info fields
    """
    tags = info.pop("tags", None)
    if tags is not None:
        if overwrite:
            dataset.tags = tags
        else:
            _update_no_overwrite(dataset.tags, tags)

    description = info.pop("description", None)
    if description is not None:
        if overwrite or not dataset.description:
            dataset.description = description

    classes = info.pop("classes", None)
    if isinstance(classes, dict):
        if overwrite:
            dataset.classes.update(classes)
        else:
            _update_no_overwrite(dataset.classes, classes)
    elif isinstance(classes, list):
        if overwrite or not dataset.default_classes:
            dataset.default_classes = classes

    default_classes = info.pop("default_classes", None)
    if default_classes is not None:
        if overwrite or not dataset.default_classes:
            dataset.default_classes = default_classes

    mask_targets = info.pop("mask_targets", None)
    if mask_targets is not None:
        mask_targets = dataset._parse_mask_targets(mask_targets)
        if overwrite:
            dataset.mask_targets.update(mask_targets)
        else:
            _update_no_overwrite(dataset.mask_targets, mask_targets)

    default_mask_targets = info.pop("default_mask_targets", None)
    if default_mask_targets is not None:
        if overwrite or not dataset.default_mask_targets:
            dataset.default_mask_targets = dataset._parse_default_mask_targets(
                default_mask_targets
            )

    skeletons = info.pop("skeletons", None)
    if skeletons is not None:
        skeletons = dataset._parse_skeletons(skeletons)
        if overwrite:
            dataset.skeletons.update(skeletons)
        else:
            _update_no_overwrite(dataset.skeletons, skeletons)

    default_skeleton = info.pop("default_skeleton", None)
    if default_skeleton is not None:
        if overwrite or not dataset.default_skeleton:
            dataset.default_skeleton = dataset._parse_default_skeleton(
                default_skeleton
            )

    app_config = info.pop("app_config", None)

    if app_config is not None:
        try:
            app_config = foo.DatasetAppConfig.from_dict(
                app_config,
                extended=True,
            )
        except Exception as e:
            app_config = None
            logger.warning("Failed to parse app_config: %s", e)

    if app_config is not None:
        dataset.app_config.merge(app_config, overwrite=overwrite)

    if overwrite:
        dataset.info.update(info)
    else:
        _update_no_overwrite(dataset.info, info)

    dataset.save()


def _update_no_overwrite(d, dnew):
    if isinstance(d, list):
        d.extend([v for v in dnew if v not in d])
    else:
        d.update({k: v for k, v in dnew.items() if k not in d})


class ImportPathsMixin(object):
    """Mixin for :class:`DatasetImporter` classes that provides convenience
    methods for parsing the ``data_path`` and ``labels_path`` parameters
    supported by many importers.
    """

    @staticmethod
    def _parse_data_path(dataset_dir=None, data_path=None, default=None):
        """Helper function that computes default values for the ``data_path``
        parameter supported by many importers.
        """
        if data_path is None:
            if dataset_dir is not None:
                data_path = default

        if isinstance(data_path, dict):
            return data_path

        if data_path is not None:
            data_path = os.path.expanduser(data_path)

            if not fos.isabs(data_path) and dataset_dir is not None:
                dataset_dir = fos.normalize_path(dataset_dir)
                data_path = fos.join(dataset_dir, data_path)
            else:
                data_path = fos.normalize_path(data_path)

            if not fos.exists(data_path):
                if fos.isfile(data_path + ".json"):
                    data_path += ".json"

        return data_path

    @staticmethod
    def _parse_labels_path(dataset_dir=None, labels_path=None, default=None):
        """Helper function that computes default values for the ``labels_path``
        parameter supported by many importers.
        """
        if labels_path is None:
            if dataset_dir is not None:
                labels_path = default

        if labels_path is not None:
            labels_path = os.path.expanduser(labels_path)

            if not fos.isabs(labels_path) and dataset_dir is not None:
                dataset_dir = fos.normalize_path(dataset_dir)
                labels_path = fos.join(dataset_dir, labels_path)
            else:
                labels_path = fos.normalize_path(labels_path)

        return labels_path

    @staticmethod
    def _load_data_map(data_path, ignore_exts=False, recursive=False):
        """Helper function that parses either a data directory or a data
        manifest file into a UUID -> filepath map.
        """
        if ignore_exts:
            to_uuid = lambda p: os.path.splitext(p)[0]
        else:
            to_uuid = lambda p: p

        if isinstance(data_path, dict):
            return {to_uuid(k): v for k, v in data_path.items()}

        if not data_path:
            return {}

        if data_path.endswith(".json"):
            if not fos.isfile(data_path):
                raise ValueError(
                    "Data manifest '%s' does not exist" % data_path
                )

            data_map = fos.read_json(data_path)
            data_root = os.path.dirname(data_path)
            return {
                to_uuid(k): fos.join(data_root, v) for k, v in data_map.items()
            }

        if not fos.isdir(data_path):
            raise ValueError("Data directory '%s' does not exist" % data_path)

        return {
            to_uuid(p): fos.join(data_path, p)
            for p in fos.list_files(data_path, recursive=recursive)
        }


class DatasetImporter(object):
    """Base interface for importing datasets stored on disk into FiftyOne.

    Typically, dataset importers should implement the parameters documented on
    this class, although this is not mandatory.

    See :ref:`this page <writing-a-custom-dataset-importer>` for information
    about implementing/using dataset importers.

    .. automethod:: __len__
    .. automethod:: __next__

    Args:
        dataset_dir (None): the dataset directory. This may be optional for
            some importers
        shuffle (False): whether to randomly shuffle the order in which the
            samples are imported
        seed (None): a random seed to use when shuffling
        max_samples (None): a maximum number of samples to import. By default,
            all samples are imported
    """

    def __init__(
        self, dataset_dir=None, shuffle=False, seed=None, max_samples=None
    ):
        if dataset_dir is not None:
            dataset_dir = fos.normalize_path(dataset_dir)

        self.dataset_dir = dataset_dir
        self.shuffle = shuffle
        self.seed = seed
        self.max_samples = max_samples

    def __enter__(self):
        self.setup()
        return self

    def __exit__(self, *args):
        self.close(*args)

    def __iter__(self):
        return self

    def __len__(self):
        """The total number of samples that will be imported.

        Raises:
            TypeError: if the total number is not known
        """
        raise TypeError(
            "The number of samples in this %s is not known a priori"
            % type(self)
        )

    def __next__(self):
        """Returns information about the next sample in the dataset.

        Returns:
            subclass-specific information for the sample

        Raises:
            StopIteration: if there are no more samples to import
        """
        raise NotImplementedError("subclass must implement __next__()")

    @property
    def has_dataset_info(self):
        """Whether this importer produces a dataset info dictionary."""
        raise NotImplementedError("subclass must implement has_dataset_info")

    def setup(self):
        """Performs any necessary setup before importing the first sample in
        the dataset.

        This method is called when the importer's context manager interface is
        entered, :func:`DatasetImporter.__enter__`.
        """
        pass

    def get_dataset_info(self):
        """Returns the dataset info for the dataset.

        By convention, this method should be called after all samples in the
        dataset have been imported.

        Returns:
            a dict of dataset info
        """
        if not self.has_dataset_info:
            raise ValueError(
                "This %s does not provide dataset info" % type(self)
            )

        raise NotImplementedError("subclass must implement get_dataset_info()")

    def close(self, *args):
        """Performs any necessary actions after the last sample has been
        imported.

        This method is called when the importer's context manager interface is
        exited, :func:`DatasetImporter.__exit__`.

        Args:
            *args: the arguments to :func:`DatasetImporter.__exit__`
        """
        pass

    def _preprocess_list(self, l):
        """Internal utility that preprocesses the given list---which is
        presumed to be a list defining the samples that should be imported---by
        applying the values of the ``shuffle``, ``seed``, and ``max_samples``
        parameters of the importer.

        You may also provide an iterable, in which case the output will also be
        an iterable, unless the elements must be shuffled, in which case the
        iterable must be read in-memory into a list and returned as a list.

        Args:
            l: a list or iterable

        Returns:
            a processed copy of the list/iterable
        """
        if self.shuffle:
            _random = _get_rng(self.seed)
            l = list(l).copy()
            _random.shuffle(l)

        if self.max_samples is not None:
            if isinstance(l, (list, tuple)):
                l = l[: self.max_samples]
            else:
                l = itertools.islice(l, self.max_samples)

        return l

    def _get_remote_metadata(self, filepaths, keys=None):
        """Internal utility that efficiently pre-computes metadata for any
        remote paths among the provided paths.

        Args:
            filepaths: a list of filepaths or dict mapping keys to filepaths
            keys (None): an optional subset of keys for which to get metadata.
                May also contain absolute paths to add to ``filepaths``. Only
                applicable when ``filepaths`` is a dict

        Returns:
            a dict mapping filepaths (or keys, if ``filepaths`` was a dict) to
            :class:`fiftyone.core.metadata.Metadata` instances for remote files
        """
        if isinstance(filepaths, dict):
            if keys is not None:
                filepaths = _restrict_filepaths(filepaths, keys)

            keys_map = {
                p: k for k, p in filepaths.items() if not fos.is_local(p)
            }
            remote_paths = list(keys_map.keys())
        else:
            keys_map = None
            remote_paths = [p for p in filepaths is not fos.is_local(p)]

        if not remote_paths:
            return {}

        logger.info("Computing metadata...")
        metadata = fom.get_metadata(remote_paths, skip_failures=False)

        if keys_map is not None:
            metadata = {keys_map[p]: m for p, m in metadata.items()}

        return metadata


def _restrict_filepaths(filepaths, keys):
    _filepaths = {}

    for key in keys:
        filepath = filepaths.get(key, None)
        if filepath is not None:
            _filepaths[key] = filepath
        elif fos.isabs(key):
            _filepaths[key] = key

    return _filepaths


def _get_rng(seed):
    if seed is None:
        return random

    _random = random.Random()
    _random.seed(seed)
    return _random


class BatchDatasetImporter(DatasetImporter):
    """Base interface for importers that load all of their samples in a single
    call to :meth:`import_samples`.

    This interface allows for greater efficiency for import formats that
    handle aggregating over the samples themselves.

    Typically, dataset importers should implement the parameters documented on
    this class, although this is not mandatory.

    Args:
        dataset_dir (None): the dataset directory. This may be optional for
            some importers
        shuffle (False): whether to randomly shuffle the order in which the
            samples are imported
        seed (None): a random seed to use when shuffling
        max_samples (None): a maximum number of samples to import. By default,
            all samples are imported
    """

    def __next__(self):
        raise ValueError(
            "%s instances cannot be iterated over. Use import_samples() "
            "instead" % type(self)
        )

    @property
    def has_dataset_info(self):
        return False

    def import_samples(self, dataset, tags=None):
        """Imports the samples into the given dataset.

        Args:
            dataset: a :class:`fiftyone.core.dataset.Dataset`
            tags (None): an optional list of tags to attach to each sample

        Returns:
            a list of IDs of the samples that were added to the dataset
        """
        raise NotImplementedError("subclass must implement import_samples()")


class GenericSampleDatasetImporter(DatasetImporter):
    """Interface for importing datasets that contain arbitrary
    :class:`fiftyone.core.sample.Sample` instances.

    Typically, dataset importers should implement the parameters documented on
    this class, although this is not mandatory.

    See :ref:`this page <writing-a-custom-dataset-importer>` for information
    about implementing/using dataset importers.

    .. automethod:: __len__
    .. automethod:: __next__

    Args:
        dataset_dir (None): the dataset directory. This may be optional for
            some importers
        shuffle (False): whether to randomly shuffle the order in which the
            samples are imported
        seed (None): a random seed to use when shuffling
        max_samples (None): a maximum number of samples to import. By default,
            all samples are imported
    """

    def __next__(self):
        """Returns information about the next sample in the dataset.

        Returns:
            a :class:`fiftyone.core.sample.Sample` instance

        Raises:
            StopIteration: if there are no more samples to import
        """
        raise NotImplementedError("subclass must implement __next__()")

    @property
    def has_sample_field_schema(self):
        """Whether this importer produces a sample field schema."""
        raise NotImplementedError(
            "subclass must implement has_sample_field_schema"
        )

    def get_sample_field_schema(self):
        """Returns a dictionary describing the field schema of the samples
        loaded by this importer.

        The returned dictionary should map field names to to string
        representations of :class:`fiftyone.core.fields.Field` instances
        generated by ``str(field)``.

        Returns:
            a dict
        """
        if not self.has_sample_field_schema:
            raise ValueError(
                "This '%s' does not provide a sample field schema"
                % etau.get_class_name(self)
            )

        raise NotImplementedError(
            "subclass must implement get_sample_field_schema()"
        )


class GroupDatasetImporter(GenericSampleDatasetImporter):
    """Interface for importing datasets that contain arbitrary grouped
    :class:`fiftyone.core.sample.Sample` instances.

    Typically, dataset importers should implement the parameters documented on
    this class, although this is not mandatory.

    See :ref:`this page <writing-a-custom-dataset-importer>` for information
    about implementing/using dataset importers.

    .. automethod:: __len__
    .. automethod:: __next__

    Args:
        dataset_dir (None): the dataset directory. This may be optional for
            some importers
        shuffle (False): whether to randomly shuffle the order in which the
            samples are imported
        seed (None): a random seed to use when shuffling
        max_samples (None): a maximum number of samples to import. By default,
            all samples are imported
    """

    def __len__(self):
        """The total number of samples that will be imported across all group
        slices.

        Raises:
            TypeError: if the total number is not known
        """
        raise TypeError(
            "The number of samples in this %s is not known a priori"
            % type(self)
        )

    def __next__(self):
        """Returns information about the next group in the dataset.

        Returns:
            a dict mapping slice names to :class:`fiftyone.core.sample.Sample`
            instances

        Raises:
            StopIteration: if there are no more samples to import
        """
        raise NotImplementedError("subclass must implement __next__()")

    @property
    def group_field(self):
        """The name of the group field to populate on each sample."""
        return "group"


class UnlabeledImageDatasetImporter(DatasetImporter):
    """Interface for importing datasets of unlabeled image samples.

    Typically, dataset importers should implement the parameters documented on
    this class, although this is not mandatory.

    See :ref:`this page <writing-a-custom-dataset-importer>` for information
    about implementing/using dataset importers.

    .. automethod:: __len__
    .. automethod:: __next__

    Args:
        dataset_dir (None): the dataset directory. This may be optional for
            some importers
        shuffle (False): whether to randomly shuffle the order in which the
            samples are imported
        seed (None): a random seed to use when shuffling
        max_samples (None): a maximum number of samples to import. By default,
            all samples are imported
    """

    def __next__(self):
        """Returns information about the next sample in the dataset.

        Returns:
            an ``(image_path, image_metadata)`` tuple, where

            -   ``image_path``: the path to the image on disk
            -   ``image_metadata``: an
                :class:`fiftyone.core.metadata.ImageMetadata` instances for the
                image, or ``None`` if :meth:`has_image_metadata` is ``False``

        Raises:
            StopIteration: if there are no more samples to import
        """
        raise NotImplementedError("subclass must implement __next__()")

    @property
    def has_image_metadata(self):
        """Whether this importer produces
        :class:`fiftyone.core.metadata.ImageMetadata` instances for each image.
        """
        raise NotImplementedError("subclass must implement has_image_metadata")


class UnlabeledVideoDatasetImporter(DatasetImporter):
    """Interface for importing datasets of unlabeled video samples.

    Typically, dataset importers should implement the parameters documented on
    this class, although this is not mandatory.

    See :ref:`this page <writing-a-custom-dataset-importer>` for information
    about implementing/using dataset importers.

    .. automethod:: __len__
    .. automethod:: __next__

    Args:
        dataset_dir (None): the dataset directory. This may be optional for
            some importers
        shuffle (False): whether to randomly shuffle the order in which the
            samples are imported
        seed (None): a random seed to use when shuffling
        max_samples (None): a maximum number of samples to import. By default,
            all samples are imported
    """

    def __next__(self):
        """Returns information about the next sample in the dataset.

        Returns:
            an ``(video_path, video_metadata)`` tuple, where

            -   ``video_path``: the path to the video on disk
            -   ``video_metadata``: an
                :class:`fiftyone.core.metadata.VideoMetadata` instances for the
                video, or ``None`` if :meth:`has_video_metadata` is ``False``

        Raises:
            StopIteration: if there are no more samples to import
        """
        raise NotImplementedError("subclass must implement __next__()")

    @property
    def has_video_metadata(self):
        """Whether this importer produces
        :class:`fiftyone.core.metadata.VideoMetadata` instances for each video.
        """
        raise NotImplementedError("subclass must implement has_video_metadata")


class UnlabeledMediaDatasetImporter(DatasetImporter):
    """Interface for importing datasets of unlabeled media samples.

    Typically, dataset importers should implement the parameters documented on
    this class, although this is not mandatory.

    See :ref:`this page <writing-a-custom-dataset-importer>` for information
    about implementing/using dataset importers.

    .. automethod:: __len__
    .. automethod:: __next__

    Args:
        dataset_dir (None): the dataset directory. This may be optional for
            some importers
        shuffle (False): whether to randomly shuffle the order in which the
            samples are imported
        seed (None): a random seed to use when shuffling
        max_samples (None): a maximum number of samples to import. By default,
            all samples are imported
    """

    def __next__(self):
        """Returns information about the next sample in the dataset.

        Returns:
            an ``(filepath, metadata)`` tuple, where

            -   ``filepath``: the path to the media on disk
            -   ``metadata``: a
                :class:`fiftyone.core.metadata.Metadata` instance for the
                media, or ``None`` if :meth:`has_metadata` is ``False``

        Raises:
            StopIteration: if there are no more samples to import
        """
        raise NotImplementedError("subclass must implement __next__()")

    @property
    def has_metadata(self):
        """Whether this importer produces
        :class:`fiftyone.core.metadata.Metadata` instances for each sample.
        """
        raise NotImplementedError("subclass must implement has_metadata")


class LabeledImageDatasetImporter(DatasetImporter):
    """Interface for importing datasets of labeled image samples.

    Typically, dataset importers should implement the parameters documented on
    this class, although this is not mandatory.

    See :ref:`this page <writing-a-custom-dataset-importer>` for information
    about implementing/using dataset importers.

    .. automethod:: __len__
    .. automethod:: __next__

    Args:
        dataset_dir (None): the dataset directory. This may be optional for
            some importers
        shuffle (False): whether to randomly shuffle the order in which the
            samples are imported
        seed (None): a random seed to use when shuffling
        max_samples (None): a maximum number of samples to import. By default,
            all samples are imported
    """

    def __next__(self):
        """Returns information about the next sample in the dataset.

        Returns:
            an  ``(image_path, image_metadata, label)`` tuple, where

            -   ``image_path``: the path to the image on disk
            -   ``image_metadata``: an
                :class:`fiftyone.core.metadata.ImageMetadata` instances for the
                image, or ``None`` if :meth:`has_image_metadata` is ``False``
            -   ``label``: an instance of :meth:`label_cls`, or a dictionary
                mapping field names to :class:`fiftyone.core.labels.Label`
                instances, or ``None`` if the sample is unlabeled

        Raises:
            StopIteration: if there are no more samples to import
        """
        raise NotImplementedError("subclass must implement __next__()")

    @property
    def has_image_metadata(self):
        """Whether this importer produces
        :class:`fiftyone.core.metadata.ImageMetadata` instances for each image.
        """
        raise NotImplementedError("subclass must implement has_image_metadata")

    @property
    def label_cls(self):
        """The :class:`fiftyone.core.labels.Label` class(es) returned by this
        importer.

        This can be any of the following:

        -   a :class:`fiftyone.core.labels.Label` class. In this case, the
            importer is guaranteed to return labels of this type
        -   a list or tuple of :class:`fiftyone.core.labels.Label` classes. In
            this case, the importer can produce a single label field of any of
            these types
        -   a dict mapping keys to :class:`fiftyone.core.labels.Label` classes.
            In this case, the importer will return label dictionaries with keys
            and value-types specified by this dictionary. Not all keys need be
            present in the imported labels
        -   ``None``. In this case, the importer makes no guarantees about the
            labels that it may return
        """
        raise NotImplementedError("subclass must implement label_cls")


class LabeledVideoDatasetImporter(DatasetImporter):
    """Interface for importing datasets of labeled video samples.

    Typically, dataset importers should implement the parameters documented on
    this class, although this is not mandatory.

    See :ref:`this page <writing-a-custom-dataset-importer>` for information
    about implementing/using dataset importers.

    .. automethod:: __len__
    .. automethod:: __next__

    Args:
        dataset_dir (None): the dataset directory. This may be optional for
            some importers
        shuffle (False): whether to randomly shuffle the order in which the
            samples are imported
        seed (None): a random seed to use when shuffling
        max_samples (None): a maximum number of samples to import. By default,
            all samples are imported
    """

    def __next__(self):
        """Returns information about the next sample in the dataset.

        Returns:
            an  ``(video_path, video_metadata, labels, frames)`` tuple, where

            -   ``video_path``: the path to the video on disk
            -   ``video_metadata``: an
                :class:`fiftyone.core.metadata.VideoMetadata` instances for the
                video, or ``None`` if :meth:`has_video_metadata` is ``False``
            -   ``labels``: sample-level labels for the video, which can be any
                of the following:

                -   a :class:`fiftyone.core.labels.Label` instance
                -   a dictionary mapping label fields to
                    :class:`fiftyone.core.labels.Label` instances
                -   ``None`` if the sample has no sample-level labels

            -   ``frames``: frame-level labels for the video, which can
                be any of the following:

                -   a dictionary mapping frame numbers to dictionaries that
                    map label fields to :class:`fiftyone.core.labels.Label`
                    instances for each video frame
                -   ``None`` if the sample has no frame-level labels

        Raises:
            StopIteration: if there are no more samples to import
        """
        raise NotImplementedError("subclass must implement __next__()")

    @property
    def has_video_metadata(self):
        """Whether this importer produces
        :class:`fiftyone.core.metadata.VideoMetadata` instances for each video.
        """
        raise NotImplementedError("subclass must implement has_video_metadata")

    @property
    def label_cls(self):
        """The :class:`fiftyone.core.labels.Label` class(es) returned by this
        importer within the sample-level labels that it produces.

        This can be any of the following:

        -   a :class:`fiftyone.core.labels.Label` class. In this case, the
            importer is guaranteed to return sample-level labels of this type
        -   a list or tuple of :class:`fiftyone.core.labels.Label` classes. In
            this case, the importer can produce a single sample-level label
            field of any of these types
        -   a dict mapping keys to :class:`fiftyone.core.labels.Label` classes.
            In this case, the importer will return sample-level label
            dictionaries with keys and value-types specified by this
            dictionary. Not all keys need be present in the imported labels
        -   ``None``. In this case, the importer makes no guarantees about the
            sample-level labels that it may return
        """
        raise NotImplementedError("subclass must implement label_cls")

    @property
    def frame_labels_cls(self):
        """The :class:`fiftyone.core.labels.Label` class(es) returned by this
        importer within the frame labels that it produces.

        This can be any of the following:

        -   a :class:`fiftyone.core.labels.Label` class. In this case, the
            importer is guaranteed to return frame labels of this type
        -   a list or tuple of :class:`fiftyone.core.labels.Label` classes. In
            this case, the importer can produce a single frame label field of
            any of these types
        -   a dict mapping keys to :class:`fiftyone.core.labels.Label` classes.
            In this case, the importer will return frame label dictionaries
            with keys and value-types specified by this dictionary. Not all
            keys need be present in each frame
        -   ``None``. In this case, the importer makes no guarantees about the
            frame labels that it may return
        """
        raise NotImplementedError("subclass must implement frame_labels_cls")


class LegacyFiftyOneDatasetImporter(GenericSampleDatasetImporter):
    """Legacy importer for FiftyOne datasets stored on disk in a serialized
    JSON format.

    .. warning::

        The :class:`fiftyone.types.FiftyOneDataset` format was upgraded in
        ``fiftyone==0.8`` and this importer is now deprecated.

        However, to maintain backwards compatibility,
        :class:`FiftyOneDatasetImporter` will check for instances of datasets
        of this type at runtime and defer to this class to load them.

    Args:
        dataset_dir: the dataset directory
        rel_dir (None): a relative directory to prepend to each filepath if it
            is not absolute. This path is converted to an absolute path (if
            necessary) via :func:`fiftyone.core.storage.normalize_path`
        shuffle (False): whether to randomly shuffle the order in which the
            samples are imported
        seed (None): a random seed to use when shuffling
        max_samples (None): a maximum number of samples to import. By default,
            all samples are imported
    """

    def __init__(
        self,
        dataset_dir,
        rel_dir=None,
        shuffle=False,
        seed=None,
        max_samples=None,
    ):
        super().__init__(
            dataset_dir=dataset_dir,
            shuffle=shuffle,
            seed=seed,
            max_samples=max_samples,
        )

        self.rel_dir = rel_dir

        self._metadata = None
        self._rel_dir = None
        self._fields_dir = None
        self._anno_dir = None
        self._brain_dir = None
        self._eval_dir = None
        self._frame_labels_dir = None
        self._samples = None
        self._iter_samples = None
        self._num_samples = None
        self._media_type = None
        self._media_fields = None

    def __iter__(self):
        self._iter_samples = iter(self._samples)
        return self

    def __len__(self):
        return self._num_samples

    def __next__(self):
        sd = next(self._iter_samples)

        if not fos.isabs(sd["filepath"]):
            sd["filepath"] = fos.join(self._rel_dir, sd["filepath"])

        if self._media_fields:
            _parse_media_fields(sd, self._media_fields, self._rel_dir)

        if self._media_fields:
            _parse_media_fields(sd, self._media_fields, self._rel_dir)

        if (self._media_type == fomm.VIDEO) or (
            self._media_type == fomm.GROUP
            and fomm.get_media_type(sd["filepath"]) == fomm.VIDEO
        ):
            labels_path = fos.join(self.dataset_dir, sd.pop("frames"))

            sample = Sample.from_dict(sd)
            self._import_frame_labels(sample, labels_path)
        else:
            sample = Sample.from_dict(sd)

        return sample

    @property
    def has_sample_field_schema(self):
        if self._media_type == fomm.VIDEO:
            # Must return False so frame field schema is inferred
            return False

        if self._media_type == fomm.GROUP:
            # Need to let importer infer group media types
            return False

        return "sample_fields" in self._metadata

    @property
    def has_dataset_info(self):
        return "info" in self._metadata

    def setup(self):
        metadata_path = fos.join(self.dataset_dir, "metadata.json")
        if fos.isfile(metadata_path):
            metadata = fos.read_json(metadata_path)
            self._media_type = metadata.get("media_type", None)
            self._metadata = metadata
        else:
            self._media_type = None
            self._metadata = {}

        if self.rel_dir is not None:
            self._rel_dir = fos.normalize_path(self.rel_dir)
        else:
            self._rel_dir = self.dataset_dir

        self._fields_dir = fos.join(self.dataset_dir, "fields")
        self._anno_dir = fos.join(self.dataset_dir, "annotations")
        self._brain_dir = fos.join(self.dataset_dir, "brain")
        self._eval_dir = fos.join(self.dataset_dir, "evaluations")
        self._frame_labels_dir = fos.join(self.dataset_dir, "frames")

<<<<<<< HEAD
        if fos.isdir(self._fields_dir):
            self._media_fields = fos.list_subdirs(self._fields_dir)
=======
        if os.path.isdir(self._fields_dir):
            self._media_fields = {
                f: False for f in etau.list_subdirs(self._fields_dir)
            }
>>>>>>> 3379fe2a

        samples_path = fos.join(self.dataset_dir, "samples.json")
        samples = fos.read_json(samples_path).get("samples", [])

        self._samples = self._preprocess_list(samples)
        self._num_samples = len(self._samples)

    def get_sample_field_schema(self):
        return self._metadata.get("sample_fields", {})

    def get_dataset_info(self):
        return self._metadata.get("info", {})

    def import_extras(self, sample_collection):
        dataset = sample_collection._dataset

        # Import saved views
        saved_views = self._metadata.get("saved_views", None)
        if saved_views:
            _import_saved_views(dataset, saved_views)

        # Import annotation runs
        annotation_runs = self._metadata.get("annotation_runs", None)
        if annotation_runs:
            for anno_key in annotation_runs.keys():
                if dataset.has_annotation_run(anno_key):
                    logger.warning(
                        "Overwriting existing annotation run '%s'", anno_key
                    )
                    dataset.delete_annotation_run(anno_key)

            _import_runs(
                dataset,
                annotation_runs,
                self._anno_dir,
                foa.AnnotationMethod,
            )

        # Import brain method runs
        brain_methods = self._metadata.get("brain_methods", None)
        if brain_methods:
            for brain_key in brain_methods.keys():
                if dataset.has_brain_run(brain_key):
                    logger.warning(
                        "Overwriting existing brain method run '%s'", brain_key
                    )
                    dataset.delete_brain_run(brain_key)

            _import_runs(
                dataset,
                brain_methods,
                self._brain_dir,
                fob.BrainMethod,
            )

        # Import evaluation runs
        evaluations = self._metadata.get("evaluations", None)
        if evaluations:
            for eval_key in evaluations.keys():
                if dataset.has_evaluation(eval_key):
                    logger.warning(
                        "Overwriting existing evaluation run '%s'", eval_key
                    )
                    dataset.delete_evaluation(eval_key)

            _import_runs(
                dataset,
                evaluations,
                self._eval_dir,
                foe.EvaluationMethod,
            )

    @staticmethod
    def _get_classes(dataset_dir):
        # Used only by dataset zoo
        metadata_path = fos.join(dataset_dir, "metadata.json")
        if not fos.isfile(metadata_path):
            return None

        metadata = fos.read_json(metadata_path)

        classes = metadata.get("default_classes", None)
        if classes:
            return classes

        classes = metadata.get("classes", {})
        if classes:
            return next(iter(classes.values()))

        return metadata.get("info", {}).get("classes", None)

    @staticmethod
    def _get_num_samples(dataset_dir):
        # Used only by dataset zoo
        return len(fos.list_files(fos.join(dataset_dir, "data")))

    def _import_frame_labels(self, sample, labels_path):
        # @todo pre-download all labels files
        frames_map = fos.read_json(labels_path).get("frames", {})
        for key, value in frames_map.items():
            sample.frames[int(key)] = fof.Frame.from_dict(value)


class FiftyOneDatasetImporter(BatchDatasetImporter):
    """Importer for FiftyOne datasets stored on disk in serialized JSON format.

    See :ref:`this page <FiftyOneDataset-import>` for format details.

    Args:
        dataset_dir: the dataset directory
        rel_dir (None): a relative directory to prepend to the ``filepath`` of
            each sample if the filepath is not absolute. This path is converted
            to an absolute path (if necessary) via
            :func:`fiftyone.core.storage.normalize_path`
        ordered (True): whether to preserve document order when importing
        shuffle (False): whether to randomly shuffle the order in which the
            samples are imported
        seed (None): a random seed to use when shuffling
        max_samples (None): a maximum number of samples to import. By default,
            all samples are imported
    """

    def __init__(
        self,
        dataset_dir,
        rel_dir=None,
        ordered=True,
        shuffle=False,
        seed=None,
        max_samples=None,
    ):
        super().__init__(
            dataset_dir=dataset_dir,
            shuffle=shuffle,
            seed=seed,
            max_samples=max_samples,
        )

        self.rel_dir = rel_dir
        self.ordered = ordered

        self._data_dir = None
        self._fields_dir = None
        self._anno_dir = None
        self._brain_dir = None
        self._eval_dir = None
        self._metadata_path = None
        self._samples_path = None
        self._frames_path = None
        self._has_frames = None
        self._media_fields = None

    def setup(self):
<<<<<<< HEAD
        self._data_dir = fos.join(self.dataset_dir, "data")
        self._fields_dir = fos.join(self.dataset_dir, "fields")
        self._anno_dir = fos.join(self.dataset_dir, "annotations")
        self._brain_dir = fos.join(self.dataset_dir, "brain")
        self._eval_dir = fos.join(self.dataset_dir, "evaluations")
        self._metadata_path = fos.join(self.dataset_dir, "metadata.json")

        if fos.isdir(self._fields_dir):
            self._media_fields = fos.list_subdirs(self._fields_dir)

        self._samples_path = fos.join(self.dataset_dir, "samples.json")
        if not fos.isfile(self._samples_path):
            self._samples_path = fos.join(self.dataset_dir, "samples")

        self._frames_path = fos.join(self.dataset_dir, "frames.json")
        if fos.isfile(self._frames_path):
=======
        self._data_dir = os.path.join(self.dataset_dir, "data")
        self._fields_dir = os.path.join(self.dataset_dir, "fields")
        self._anno_dir = os.path.join(self.dataset_dir, "annotations")
        self._brain_dir = os.path.join(self.dataset_dir, "brain")
        self._eval_dir = os.path.join(self.dataset_dir, "evaluations")
        self._metadata_path = os.path.join(self.dataset_dir, "metadata.json")

        if os.path.isdir(self._fields_dir):
            self._media_fields = {
                f: False for f in etau.list_subdirs(self._fields_dir)
            }

        self._samples_path = os.path.join(self.dataset_dir, "samples.json")
        if not os.path.isfile(self._samples_path):
            self._samples_path = os.path.join(self.dataset_dir, "samples")

        self._frames_path = os.path.join(self.dataset_dir, "frames.json")
        if os.path.isfile(self._frames_path):
>>>>>>> 3379fe2a
            self._has_frames = True
        else:
            self._frames_path = fos.join(self.dataset_dir, "frames")
            if fos.isdir(self._frames_path):
                self._has_frames = True
            else:
                self._has_frames = False

    def import_samples(self, dataset, tags=None):
        dataset_dict = foo.import_document(self._metadata_path)

        if len(dataset) > 0 and fomi.needs_migration(
            head=dataset_dict["version"]
        ):
            # A migration is required in order to load this dataset, and the
            # dataset we're loading into is non-empty, so we must first load
            # into a temporary dataset, perform the migration, and then merge
            # into the destination dataset
            tmp_dataset = fod.Dataset()

            try:
                sample_ids = self._import_samples(
                    tmp_dataset, dataset_dict, tags=tags
                )
                dataset.add_collection(tmp_dataset)
            finally:
                tmp_dataset.delete()

            return sample_ids

        return self._import_samples(dataset, dataset_dict, tags=tags)

    def _import_samples(self, dataset, dataset_dict, tags=None):
        name = dataset.name
        empty_import = not bool(dataset)

        #
        # Import DatasetDocument
        #
        # This method handles two cases:
        #   - `dataset` is empty, and a migration may or may not be required
        #   - `dataset` is non-empty but no migration is required
        #

        views = dataset_dict.pop("saved_views", [])
        annotations = dataset_dict.pop("annotation_runs", {})
        brain_methods = dataset_dict.pop("brain_methods", {})
        evaluations = dataset_dict.pop("evaluations", {})

        if empty_import:
            #
            # The `dataset` we're importing into is empty, so we replace its
            # backing document with `dataset_dict`, except for the
            # metadata-related fields listed below, which we keep in `dataset`
            #
            # Note that we must work with dicts instead of `DatasetDocument`s
            # here because the import may need migration
            #
            doc = dataset._doc
            dataset_dict.update(
                dict(
                    _id=doc.id,
                    name=doc.name,
                    slug=doc.slug,
                    persistent=doc.persistent,
                    created_at=doc.created_at,
                    last_loaded_at=doc.last_loaded_at,
                    sample_collection_name=doc.sample_collection_name,
                    frame_collection_name=doc.frame_collection_name,
                )
            )

            conn = foo.get_db_conn()
            conn.datasets.replace_one({"name": name}, dataset_dict)

            dataset._reload(hard=True)
        else:
            #
            # The dataset we're merging into is non-empty, but it is safe to
            # use `DatasetDocument` here to perform the merge because no
            # migration should be required
            #
            new_doc = foo.DatasetDocument.from_dict(dataset_dict)
            dataset._merge_doc(new_doc)

        #
        # Import samples
        #

        logger.info("Importing samples...")
        samples, num_samples = foo.import_collection(
            self._samples_path, key="samples"
        )

        samples = self._preprocess_list(samples)

        if self.max_samples is not None:
            num_samples = self.max_samples

        if self.rel_dir is not None:
            # Prepend `rel_dir` to all relative paths
            rel_dir = fos.normalize_path(self.rel_dir)
        else:
            # Prepend `dataset_dir` to all relative paths
            rel_dir = self.dataset_dir

        media_fields = self._media_fields
        dataset_id = dataset._doc.id

        def _parse_sample(sd):
            if not fos.isabs(sd["filepath"]):
                sd["filepath"] = fos.join(rel_dir, sd["filepath"])

            if tags is not None:
                sd["tags"].extend(tags)

            if media_fields:
                _parse_media_fields(sd, media_fields, rel_dir)

            sd["_dataset_id"] = dataset_id
            return sd

        sample_ids = foo.insert_documents(
            map(_parse_sample, samples),
            dataset._sample_collection,
            ordered=self.ordered,
            progress=True,
            num_docs=num_samples,
        )

        #
        # Import frames
        #

        if self._has_frames:
            logger.info("Importing frames...")
            frames, num_frames = foo.import_collection(
                self._frames_path, key="frames"
            )

            # @todo optimize by only loading these docs in the first place
            if self.max_samples is not None:
                _sample_ids = set(sample_ids)
                frames = [f for f in frames if f["_sample_id"] in _sample_ids]
                num_frames = len(frames)

            def _parse_frame(fd):
                fd["_dataset_id"] = dataset_id
                return fd

            foo.insert_documents(
                map(_parse_frame, frames),
                dataset._frame_collection,
                ordered=self.ordered,
                progress=True,
                num_docs=num_frames,
            )

        #
        # Import saved views
        #

        if empty_import:
            _import_saved_views(dataset, views)

        #
        # Import runs
        #

        if empty_import:
            _import_runs(
                dataset,
                annotations,
                self._anno_dir,
                foa.AnnotationMethod,
            )

            _import_runs(
                dataset,
                brain_methods,
                self._brain_dir,
                fob.BrainMethod,
            )

            _import_runs(
                dataset,
                evaluations,
                self._eval_dir,
                foe.EvaluationMethod,
            )

        #
        # Migrate dataset if necessary
        #

        fomi.migrate_dataset_if_necessary(name)
        dataset._reload(hard=True)

        logger.info("Import complete")

        return sample_ids

    @staticmethod
    def _get_classes(dataset_dir):
        # Used only by dataset zoo
        metadata_path = fos.join(dataset_dir, "metadata.json")
        metadata = fos.read_json(metadata_path)

        classes = metadata.get("default_classes", None)
        if classes:
            return classes

        classes = metadata.get("classes", {})
        if classes:
            return next(iter(classes.values()))

        return metadata.get("info", {}).get("classes", None)

    @staticmethod
    def _get_num_samples(dataset_dir):
        # Used only by dataset zoo
        samples_path = fos.join(dataset_dir, "samples.json")
        samples = fos.read_json(samples_path).get("samples", [])
        return len(samples)

    def _is_legacy_format_data(self):
        metadata_path = fos.join(self.dataset_dir, "metadata.json")
        if fos.exists(metadata_path):
            metadata = fos.read_json(metadata_path)
        else:
            metadata = {}

        return "version" not in metadata

    def _to_legacy_importer(self):
        return LegacyFiftyOneDatasetImporter(
            self.dataset_dir,
            shuffle=self.shuffle,
            seed=self.seed,
            max_samples=self.max_samples,
        )


def _parse_media_fields(sd, media_fields, rel_dir):
    for field_name in media_fields:
        value = sd.get(field_name, None)
        if value is None:
            continue

        if isinstance(value, dict):
            label_type = value.get("_cls", None)
            if label_type == "Segmentation":
                mask_path = value.get("mask_path", None)
                if mask_path is not None and not fos.isabs(mask_path):
                    value["mask_path"] = fos.join(rel_dir, mask_path)
            elif label_type == "Heatmap":
                map_path = value.get("map_path", None)
                if map_path is not None and not fos.isabs(map_path):
                    value["map_path"] = fos.join(rel_dir, map_path)
        elif etau.is_str(value):
            if not fos.isabs(value):
                sd[field_name] = fos.join(rel_dir, value)


def _import_saved_views(dataset, views):
    for d in views:
        if etau.is_str(d):
            d = json_util.loads(d)

        name = d["name"]
        if dataset.has_saved_view(name):
            logger.warning("Overwriting existing view '%s'", name)
            dataset.delete_saved_view(name)

        d.pop("_id", None)
        view_doc = foo.SavedViewDocument.from_dict(d)
        view_doc.dataset_id = str(dataset._doc.id)
        view_doc.save(upsert=True)

        dataset._doc.saved_views.append(view_doc)

    dataset.save()


def _import_runs(dataset, runs, results_dir, run_cls):
    # Import run documents
    for key, d in runs.items():
        if etau.is_str(d):
            d = json_util.loads(d)

        d.pop("_id", None)
        run_doc = foo.RunDocument.from_dict(d)
        run_doc.dataset_id = str(dataset._doc.id)
        run_doc.results = None
        run_doc.save(upsert=True)

        runs = getattr(dataset._doc, run_cls._runs_field())
        runs[key] = run_doc

    dataset.save()

    # Import run results
    for key in runs.keys():
        json_path = fos.join(results_dir, key + ".json")
        if fos.isfile(json_path):
            view = run_cls.load_run_view(dataset, key)
            run_info = run_cls.get_run_info(dataset, key)
            d = fos.read_json(json_path)
            results = fors.RunResults.from_dict(d, view, run_info.config, key)
            run_cls.save_run_results(dataset, key, results, cache=False)


<<<<<<< HEAD
=======
def _parse_media_fields(sd, media_fields, rel_dir):
    for field_name, key in media_fields.items():
        value = sd.get(field_name, None)
        if value is None:
            continue

        if isinstance(value, dict):
            if key is False:
                try:
                    _cls = value.get("_cls", None)
                    key = get_document(_cls)._MEDIA_FIELD
                except Exception as e:
                    logger.warning(
                        "Failed to infer media field for '%s'. Reason: %s",
                        field_name,
                        e,
                    )
                    key = None

                media_fields[field_name] = key

            if key is not None:
                path = value.get(key, None)
                if path is not None and not os.path.isabs(path):
                    value[key] = os.path.join(rel_dir, path)
        elif etau.is_str(value):
            if not os.path.isabs(value):
                sd[field_name] = os.path.join(rel_dir, value)


>>>>>>> 3379fe2a
class ImageDirectoryImporter(UnlabeledImageDatasetImporter):
    """Importer for a directory of images stored on disk.

    See :ref:`this page <ImageDirectory-import>` for format details.

    Args:
        dataset_dir: the dataset directory
        recursive (True): whether to recursively traverse subdirectories
        compute_metadata (False): whether to produce
            :class:`fiftyone.core.metadata.ImageMetadata` instances for each
            image when importing
        shuffle (False): whether to randomly shuffle the order in which the
            samples are imported
        seed (None): a random seed to use when shuffling
        max_samples (None): a maximum number of samples to import. By default,
            all samples are imported
    """

    def __init__(
        self,
        dataset_dir,
        recursive=True,
        compute_metadata=False,
        shuffle=False,
        seed=None,
        max_samples=None,
    ):
        super().__init__(
            dataset_dir=dataset_dir,
            shuffle=shuffle,
            seed=seed,
            max_samples=max_samples,
        )

        self.recursive = recursive
        self.compute_metadata = compute_metadata

        self._filepaths = None
        self._metadata_map = None
        self._iter_filepaths = None
        self._num_samples = None

    def __iter__(self):
        self._iter_filepaths = iter(self._filepaths)
        return self

    def __len__(self):
        return self._num_samples

    def __next__(self):
        image_path = next(self._iter_filepaths)

        image_metadata = self._metadata_map.get(image_path, None)

        if self.compute_metadata and image_metadata is None:
            image_metadata = fom.ImageMetadata.build_for(image_path)

        return image_path, image_metadata

    @property
    def has_dataset_info(self):
        return False

    @property
    def has_image_metadata(self):
        return self.compute_metadata

    def setup(self):
        filepaths = fos.list_files(
            self.dataset_dir, abs_paths=True, recursive=self.recursive
        )
        filepaths = [p for p in filepaths if etai.is_image_mime_type(p)]
        filepaths = self._preprocess_list(filepaths)

        if self.compute_metadata:
            metadata_map = self._get_remote_metadata(filepaths)
        else:
            metadata_map = {}

        self._filepaths = filepaths
        self._metadata_map = metadata_map
        self._num_samples = len(filepaths)

    @staticmethod
    def _get_num_samples(dataset_dir):
        # Used only by dataset zoo
        filepaths = fos.list_files(dataset_dir, recursive=True)
        filepaths = [p for p in filepaths if etai.is_image_mime_type(p)]
        return len(filepaths)


class VideoDirectoryImporter(UnlabeledVideoDatasetImporter):
    """Importer for a directory of videos stored on disk.

    See :ref:`this page <VideoDirectory-import>` for format details.

    Args:
        dataset_dir: the dataset directory
        recursive (True): whether to recursively traverse subdirectories
        compute_metadata (False): whether to produce
            :class:`fiftyone.core.metadata.VideoMetadata` instances for each
            video when importing
        shuffle (False): whether to randomly shuffle the order in which the
            samples are imported
        seed (None): a random seed to use when shuffling
        max_samples (None): a maximum number of samples to import. By default,
            all samples are imported
    """

    def __init__(
        self,
        dataset_dir,
        recursive=True,
        compute_metadata=False,
        shuffle=False,
        seed=None,
        max_samples=None,
    ):
        super().__init__(
            dataset_dir=dataset_dir,
            shuffle=shuffle,
            seed=seed,
            max_samples=max_samples,
        )

        self.recursive = recursive
        self.compute_metadata = compute_metadata

        self._filepaths = None
        self._metadata_map = None
        self._iter_filepaths = None
        self._num_samples = None

    def __iter__(self):
        self._iter_filepaths = iter(self._filepaths)
        return self

    def __len__(self):
        return self._num_samples

    def __next__(self):
        video_path = next(self._iter_filepaths)

        video_metadata = self._metadata_map.get(video_path, None)

        if self.compute_metadata and video_metadata is None:
            video_metadata = fom.VideoMetadata.build_for(video_path)

        return video_path, video_metadata

    @property
    def has_dataset_info(self):
        return False

    @property
    def has_video_metadata(self):
        return self.compute_metadata

    def setup(self):
        filepaths = fos.list_files(
            self.dataset_dir, abs_paths=True, recursive=self.recursive
        )
        filepaths = [p for p in filepaths if etav.is_video_mime_type(p)]
        filepaths = self._preprocess_list(filepaths)

        if self.compute_metadata:
            metadata_map = self._get_remote_metadata(filepaths)
        else:
            metadata_map = {}

        self._filepaths = filepaths
        self._metadata_map = metadata_map
        self._num_samples = len(filepaths)

    @staticmethod
    def _get_num_samples(dataset_dir):
        # Used only by dataset zoo
        filepaths = fos.list_files(dataset_dir, recursive=True)
        filepaths = [p for p in filepaths if etav.is_video_mime_type(p)]
        return len(filepaths)


class MediaDirectoryImporter(UnlabeledMediaDatasetImporter):
    """Importer for a directory of media files stored on disk.

    See :ref:`this page <MediaDirectory-import>` for format details.

    Args:
        dataset_dir: the dataset directory
        recursive (True): whether to recursively traverse subdirectories
        compute_metadata (False): whether to produce
            :class:`fiftyone.core.metadata.Metadata` instances for each media
            file when importing
        shuffle (False): whether to randomly shuffle the order in which the
            samples are imported
        seed (None): a random seed to use when shuffling
        max_samples (None): a maximum number of samples to import. By default,
            all samples are imported
    """

    def __init__(
        self,
        dataset_dir,
        recursive=True,
        compute_metadata=False,
        shuffle=False,
        seed=None,
        max_samples=None,
    ):
        super().__init__(
            dataset_dir=dataset_dir,
            shuffle=shuffle,
            seed=seed,
            max_samples=max_samples,
        )

        self.recursive = recursive
        self.compute_metadata = compute_metadata

        self._filepaths = None
        self._iter_filepaths = None
        self._num_samples = None

    def __iter__(self):
        self._iter_filepaths = iter(self._filepaths)
        return self

    def __len__(self):
        return self._num_samples

    def __next__(self):
        filepath = next(self._iter_filepaths)

        if self.compute_metadata:
            metadata = fom.Metadata.build_for(filepath)
        else:
            metadata = None

        return filepath, metadata

    @property
    def has_dataset_info(self):
        return False

    @property
    def has_metadata(self):
        return self.compute_metadata

    def setup(self):
        filepaths = fos.list_files(
            self.dataset_dir, abs_paths=True, recursive=self.recursive
        )
        filepaths = self._preprocess_list(filepaths)

        self._filepaths = filepaths
        self._num_samples = len(filepaths)

    @staticmethod
    def _get_num_samples(dataset_dir):
        # Used only by dataset zoo
        return len(fos.list_files(dataset_dir, recursive=True))


class FiftyOneImageClassificationDatasetImporter(
    LabeledImageDatasetImporter, ImportPathsMixin
):
    """Importer for image classification datasets stored on disk in a simple
    JSON format.

    See :ref:`this page <FiftyOneImageClassificationDataset-import>` for format
    details.

    Args:
        dataset_dir (None): the dataset directory. If omitted, ``data_path``
            and/or ``labels_path`` must be provided
        data_path (None): an optional parameter that enables explicit control
            over the location of the media. Can be any of the following:

            -   a folder name like ``"data"`` or ``"data"/`` specifying a
                subfolder of ``dataset_dir`` where the media files reside
            -   an absolute directory path where the media files reside. In
                this case, the ``dataset_dir`` has no effect on the location of
                the data
            -   a filename like ``"data.json"`` specifying the filename of the
                JSON data manifest file in ``dataset_dir``
            -   an absolute filepath specifying the location of the JSON data
                manifest. In this case, ``dataset_dir`` has no effect on the
                location of the data
            -   a dict mapping filenames to absolute filepaths

            If None, this parameter will default to whichever of ``data/`` or
            ``data.json`` exists in the dataset directory
        labels_path (None): an optional parameter that enables explicit control
            over the location of the labels. Can be any of the following:

            -   a filename like ``"labels.json"`` specifying the location of
                the labels in ``dataset_dir``
            -   an absolute filepath to the labels. In this case,
                ``dataset_dir`` has no effect on the location of the labels

            If None, the parameter will default to ``labels.json``
        compute_metadata (False): whether to produce
            :class:`fiftyone.core.metadata.ImageMetadata` instances for each
            image when importing
        include_all_data (False): whether to generate samples for all images in
            the data directory (True) rather than only creating samples for
            images with labels (False)
        shuffle (False): whether to randomly shuffle the order in which the
            samples are imported
        seed (None): a random seed to use when shuffling
        max_samples (None): a maximum number of samples to import. By default,
            all samples are imported
    """

    def __init__(
        self,
        dataset_dir=None,
        data_path=None,
        labels_path=None,
        compute_metadata=False,
        include_all_data=False,
        shuffle=False,
        seed=None,
        max_samples=None,
    ):
        if dataset_dir is None and data_path is None and labels_path is None:
            raise ValueError(
                "At least one of `dataset_dir`, `data_path`, and "
                "`labels_path` must be provided"
            )

        data_path = self._parse_data_path(
            dataset_dir=dataset_dir,
            data_path=data_path,
            default="data/",
        )

        labels_path = self._parse_labels_path(
            dataset_dir=dataset_dir,
            labels_path=labels_path,
            default="labels.json",
        )

        super().__init__(
            dataset_dir=dataset_dir,
            shuffle=shuffle,
            seed=seed,
            max_samples=max_samples,
        )

        self.data_path = data_path
        self.labels_path = labels_path
        self.compute_metadata = compute_metadata
        self.include_all_data = include_all_data

        self._classes = None
        self._sample_parser = None
        self._image_paths_map = None
        self._metadata_map = None
        self._labels_map = None
        self._uuids = None
        self._iter_uuids = None
        self._num_samples = None

    def __iter__(self):
        self._iter_uuids = iter(self._uuids)
        return self

    def __len__(self):
        return self._num_samples

    def __next__(self):
        uuid = next(self._iter_uuids)

        if fos.isabs(uuid):
            image_path = uuid
        else:
            image_path = self._image_paths_map[uuid]

        image_metadata = self._metadata_map.get(uuid, None)
        target = self._labels_map.get(uuid, None)

        if self.compute_metadata and image_metadata is None:
            image_metadata = fom.ImageMetadata.build_for(image_path)

        if target is not None:
            self._sample_parser.with_sample((image_path, target))
            label = self._sample_parser.get_label()
        else:
            label = None

        return image_path, image_metadata, label

    @property
    def has_dataset_info(self):
        return self._classes is not None

    @property
    def has_image_metadata(self):
        return self.compute_metadata

    @property
    def label_cls(self):
        return (fol.Classification, fol.Classifications)

    def setup(self):
        image_paths_map = self._load_data_map(
            self.data_path, ignore_exts=True, recursive=True
        )

        if self.labels_path is not None and fos.isfile(self.labels_path):
            labels = fos.read_json(self.labels_path)
        else:
            labels = {}

        labels_map = labels.get("labels", {})
        classes = labels.get("classes", None)

        uuids = set(labels_map.keys())

        if self.include_all_data:
            uuids.update(image_paths_map.keys())

        uuids = self._preprocess_list(sorted(uuids))

        self._classes = classes
        self._sample_parser = FiftyOneImageClassificationSampleParser()
        self._sample_parser.classes = self._classes

        if self.compute_metadata:
            metadata_map = self._get_remote_metadata(
                image_paths_map, keys=uuids
            )
        else:
            metadata_map = {}

        self._image_paths_map = image_paths_map
        self._metadata_map = metadata_map
        self._labels_map = labels_map
        self._uuids = uuids
        self._num_samples = len(uuids)

    def get_dataset_info(self):
        return {"classes": self._classes}

    @staticmethod
    def _get_classes(dataset_dir):
        # Used only by dataset zoo
        labels_path = fos.join(dataset_dir, "labels.json")
        labels = fos.read_json(labels_path)
        return labels.get("classes", None)

    @staticmethod
    def _get_num_samples(dataset_dir):
        # Used only by dataset zoo
        labels_path = fos.join(dataset_dir, "labels.json")
        labels = fos.read_json(labels_path)
        return len(labels.get("labels", {}))


class ImageClassificationDirectoryTreeImporter(LabeledImageDatasetImporter):
    """Importer for an image classification directory tree stored on disk.

    See :ref:`this page <ImageClassificationDirectoryTree-import>` for format
    details.

    Args:
        dataset_dir: the dataset directory
        compute_metadata (False): whether to produce
            :class:`fiftyone.core.metadata.ImageMetadata` instances for each
            image when importing
        classes (None): an optional string or list of strings specifying a
            subset of classes to load
        unlabeled ("_unlabeled"): the name of the subdirectory containing
            unlabeled images
        shuffle (False): whether to randomly shuffle the order in which the
            samples are imported
        seed (None): a random seed to use when shuffling
        max_samples (None): a maximum number of samples to import. By default,
            all samples are imported
    """

    def __init__(
        self,
        dataset_dir,
        compute_metadata=False,
        classes=None,
        unlabeled="_unlabeled",
        shuffle=False,
        seed=None,
        max_samples=None,
    ):
        classes = _to_list(classes)

        super().__init__(
            dataset_dir=dataset_dir,
            shuffle=shuffle,
            seed=seed,
            max_samples=max_samples,
        )

        self.compute_metadata = compute_metadata
        self.classes = classes
        self.unlabeled = unlabeled

        self._classes = None
        self._samples = None
        self._metadata_map = None
        self._iter_samples = None
        self._num_samples = None

    def __iter__(self):
        self._iter_samples = iter(self._samples)
        return self

    def __len__(self):
        return self._num_samples

    def __next__(self):
        image_path, label = next(self._iter_samples)

        image_metadata = self._metadata_map.get(image_path, None)

        if self.compute_metadata and image_metadata is None:
            image_metadata = fom.ImageMetadata.build_for(image_path)

        if label is not None:
            label = fol.Classification(label=label)

        return image_path, image_metadata, label

    @property
    def has_image_metadata(self):
        return self.compute_metadata

    @property
    def has_dataset_info(self):
        return True

    @property
    def label_cls(self):
        return fol.Classification

    def setup(self):
        samples = []
        classes = set()
        whitelist = set(self.classes) if self.classes is not None else None
        sep = fos.sep(self.dataset_dir)

        for relpath in fos.list_files(self.dataset_dir, recursive=True):
            chunks = relpath.split(sep, 1)
            if len(chunks) == 1:
                continue

            label = chunks[0]
            if label.startswith("."):
                continue

            if whitelist is not None and label not in whitelist:
                continue

            if label == self.unlabeled:
                label = None
            else:
                classes.add(label)

            path = fos.join(self.dataset_dir, relpath)
            samples.append((path, label))

        samples = self._preprocess_list(samples)

        if self.compute_metadata:
            metadata_map = self._get_remote_metadata([s[0] for s in samples])
        else:
            metadata_map = {}

        if whitelist is not None:
            classes = self.classes
        else:
            classes = sorted(classes)

        self._classes = classes
        self._samples = samples
        self._metadata_map = metadata_map
        self._num_samples = len(samples)

    def get_dataset_info(self):
        return {"classes": self._classes}

    @staticmethod
    def _get_classes(dataset_dir):
        # Used only by dataset zoo
        return sorted(fos.list_subdirs(dataset_dir))

    @staticmethod
    def _get_num_samples(dataset_dir):
        # Used only by dataset zoo
        return len(fos.list_files(dataset_dir, recursive=True))


def _to_list(arg):
    if arg is None:
        return None

    if etau.is_container(arg):
        return list(arg)

    return [arg]


class VideoClassificationDirectoryTreeImporter(LabeledVideoDatasetImporter):
    """Importer for a viideo classification directory tree stored on disk.

    See :ref:`this page <VideoClassificationDirectoryTree-import>` for format
    details.

    Args:
        dataset_dir: the dataset directory
        compute_metadata (False): whether to produce
            :class:`fiftyone.core.metadata.VideoMetadata` instances for each
            video when importing
        classes (None): an optional string or list of strings specifying a
            subset of classes to load
        unlabeled ("_unlabeled"): the name of the subdirectory containing
            unlabeled images
        shuffle (False): whether to randomly shuffle the order in which the
            samples are imported
        seed (None): a random seed to use when shuffling
        max_samples (None): a maximum number of samples to import. By default,
            all samples are imported
    """

    def __init__(
        self,
        dataset_dir,
        compute_metadata=False,
        classes=None,
        unlabeled="_unlabeled",
        shuffle=False,
        seed=None,
        max_samples=None,
    ):
        classes = _to_list(classes)

        super().__init__(
            dataset_dir=dataset_dir,
            shuffle=shuffle,
            seed=seed,
            max_samples=max_samples,
        )

        self.compute_metadata = compute_metadata
        self.classes = classes
        self.unlabeled = unlabeled

        self._classes = None
        self._samples = None
        self._metadata_map = None
        self._iter_samples = None
        self._num_samples = None

    def __iter__(self):
        self._iter_samples = iter(self._samples)
        return self

    def __len__(self):
        return self._num_samples

    def __next__(self):
        video_path, label = next(self._iter_samples)

        video_metadata = self._metadata_map.get(video_path, None)

        if self.compute_metadata and video_metadata is None:
            video_metadata = fom.VideoMetadata.build_for(video_path)

        if label is not None:
            label = fol.Classification(label=label)

        return video_path, video_metadata, label, None

    @property
    def has_video_metadata(self):
        return self.compute_metadata

    @property
    def has_dataset_info(self):
        return True

    @property
    def label_cls(self):
        return fol.Classification

    @property
    def frame_labels_cls(self):
        return None

    def setup(self):
        samples = []
        classes = set()
        whitelist = set(self.classes) if self.classes is not None else None
        sep = fos.sep(self.dataset_dir)

        for relpath in fos.list_files(self.dataset_dir, recursive=True):
            chunks = relpath.split(sep, 1)
            if len(chunks) == 1:
                continue

            label = chunks[0]
            if label.startswith("."):
                continue

            if whitelist is not None and label not in whitelist:
                continue

            if label == self.unlabeled:
                label = None
            else:
                classes.add(label)

            path = fos.join(self.dataset_dir, relpath)
            samples.append((path, label))

        samples = self._preprocess_list(samples)

        if self.compute_metadata:
            metadata_map = self._get_remote_metadata([s[0] for s in samples])
        else:
            metadata_map = {}

        if whitelist is not None:
            classes = self.classes
        else:
            classes = sorted(classes)

        self._classes = classes
        self._samples = samples
        self._metadata_map = metadata_map
        self._num_samples = len(samples)

    def get_dataset_info(self):
        return {"classes": self._classes}

    @staticmethod
    def _get_classes(dataset_dir):
        # Used only by dataset zoo
        return sorted(fos.list_subdirs(dataset_dir))

    @staticmethod
    def _get_num_samples(dataset_dir):
        # Used only by dataset zoo
        return len(fos.list_files(dataset_dir, recursive=True))


class FiftyOneImageDetectionDatasetImporter(
    LabeledImageDatasetImporter, ImportPathsMixin
):
    """Importer for image detection datasets stored on disk in a simple JSON
    format.

    See :ref:`this page <FiftyOneImageDetectionDataset-import>` for format
    details.

    Args:
        dataset_dir (None): the dataset directory. If omitted, ``data_path``
            and/or ``labels_path`` must be provided
        data_path (None): an optional parameter that enables explicit control
            over the location of the media. Can be any of the following:

            -   a folder name like ``"data"`` or ``"data"/`` specifying a
                subfolder of ``dataset_dir`` where the media files reside
            -   an absolute directory path where the media files reside. In
                this case, the ``dataset_dir`` has no effect on the location of
                the data
            -   a filename like ``"data.json"`` specifying the filename of the
                JSON data manifest file in ``dataset_dir``
            -   an absolute filepath specifying the location of the JSON data
                manifest. In this case, ``dataset_dir`` has no effect on the
                location of the data
            -   a dict mapping filenames to absolute filepaths

            If None, this parameter will default to whichever of ``data/`` or
            ``data.json`` exists in the dataset directory
        labels_path (None): an optional parameter that enables explicit control
            over the location of the labels. Can be any of the following:

            -   a filename like ``"labels.json"`` specifying the location of
                the labels in ``dataset_dir``
            -   an absolute filepath to the labels. In this case,
                ``dataset_dir`` has no effect on the location of the labels

            If None, the parameter will default to ``labels.json``
        compute_metadata (False): whether to produce
            :class:`fiftyone.core.metadata.ImageMetadata` instances for each
            image when importing
        include_all_data (False): whether to generate samples for all images in
            the data directory (True) rather than only creating samples for
            images with labels (False)
        shuffle (False): whether to randomly shuffle the order in which the
            samples are imported
        seed (None): a random seed to use when shuffling
        max_samples (None): a maximum number of samples to import. By default,
            all samples are imported
    """

    def __init__(
        self,
        dataset_dir=None,
        data_path=None,
        labels_path=None,
        compute_metadata=False,
        include_all_data=False,
        shuffle=False,
        seed=None,
        max_samples=None,
    ):
        if dataset_dir is None and data_path is None and labels_path is None:
            raise ValueError(
                "At least one of `dataset_dir`, `data_path`, and "
                "`labels_path` must be provided"
            )

        data_path = self._parse_data_path(
            dataset_dir=dataset_dir,
            data_path=data_path,
            default="data/",
        )

        labels_path = self._parse_labels_path(
            dataset_dir=dataset_dir,
            labels_path=labels_path,
            default="labels.json",
        )

        super().__init__(
            dataset_dir=dataset_dir,
            shuffle=shuffle,
            seed=seed,
            max_samples=max_samples,
        )

        self.data_path = data_path
        self.labels_path = labels_path
        self.compute_metadata = compute_metadata
        self.include_all_data = include_all_data

        self._classes = None
        self._sample_parser = None
        self._image_paths_map = None
        self._metadata_map = None
        self._labels_map = None
        self._uuids = None
        self._iter_uuids = None
        self._num_samples = None

    def __iter__(self):
        self._iter_uuids = iter(self._uuids)
        return self

    def __len__(self):
        return self._num_samples

    def __next__(self):
        uuid = next(self._iter_uuids)

        if fos.isabs(uuid):
            image_path = uuid
        else:
            image_path = self._image_paths_map[uuid]

        image_metadata = self._metadata_map.get(uuid, None)
        target = self._labels_map.get(uuid, None)

        if self.compute_metadata and image_metadata is None:
            image_metadata = fom.ImageMetadata.build_for(image_path)

        if target is not None:
            self._sample_parser.with_sample((image_path, target))
            label = self._sample_parser.get_label()
        else:
            label = None

        return image_path, image_metadata, label

    @property
    def has_dataset_info(self):
        return self._classes is not None

    @property
    def has_image_metadata(self):
        return self.compute_metadata

    @property
    def label_cls(self):
        return fol.Detections

    def setup(self):
        image_paths_map = self._load_data_map(
            self.data_path, ignore_exts=True, recursive=True
        )

        if self.labels_path is not None and fos.isfile(self.labels_path):
            labels = fos.read_json(self.labels_path)
        else:
            labels = {}

        classes = labels.get("classes", None)
        labels_map = labels.get("labels", {})

        uuids = set(labels_map.keys())

        if self.include_all_data:
            uuids.update(image_paths_map.keys())

        uuids = self._preprocess_list(sorted(uuids))

        if self.compute_metadata:
            metadata_map = self._get_remote_metadata(
                image_paths_map, keys=uuids
            )
        else:
            metadata_map = {}

        self._classes = classes
        self._sample_parser = FiftyOneImageDetectionSampleParser()
        self._sample_parser.classes = classes
        self._image_paths_map = image_paths_map
        self._metadata_map = metadata_map
        self._labels_map = labels_map
        self._uuids = uuids
        self._num_samples = len(uuids)

    def get_dataset_info(self):
        return {"classes": self._classes}

    @staticmethod
    def _get_classes(dataset_dir):
        # Used only by dataset zoo
        labels_path = fos.join(dataset_dir, "labels.json")
        labels = fos.read_json(labels_path)
        return labels.get("classes", None)

    @staticmethod
    def _get_num_samples(dataset_dir):
        # Used only by dataset zoo
        labels_path = fos.join(dataset_dir, "labels.json")
        labels = fos.read_json(labels_path)
        return len(labels.get("labels", {}))


class FiftyOneTemporalDetectionDatasetImporter(
    LabeledVideoDatasetImporter, ImportPathsMixin
):
    """Importer for temporal video detection datasets stored on disk in a
    simple JSON format.

    See :ref:`this page <FiftyOneTemporalDetectionDataset-import>` for format
    details.

    Args:
        dataset_dir (None): the dataset directory. If omitted, ``data_path``
            and/or ``labels_path`` must be provided
        data_path (None): an optional parameter that enables explicit control
            over the location of the media. Can be any of the following:

            -   a folder name like ``"data"`` or ``"data"/`` specifying a
                subfolder of ``dataset_dir`` where the media files reside
            -   an absolute directory path where the media files reside. In
                this case, the ``dataset_dir`` has no effect on the location of
                the data
            -   a filename like ``"data.json"`` specifying the filename of the
                JSON data manifest file in ``dataset_dir``
            -   an absolute filepath specifying the location of the JSON data
                manifest. In this case, ``dataset_dir`` has no effect on the
                location of the data
            -   a dict mapping filenames to absolute filepaths

            If None, this parameter will default to whichever of ``data/`` or
            ``data.json`` exists in the dataset directory
        labels_path (None): an optional parameter that enables explicit control
            over the location of the labels. Can be any of the following:

            -   a filename like ``"labels.json"`` specifying the location of
                the labels in ``dataset_dir``
            -   an absolute filepath to the labels. In this case,
                ``dataset_dir`` has no effect on the location of the labels

            If None, the parameter will default to ``labels.json``
        compute_metadata (False): whether to produce
            :class:`fiftyone.core.metadata.VideoMetadata` instances for each
            video when importing
        include_all_data (False): whether to generate samples for all videos in
            the data directory (True) rather than only creating samples for
            videos with labels (False)
        shuffle (False): whether to randomly shuffle the order in which the
            samples are imported
        seed (None): a random seed to use when shuffling
        max_samples (None): a maximum number of samples to import. By default,
            all samples are imported
    """

    def __init__(
        self,
        dataset_dir=None,
        data_path=None,
        labels_path=None,
        compute_metadata=False,
        include_all_data=False,
        shuffle=False,
        seed=None,
        max_samples=None,
    ):
        if dataset_dir is None and data_path is None and labels_path is None:
            raise ValueError(
                "At least one of `dataset_dir`, `data_path`, and "
                "`labels_path` must be provided"
            )

        data_path = self._parse_data_path(
            dataset_dir=dataset_dir,
            data_path=data_path,
            default="data/",
        )

        labels_path = self._parse_labels_path(
            dataset_dir=dataset_dir,
            labels_path=labels_path,
            default="labels.json",
        )

        super().__init__(
            dataset_dir=dataset_dir,
            shuffle=shuffle,
            seed=seed,
            max_samples=max_samples,
        )

        self.data_path = data_path
        self.labels_path = labels_path
        self.compute_metadata = compute_metadata
        self.include_all_data = include_all_data

        self._classes = None
        self._sample_parser = None
        self._video_paths_map = None
        self._metadata_map = None
        self._labels_map = None
        self._uuids = None
        self._iter_uuids = None
        self._num_samples = None

    def __iter__(self):
        self._iter_uuids = iter(self._uuids)
        return self

    def __len__(self):
        return self._num_samples

    def __next__(self):
        uuid = next(self._iter_uuids)

        if fos.isabs(uuid):
            video_path = uuid
        else:
            video_path = self._video_paths_map[uuid]

        video_metadata = self._metadata_map.get(uuid, None)
        labels = self._labels_map.get(uuid, None)

        if self.compute_metadata and video_metadata is None:
            video_metadata = fom.VideoMetadata.build_for(video_path)

        if labels is not None:
            sample = (video_path, labels)
            self._sample_parser.with_sample(sample, metadata=video_metadata)
            label = self._sample_parser.get_label()
        else:
            label = None

        return video_path, video_metadata, label, None

    @property
    def has_dataset_info(self):
        return self._classes is not None

    @property
    def has_video_metadata(self):
        return self.compute_metadata

    @property
    def label_cls(self):
        return fol.TemporalDetections

    @property
    def frame_labels_cls(self):
        return None

    def setup(self):
        video_paths_map = self._load_data_map(
            self.data_path, ignore_exts=True, recursive=True
        )

        if self.labels_path is not None and fos.isfile(self.labels_path):
            labels = fos.read_json(self.labels_path)
        else:
            labels = {}

        classes = labels.get("classes", None)
        labels_map = labels.get("labels", {})

        uuids = set(labels_map.keys())

        if self.include_all_data:
            uuids.update(video_paths_map.keys())

        uuids = self._preprocess_list(sorted(uuids))

        if self.compute_metadata:
            metadata_map = self._get_remote_metadata(
                video_paths_map, keys=uuids
            )
        else:
            metadata_map = {}

        self._classes = classes
        self._sample_parser = FiftyOneTemporalDetectionSampleParser()
        self._sample_parser.classes = classes
        self._video_paths_map = video_paths_map
        self._metadata_map = metadata_map
        self._labels_map = labels_map
        self._uuids = uuids
        self._num_samples = len(uuids)

    def get_dataset_info(self):
        return {"classes": self._classes}

    @staticmethod
    def _get_classes(dataset_dir):
        # Used only by dataset zoo
        labels_path = fos.join(dataset_dir, "labels.json")
        labels = fos.read_json(labels_path)
        return labels.get("classes", None)

    @staticmethod
    def _get_num_samples(dataset_dir):
        # Used only by dataset zoo
        labels_path = fos.join(dataset_dir, "labels.json")
        labels = fos.read_json(labels_path)
        return len(labels.get("labels", {}))


class ImageSegmentationDirectoryImporter(
    LabeledImageDatasetImporter, ImportPathsMixin
):
    """Importer for image segmentation datasets stored on disk.

    See :ref:`this page <ImageSegmentationDirectory-import>` for format
    details.

    Args:
        dataset_dir (None): the dataset directory. If omitted, ``data_path``
            and/or ``labels_path`` must be provided
        data_path (None): an optional parameter that enables explicit control
            over the location of the media. Can be any of the following:

            -   a folder name like ``"data"`` or ``"data"/`` specifying a
                subfolder of ``dataset_dir`` where the media files reside
            -   an absolute directory path where the media files reside. In
                this case, the ``dataset_dir`` has no effect on the location of
                the data
            -   a filename like ``"data.json"`` specifying the filename of the
                JSON data manifest file in ``dataset_dir``
            -   an absolute filepath specifying the location of the JSON data
                manifest. In this case, ``dataset_dir`` has no effect on the
                location of the data
            -   a dict mapping filenames to absolute filepaths

            If None, this parameter will default to whichever of ``data/`` or
            ``data.json`` exists in the dataset directory
        labels_path (None): an optional parameter that enables explicit control
            over the location of the labels. Can be any of the following:

            -   a folder name like ``"labels"`` or ``"labels/"`` specifying the
                location of the labels in ``dataset_dir``
            -   an absolute filepath to the labels. In this case,
                ``dataset_dir`` has no effect on the location of the labels

            If None, the parameter will default to ``labels/``
        load_masks (False): whether to load the masks into the database (True)
            or simply record the paths to the masks (False)
        force_grayscale (False): whether to load RGB masks as grayscale by
            storing only the first channel
        compute_metadata (False): whether to produce
            :class:`fiftyone.core.metadata.ImageMetadata` instances for each
            image when importing
        include_all_data (False): whether to generate samples for all images in
            the data directory (True) rather than only creating samples for
            images with masks (False)
        shuffle (False): whether to randomly shuffle the order in which the
            samples are imported
        seed (None): a random seed to use when shuffling
        max_samples (None): a maximum number of samples to import. By default,
            all samples are imported
    """

    def __init__(
        self,
        dataset_dir=None,
        data_path=None,
        labels_path=None,
        load_masks=False,
        force_grayscale=False,
        compute_metadata=False,
        include_all_data=False,
        shuffle=False,
        seed=None,
        max_samples=None,
    ):
        if dataset_dir is None and data_path is None and labels_path is None:
            raise ValueError(
                "At least one of `dataset_dir`, `data_path`, and "
                "`labels_path` must be provided"
            )

        data_path = self._parse_data_path(
            dataset_dir=dataset_dir,
            data_path=data_path,
            default="data/",
        )

        labels_path = self._parse_labels_path(
            dataset_dir=dataset_dir,
            labels_path=labels_path,
            default="labels/",
        )

        super().__init__(
            dataset_dir=dataset_dir,
            shuffle=shuffle,
            seed=seed,
            max_samples=max_samples,
        )

        self.data_path = data_path
        self.labels_path = labels_path
        self.load_masks = load_masks
        self.force_grayscale = force_grayscale
        self.compute_metadata = compute_metadata
        self.include_all_data = include_all_data

        self._local_files = None
        self._image_paths_map = None
        self._metadata_map = None
        self._labels_paths_map = None
        self._uuids = None
        self._iter_uuids = None
        self._num_samples = None

    def __iter__(self):
        self._iter_uuids = iter(self._uuids)
        return self

    def __len__(self):
        return self._num_samples

    def __next__(self):
        uuid = next(self._iter_uuids)

        image_path = self._image_paths_map[uuid]
        image_metadata = self._metadata_map.get(uuid, None)
        mask_path = self._labels_paths_map.get(uuid, None)

        if self.compute_metadata and image_metadata is None:
            image_metadata = fom.ImageMetadata.build_for(image_path)

        if mask_path is not None:
            label = fol.Segmentation(mask_path=mask_path)
            if self.load_masks:
                label.import_mask(update=True)
                if self.force_grayscale and label.mask.ndim > 1:
                    label.mask = label.mask[:, :, 0]
        else:
            label = None

        return image_path, image_metadata, label

    @property
    def has_dataset_info(self):
        return False

    @property
    def has_image_metadata(self):
        return self.compute_metadata

    @property
    def label_cls(self):
        return fol.Segmentation

    def setup(self):
        image_paths_map = self._load_data_map(
            self.data_path, ignore_exts=True, recursive=True
        )

        labels_paths_map = {
            os.path.splitext(p)[0]: fos.join(self.labels_path, p)
            for p in fos.list_files(self.labels_path, recursive=True)
        }

        uuids = set(labels_paths_map.keys())

        if self.include_all_data:
            uuids.update(image_paths_map.keys())

        uuids = self._preprocess_list(sorted(uuids))

        if self.compute_metadata:
            metadata_map = self._get_remote_metadata(
                image_paths_map, keys=uuids
            )
        else:
            metadata_map = {}

        if self.max_samples is not None:
            _uuids = set(uuids)
            labels_paths_map = {
                uuid: path
                for uuid, path in labels_paths_map.items()
                if uuid in _uuids
            }

        if self.load_masks:
            local_files = fos.LocalFiles(
                labels_paths_map, "r", type_str="masks"
            )
            labels_paths_map = local_files.__enter__()
        else:
            local_files = None

        self._image_paths_map = image_paths_map
        self._metadata_map = metadata_map
        self._labels_paths_map = labels_paths_map
        self._local_files = local_files
        self._uuids = uuids
        self._num_samples = len(uuids)

    def close(self, *args):
        if self._local_files is not None:
            self._local_files.__exit__(*args)

    @staticmethod
    def _get_num_samples(dataset_dir):
        # Used only by dataset zoo
        return len(fos.list_files(fos.join(dataset_dir, "data")))


class FiftyOneImageLabelsDatasetImporter(LabeledImageDatasetImporter):
    """Importer for labeled image datasets whose labels are stored in
    `ETA ImageLabels format <https://github.com/voxel51/eta/blob/develop/docs/image_labels_guide.md>`_.

    See :ref:`this page <FiftyOneImageLabelsDataset-import>` for format
    details.

    Args:
        dataset_dir: the dataset directory
        compute_metadata (False): whether to produce
            :class:`fiftyone.core.metadata.ImageMetadata` instances for each
            image when importing
        prefix (None): a string prefix to prepend to each label name in the
            expanded label dictionary
        labels_dict (None): a dictionary mapping names of attributes/objects
            in the image labels to field names into which to expand them
        multilabel (False): whether to store frame attributes in a single
            :class:`fiftyone.core.labels.Classifications` instance
        skip_non_categorical (False): whether to skip non-categorical frame
            attributes (True) or cast them to strings (False)
        shuffle (False): whether to randomly shuffle the order in which the
            samples are imported
        seed (None): a random seed to use when shuffling
        max_samples (None): a maximum number of samples to import. By default,
            all samples are imported
    """

    def __init__(
        self,
        dataset_dir,
        compute_metadata=False,
        prefix=None,
        labels_dict=None,
        multilabel=False,
        skip_non_categorical=False,
        shuffle=False,
        seed=None,
        max_samples=None,
    ):
        super().__init__(
            dataset_dir=dataset_dir,
            shuffle=shuffle,
            seed=seed,
            max_samples=max_samples,
        )

        self.compute_metadata = compute_metadata
        self.prefix = prefix
        self.labels_dict = labels_dict
        self.multilabel = multilabel
        self.skip_non_categorical = skip_non_categorical

        self._description = None
        self._sample_parser = None
        self._local_files = None
        self._samples = None
        self._metadata_map = None
        self._iter_samples = None
        self._num_samples = None

    def __iter__(self):
        self._iter_samples = iter(self._samples)
        return self

    def __len__(self):
        return self._num_samples

    def __next__(self):
        sample = next(self._iter_samples)

        self._sample_parser.with_sample(sample)
        image_path = self._sample_parser.get_image_path()
        image_metadata = self._metadata_map.get(image_path, None)
        label = self._sample_parser.get_label()

        if self.compute_metadata and image_metadata is None:
            image_metadata = fom.ImageMetadata.build_for(image_path)

        return image_path, image_metadata, label

    @property
    def has_dataset_info(self):
        return bool(self._description)

    @property
    def has_image_metadata(self):
        return self.compute_metadata

    @property
    def label_cls(self):
        return {
            "attributes": fol.Classifications,
            "detections": fol.Detections,
            "polylines": fol.Polylines,
            "keypoints": fol.Keypoints,
        }

    def setup(self):
        sample_parser = FiftyOneImageLabelsSampleParser(
            prefix=self.prefix,
            labels_dict=self.labels_dict,
            multilabel=self.multilabel,
            skip_non_categorical=self.skip_non_categorical,
        )

        index = _load_labeled_dataset_index(self.dataset_dir)

        description = index.description
        inds = self._preprocess_list(list(range(len(index))))

        image_paths = []
        label_paths = []
        for idx in inds:
            record = index[idx]
            image_paths.append(fos.join(self.dataset_dir, record.data))
            label_paths.append(fos.join(self.dataset_dir, record.labels))

        local_files = fos.LocalFiles(label_paths, "r", type_str="labels")
        label_paths = local_files.__enter__()

        samples = list(zip(image_paths, label_paths))

        if self.compute_metadata:
            metadata_map = self._get_remote_metadata(image_paths)
        else:
            metadata_map = {}

        self._sample_parser = sample_parser
        self._metadata_map = metadata_map
        self._local_files = local_files
        self._samples = samples
        self._num_samples = len(samples)
        self._description = description

    def get_dataset_info(self):
        return {"description": self._description}

    def close(self, *args):
        self._local_files.__exit__(*args)

    @staticmethod
    def _get_num_samples(dataset_dir):
        # Used only by dataset zoo
        return len(_load_labeled_dataset_index(dataset_dir))


class FiftyOneVideoLabelsDatasetImporter(LabeledVideoDatasetImporter):
    """Importer for labeled video datasets whose labels are stored in
    `ETA VideoLabels format <https://github.com/voxel51/eta/blob/develop/docs/video_labels_guide.md>`_.

    See :ref:`this page <FiftyOneVideoLabelsDataset-import>` for format
    details.

    Args:
        dataset_dir: the dataset directory
        compute_metadata (False): whether to produce
            :class:`fiftyone.core.metadata.VideoMetadata` instances for each
            video when importing
        prefix (None): a string prefix to prepend to each label name in the
            expanded sample/frame label dictionaries
        labels_dict (None): a dictionary mapping names of attributes/objects
            in the sample labels to field names into which to expand them. By
            default, all sample labels are loaded
        frame_labels_dict (None): a dictionary mapping names of
            attributes/objects in the frame labels to field names into which to
            expand them. By default, all frame labels are loaded
        multilabel (False): whether to store frame attributes in a single
            :class:`fiftyone.core.labels.Classifications` instance
        skip_non_categorical (False): whether to skip non-categorical frame
            attributes (True) or cast them to strings (False)
        shuffle (False): whether to randomly shuffle the order in which the
            samples are imported
        seed (None): a random seed to use when shuffling
        max_samples (None): a maximum number of samples to import. By default,
            all samples are imported
    """

    def __init__(
        self,
        dataset_dir,
        compute_metadata=False,
        prefix=None,
        labels_dict=None,
        frame_labels_dict=None,
        multilabel=False,
        skip_non_categorical=False,
        shuffle=False,
        seed=None,
        max_samples=None,
    ):
        super().__init__(
            dataset_dir=dataset_dir,
            shuffle=shuffle,
            seed=seed,
            max_samples=max_samples,
        )

        self.compute_metadata = compute_metadata
        self.prefix = prefix
        self.labels_dict = labels_dict
        self.frame_labels_dict = frame_labels_dict
        self.multilabel = multilabel
        self.skip_non_categorical = skip_non_categorical

        self._description = None
        self._metadata_map = None
        self._local_files = None
        self._sample_parser = None
        self._samples = None
        self._iter_samples = None
        self._num_samples = None

    def __iter__(self):
        self._iter_samples = iter(self._samples)
        return self

    def __len__(self):
        return self._num_samples

    def __next__(self):
        sample = next(self._iter_samples)

        self._sample_parser.with_sample(sample)
        video_path = self._sample_parser.get_video_path()
        video_metadata = self._metadata_map.get(video_path, None)
        label = self._sample_parser.get_label()
        frames = self._sample_parser.get_frame_labels()

        if self.compute_metadata and video_metadata is None:
            video_metadata = fom.VideoMetadata.build_for(video_path)

        return video_path, video_metadata, label, frames

    @property
    def has_dataset_info(self):
        return bool(self._description)

    @property
    def has_video_metadata(self):
        return self.compute_metadata

    @property
    def label_cls(self):
        return None

    @property
    def frame_labels_cls(self):
        return None

    def setup(self):
        sample_parser = FiftyOneVideoLabelsSampleParser(
            prefix=self.prefix,
            labels_dict=self.labels_dict,
            frame_labels_dict=self.frame_labels_dict,
            multilabel=self.multilabel,
            skip_non_categorical=self.skip_non_categorical,
        )

        index = _load_labeled_dataset_index(self.dataset_dir)

        description = index.description
        inds = self._preprocess_list(list(range(len(index))))

        video_paths = []
        label_paths = []
        for idx in inds:
            record = index[idx]
            video_paths.append(fos.join(self.dataset_dir, record.data))
            label_paths.append(fos.join(self.dataset_dir, record.labels))

        local_files = fos.LocalFiles(label_paths, "r", type_str="labels")
        label_paths = local_files.__enter__()

        samples = list(zip(video_paths, label_paths))

        if self.compute_metadata:
            metadata_map = self._get_remote_metadata(video_paths)
        else:
            metadata_map = {}

        self._metadata_map = metadata_map
        self._local_files = local_files
        self._samples = samples
        self._sample_parser = sample_parser
        self._num_samples = len(samples)
        self._description = description

    def get_dataset_info(self):
        return {"description": self._description}

    def close(self, *args):
        self._local_files.__exit__(*args)

    @staticmethod
    def _get_num_samples(dataset_dir):
        # Used only by dataset zoo
        return len(_load_labeled_dataset_index(dataset_dir))


def _load_labeled_dataset_index(dataset_dir):
    index_path = fos.join(dataset_dir, "manifest.json")
    d = fos.read_json(index_path)
    return etad.LabeledDatasetIndex.from_dict(d)<|MERGE_RESOLUTION|>--- conflicted
+++ resolved
@@ -1593,15 +1593,10 @@
         self._eval_dir = fos.join(self.dataset_dir, "evaluations")
         self._frame_labels_dir = fos.join(self.dataset_dir, "frames")
 
-<<<<<<< HEAD
         if fos.isdir(self._fields_dir):
-            self._media_fields = fos.list_subdirs(self._fields_dir)
-=======
-        if os.path.isdir(self._fields_dir):
             self._media_fields = {
-                f: False for f in etau.list_subdirs(self._fields_dir)
+                f: False for f in fos.list_subdirs(self._fields_dir)
             }
->>>>>>> 3379fe2a
 
         samples_path = fos.join(self.dataset_dir, "samples.json")
         samples = fos.read_json(samples_path).get("samples", [])
@@ -1755,7 +1750,6 @@
         self._media_fields = None
 
     def setup(self):
-<<<<<<< HEAD
         self._data_dir = fos.join(self.dataset_dir, "data")
         self._fields_dir = fos.join(self.dataset_dir, "fields")
         self._anno_dir = fos.join(self.dataset_dir, "annotations")
@@ -1764,7 +1758,9 @@
         self._metadata_path = fos.join(self.dataset_dir, "metadata.json")
 
         if fos.isdir(self._fields_dir):
-            self._media_fields = fos.list_subdirs(self._fields_dir)
+            self._media_fields = {
+                f: False for f in fos.list_subdirs(self._fields_dir)
+            }
 
         self._samples_path = fos.join(self.dataset_dir, "samples.json")
         if not fos.isfile(self._samples_path):
@@ -1772,26 +1768,6 @@
 
         self._frames_path = fos.join(self.dataset_dir, "frames.json")
         if fos.isfile(self._frames_path):
-=======
-        self._data_dir = os.path.join(self.dataset_dir, "data")
-        self._fields_dir = os.path.join(self.dataset_dir, "fields")
-        self._anno_dir = os.path.join(self.dataset_dir, "annotations")
-        self._brain_dir = os.path.join(self.dataset_dir, "brain")
-        self._eval_dir = os.path.join(self.dataset_dir, "evaluations")
-        self._metadata_path = os.path.join(self.dataset_dir, "metadata.json")
-
-        if os.path.isdir(self._fields_dir):
-            self._media_fields = {
-                f: False for f in etau.list_subdirs(self._fields_dir)
-            }
-
-        self._samples_path = os.path.join(self.dataset_dir, "samples.json")
-        if not os.path.isfile(self._samples_path):
-            self._samples_path = os.path.join(self.dataset_dir, "samples")
-
-        self._frames_path = os.path.join(self.dataset_dir, "frames.json")
-        if os.path.isfile(self._frames_path):
->>>>>>> 3379fe2a
             self._has_frames = True
         else:
             self._frames_path = fos.join(self.dataset_dir, "frames")
@@ -2036,77 +2012,6 @@
 
 
 def _parse_media_fields(sd, media_fields, rel_dir):
-    for field_name in media_fields:
-        value = sd.get(field_name, None)
-        if value is None:
-            continue
-
-        if isinstance(value, dict):
-            label_type = value.get("_cls", None)
-            if label_type == "Segmentation":
-                mask_path = value.get("mask_path", None)
-                if mask_path is not None and not fos.isabs(mask_path):
-                    value["mask_path"] = fos.join(rel_dir, mask_path)
-            elif label_type == "Heatmap":
-                map_path = value.get("map_path", None)
-                if map_path is not None and not fos.isabs(map_path):
-                    value["map_path"] = fos.join(rel_dir, map_path)
-        elif etau.is_str(value):
-            if not fos.isabs(value):
-                sd[field_name] = fos.join(rel_dir, value)
-
-
-def _import_saved_views(dataset, views):
-    for d in views:
-        if etau.is_str(d):
-            d = json_util.loads(d)
-
-        name = d["name"]
-        if dataset.has_saved_view(name):
-            logger.warning("Overwriting existing view '%s'", name)
-            dataset.delete_saved_view(name)
-
-        d.pop("_id", None)
-        view_doc = foo.SavedViewDocument.from_dict(d)
-        view_doc.dataset_id = str(dataset._doc.id)
-        view_doc.save(upsert=True)
-
-        dataset._doc.saved_views.append(view_doc)
-
-    dataset.save()
-
-
-def _import_runs(dataset, runs, results_dir, run_cls):
-    # Import run documents
-    for key, d in runs.items():
-        if etau.is_str(d):
-            d = json_util.loads(d)
-
-        d.pop("_id", None)
-        run_doc = foo.RunDocument.from_dict(d)
-        run_doc.dataset_id = str(dataset._doc.id)
-        run_doc.results = None
-        run_doc.save(upsert=True)
-
-        runs = getattr(dataset._doc, run_cls._runs_field())
-        runs[key] = run_doc
-
-    dataset.save()
-
-    # Import run results
-    for key in runs.keys():
-        json_path = fos.join(results_dir, key + ".json")
-        if fos.isfile(json_path):
-            view = run_cls.load_run_view(dataset, key)
-            run_info = run_cls.get_run_info(dataset, key)
-            d = fos.read_json(json_path)
-            results = fors.RunResults.from_dict(d, view, run_info.config, key)
-            run_cls.save_run_results(dataset, key, results, cache=False)
-
-
-<<<<<<< HEAD
-=======
-def _parse_media_fields(sd, media_fields, rel_dir):
     for field_name, key in media_fields.items():
         value = sd.get(field_name, None)
         if value is None:
@@ -2129,14 +2034,61 @@
 
             if key is not None:
                 path = value.get(key, None)
-                if path is not None and not os.path.isabs(path):
-                    value[key] = os.path.join(rel_dir, path)
+                if path is not None and not fos.isabs(path):
+                    value[key] = fos.join(rel_dir, path)
         elif etau.is_str(value):
-            if not os.path.isabs(value):
-                sd[field_name] = os.path.join(rel_dir, value)
-
-
->>>>>>> 3379fe2a
+            if not fos.isabs(value):
+                sd[field_name] = fos.join(rel_dir, value)
+
+
+def _import_saved_views(dataset, views):
+    for d in views:
+        if etau.is_str(d):
+            d = json_util.loads(d)
+
+        name = d["name"]
+        if dataset.has_saved_view(name):
+            logger.warning("Overwriting existing view '%s'", name)
+            dataset.delete_saved_view(name)
+
+        d.pop("_id", None)
+        view_doc = foo.SavedViewDocument.from_dict(d)
+        view_doc.dataset_id = str(dataset._doc.id)
+        view_doc.save(upsert=True)
+
+        dataset._doc.saved_views.append(view_doc)
+
+    dataset.save()
+
+
+def _import_runs(dataset, runs, results_dir, run_cls):
+    # Import run documents
+    for key, d in runs.items():
+        if etau.is_str(d):
+            d = json_util.loads(d)
+
+        d.pop("_id", None)
+        run_doc = foo.RunDocument.from_dict(d)
+        run_doc.dataset_id = str(dataset._doc.id)
+        run_doc.results = None
+        run_doc.save(upsert=True)
+
+        runs = getattr(dataset._doc, run_cls._runs_field())
+        runs[key] = run_doc
+
+    dataset.save()
+
+    # Import run results
+    for key in runs.keys():
+        json_path = fos.join(results_dir, key + ".json")
+        if fos.isfile(json_path):
+            view = run_cls.load_run_view(dataset, key)
+            run_info = run_cls.get_run_info(dataset, key)
+            d = fos.read_json(json_path)
+            results = fors.RunResults.from_dict(d, view, run_info.config, key)
+            run_cls.save_run_results(dataset, key, results, cache=False)
+
+
 class ImageDirectoryImporter(UnlabeledImageDatasetImporter):
     """Importer for a directory of images stored on disk.
 
