"""
Dataset importers.

| Copyright 2017-2023, Voxel51, Inc.
| `voxel51.com <https://voxel51.com/>`_
|
"""
import inspect
import itertools
import logging
import os
import random

<<<<<<< HEAD
from bson import json_util, ObjectId
import cv2
=======
from bson import json_util
>>>>>>> 59816dad
from mongoengine.base import get_document

import eta.core.datasets as etad
import eta.core.image as etai
import eta.core.utils as etau
import eta.core.video as etav

import fiftyone.core.annotation as foa
import fiftyone.core.brain as fob
import fiftyone.core.dataset as fod
import fiftyone.core.evaluation as foe
import fiftyone.core.frame as fof
import fiftyone.core.groups as fog
import fiftyone.core.labels as fol
import fiftyone.core.metadata as fom
import fiftyone.core.media as fomm
import fiftyone.core.odm as foo
import fiftyone.core.runs as fors
from fiftyone.core.sample import Sample
import fiftyone.core.storage as fos
import fiftyone.core.utils as fou
import fiftyone.migrations as fomi
import fiftyone.types as fot

from .parsers import (
    FiftyOneImageClassificationSampleParser,
    FiftyOneTemporalDetectionSampleParser,
    FiftyOneImageDetectionSampleParser,
    FiftyOneImageLabelsSampleParser,
    FiftyOneVideoLabelsSampleParser,
)


logger = logging.getLogger(__name__)


def import_samples(
    dataset,
    dataset_importer,
    label_field=None,
    tags=None,
    expand_schema=True,
    dynamic=False,
    add_info=True,
):
    """Adds the samples from the given :class:`DatasetImporter` to the dataset.

    See :ref:`this guide <custom-dataset-importer>` for more details about
    importing datasets in custom formats by defining your own
    :class:`DatasetImporter`.

    Args:
        dataset: a :class:`fiftyone.core.dataset.Dataset`
        dataset_importer: a :class:`DatasetImporter`
        label_field (None): controls the field(s) in which imported labels are
            stored. Only applicable if ``dataset_importer`` is a
            :class:`LabeledImageDatasetImporter` or
            :class:`LabeledVideoDatasetImporter`. If the importer produces a
            single :class:`fiftyone.core.labels.Label` instance per
            sample/frame, this argument specifies the name of the field to use;
            the default is ``"ground_truth"``. If the importer produces a
            dictionary of labels per sample, this argument can be either a
            string prefix to prepend to each label key or a dict mapping label
            keys to field names; the default in this case is to directly use
            the keys of the imported label dictionaries as field names
        tags (None): an optional tag or iterable of tags to attach to each
            sample
        expand_schema (True): whether to dynamically add new sample fields
            encountered to the dataset schema. If False, an error is raised
            if a sample's schema is not a subset of the dataset schema
        dynamic (False): whether to declare dynamic attributes of embedded
            document fields that are encountered
        add_info (True): whether to add dataset info from the importer (if
            any) to the dataset

    Returns:
        a list of IDs of the samples that were added to the dataset
    """
    if etau.is_str(tags):
        tags = [tags]
    elif tags is not None:
        tags = list(tags)

    dataset_importer = _handle_legacy_formats(dataset_importer)

    # Batch imports
    if isinstance(dataset_importer, BatchDatasetImporter):
        # @todo support `expand_schema=False` here?
        if not expand_schema:
            logger.warning(
                "`expand_schema=False` is not supported for %s instances",
                BatchDatasetImporter,
            )

        if not add_info:
            logger.warning(
                "`add_info=False` is not supported for %s instances",
                BatchDatasetImporter,
            )

        with dataset_importer:
            return dataset_importer.import_samples(dataset, tags=tags)

    #
    # Non-batch imports
    #

    with dataset_importer:
        parse_sample, expand_schema, dynamic = _build_parse_sample_fcn(
            dataset,
            dataset_importer,
            label_field,
            tags,
            expand_schema,
            dynamic,
        )

        try:
            num_samples = len(dataset_importer)
        except:
            num_samples = None

        if isinstance(dataset_importer, GroupDatasetImporter):
            samples = _generate_group_samples(dataset_importer, parse_sample)
        else:
            samples = map(parse_sample, iter(dataset_importer))

        sample_ids = dataset.add_samples(
            samples,
            expand_schema=expand_schema,
            dynamic=dynamic,
            num_samples=num_samples,
        )

        if add_info and dataset_importer.has_dataset_info:
            info = dataset_importer.get_dataset_info()
            if info:
                parse_dataset_info(dataset, info)

        if isinstance(dataset_importer, LegacyFiftyOneDatasetImporter):
            dataset_importer.import_extras(dataset)

    return sample_ids


def merge_samples(
    dataset,
    dataset_importer,
    label_field=None,
    tags=None,
    key_field="filepath",
    key_fcn=None,
    skip_existing=False,
    insert_new=True,
    fields=None,
    omit_fields=None,
    merge_lists=True,
    overwrite=True,
    expand_schema=True,
    dynamic=False,
    add_info=True,
):
    """Merges the samples from the given :class:`DatasetImporter` into the
    dataset.

    See :ref:`this guide <custom-dataset-importer>` for more details about
    importing datasets in custom formats by defining your own
    :class:`DatasetImporter`.

    By default, samples with the same absolute ``filepath`` are merged, but you
    can customize this behavior via the ``key_field`` and ``key_fcn``
    parameters. For example, you could set
    ``key_fcn = lambda sample: os.path.basename(sample.filepath)`` to merge
    samples with the same base filename.

    The behavior of this method is highly customizable. By default, all
    top-level fields from the imported samples are merged in, overwriting any
    existing values for those fields, with the exception of list fields
    (e.g., ``tags``) and label list fields (e.g.,
    :class:`fiftyone.core.labels.Detections` fields), in which case the
    elements of the lists themselves are merged. In the case of label list
    fields, labels with the same ``id`` in both collections are updated rather
    than duplicated.

    To avoid confusion between missing fields and fields whose value is
    ``None``, ``None``-valued fields are always treated as missing while
    merging.

    This method can be configured in numerous ways, including:

    -   Whether existing samples should be modified or skipped
    -   Whether new samples should be added or omitted
    -   Whether new fields can be added to the dataset schema
    -   Whether list fields should be treated as ordinary fields and merged as
        a whole rather than merging their elements
    -   Whether to merge only specific fields, or all but certain fields
    -   Mapping input fields to different field names of this dataset

    Args:
        dataset: a :class:`fiftyone.core.dataset.Dataset`
        dataset_importer: a :class:`DatasetImporter`
        label_field (None): controls the field(s) in which imported labels are
            stored. Only applicable if ``dataset_importer`` is a
            :class:`LabeledImageDatasetImporter` or
            :class:`LabeledVideoDatasetImporter`. If the importer produces a
            single :class:`fiftyone.core.labels.Label` instance per
            sample/frame, this argument specifies the name of the field to use;
            the default is ``"ground_truth"``. If the importer produces a
            dictionary of labels per sample, this argument can be either a
            string prefix to prepend to each label key or a dict mapping label
            keys to field names; the default in this case is to directly use
            the keys of the imported label dictionaries as field names
        tags (None): an optional tag or iterable of tags to attach to each
            sample
        key_field ("filepath"): the sample field to use to decide whether to
            join with an existing sample
        key_fcn (None): a function that accepts a
            :class:`fiftyone.core.sample.Sample` instance and computes a key to
            decide if two samples should be merged. If a ``key_fcn`` is
            provided, ``key_field`` is ignored
        skip_existing (False): whether to skip existing samples (True) or merge
            them (False)
        insert_new (True): whether to insert new samples (True) or skip them
            (False)
        fields (None): an optional field or iterable of fields to which to
            restrict the merge. If provided, fields other than these are
            omitted from ``samples`` when merging or adding samples. One
            exception is that ``filepath`` is always included when adding new
            samples, since the field is required. This can also be a dict
            mapping field names of the input collection to field names of this
            dataset
        omit_fields (None): an optional field or iterable of fields to exclude
            from the merge. If provided, these fields are omitted from imported
            samples, if present. One exception is that ``filepath`` is always
            included when adding new samples, since the field is required
        merge_lists (True): whether to merge the elements of list fields
            (e.g., ``tags``) and label list fields (e.g.,
            :class:`fiftyone.core.labels.Detections` fields) rather than
            merging the entire top-level field like other field types. For
            label lists fields, existing :class:`fiftyone.core.label.Label`
            elements are either replaced (when ``overwrite`` is True) or kept
            (when ``overwrite`` is False) when their ``id`` matches a label
            from the provided samples
        overwrite (True): whether to overwrite (True) or skip (False) existing
            fields and label elements
        expand_schema (True): whether to dynamically add new fields encountered
            to the dataset schema. If False, an error is raised if a sample's
            schema is not a subset of the dataset schema
        dynamic (False): whether to declare dynamic attributes of embedded
            document fields that are encountered
        add_info (True): whether to add dataset info from the importer (if any)
            to the dataset
    """
    if etau.is_str(tags):
        tags = [tags]
    elif tags is not None:
        tags = list(tags)

    dataset_importer = _handle_legacy_formats(dataset_importer)

    #
    # Batch imports
    #

    if isinstance(dataset_importer, BatchDatasetImporter):
        tmp = fod.Dataset()

        try:
            with dataset_importer:
                dataset_importer.import_samples(tmp, tags=tags)

            dataset.merge_samples(
                tmp,
                key_field=key_field,
                key_fcn=key_fcn,
                skip_existing=skip_existing,
                insert_new=insert_new,
                fields=fields,
                omit_fields=omit_fields,
                merge_lists=merge_lists,
                overwrite=overwrite,
                expand_schema=expand_schema,
                include_info=add_info,
                overwrite_info=True,
            )
        finally:
            tmp.delete()

        return

    #
    # Non-batch imports
    #

    with dataset_importer:
        parse_sample, expand_schema, dynamic = _build_parse_sample_fcn(
            dataset,
            dataset_importer,
            label_field,
            tags,
            expand_schema,
            dynamic,
        )

        try:
            num_samples = len(dataset_importer)
        except:
            num_samples = None

        if isinstance(dataset_importer, GroupDatasetImporter):
            samples = _generate_group_samples(dataset_importer, parse_sample)
        else:
            samples = map(parse_sample, iter(dataset_importer))

        dataset.merge_samples(
            samples,
            key_field=key_field,
            key_fcn=key_fcn,
            skip_existing=skip_existing,
            insert_new=insert_new,
            fields=fields,
            omit_fields=omit_fields,
            merge_lists=merge_lists,
            overwrite=overwrite,
            expand_schema=expand_schema,
            dynamic=dynamic,
            num_samples=num_samples,
        )

        if add_info and dataset_importer.has_dataset_info:
            info = dataset_importer.get_dataset_info()
            if info:
                parse_dataset_info(dataset, info)

        if isinstance(dataset_importer, LegacyFiftyOneDatasetImporter):
            dataset_importer.import_extras(dataset)


def _handle_legacy_formats(dataset_importer):
    if (
        isinstance(dataset_importer, FiftyOneDatasetImporter)
        and dataset_importer._is_legacy_format_data()
    ):
        logger.debug(
            "Found data in LegacyFiftyOneDataset format; converting to legacy "
            "importer now"
        )
        return dataset_importer._to_legacy_importer()

    return dataset_importer


def _generate_group_samples(dataset_importer, parse_sample):
    group_field = dataset_importer.group_field
    for group in dataset_importer:
        _group = fog.Group()
        for name, sample in group.items():
            sample[group_field] = _group.element(name)
            yield parse_sample(sample)


def _build_parse_sample_fcn(
    dataset, dataset_importer, label_field, tags, expand_schema, dynamic
):
    if isinstance(dataset_importer, GenericSampleDatasetImporter):
        # Generic sample/group dataset

        #
        # If the importer provides a sample field schema, apply it now
        #
        # This is more efficient than adding samples with
        # `expand_schema == True`. Also, ensures that all fields exist with
        # the appropriate types, even if all of the imported samples have
        # `None` values
        #
        # @todo add support for pre-declaring frame field schemas?
        #
        if (
            expand_schema
            and not dynamic
            and dataset_importer.has_sample_field_schema
        ):
            dataset._apply_field_schema(
                dataset_importer.get_sample_field_schema()
            )

            expand_schema = False

        def parse_sample(sample):
            if tags:
                sample.tags.extend(tags)

            return sample

    elif isinstance(dataset_importer, UnlabeledImageDatasetImporter):
        # Unlabeled image dataset

        # The schema never needs expanding when importing unlabeled samples
        expand_schema = False

        def parse_sample(sample):
            image_path, image_metadata = sample
            return Sample(
                filepath=image_path,
                metadata=image_metadata,
                tags=tags,
            )

    elif isinstance(dataset_importer, UnlabeledVideoDatasetImporter):
        # Unlabeled video dataset

        # The schema never needs expanding when importing unlabeled samples
        expand_schema = False

        def parse_sample(sample):
            video_path, video_metadata = sample
            return Sample(
                filepath=video_path,
                metadata=video_metadata,
                tags=tags,
            )

    elif isinstance(dataset_importer, UnlabeledMediaDatasetImporter):
        # Unlabeled media dataset

        # The schema never needs expanding when importing unlabeled samples
        expand_schema = False

        def parse_sample(sample):
            filepath, metadata = sample
            return Sample(filepath=filepath, metadata=metadata, tags=tags)

    elif isinstance(dataset_importer, LabeledImageDatasetImporter):
        # Labeled image dataset

        if isinstance(label_field, dict):
            label_key = lambda k: label_field.get(k, k)
        elif label_field is not None:
            label_key = lambda k: label_field + "_" + k
        else:
            label_field = "ground_truth"
            label_key = lambda k: k

        def parse_sample(sample):
            image_path, image_metadata, label = sample
            sample = Sample(
                filepath=image_path,
                metadata=image_metadata,
                tags=tags,
            )

            if isinstance(label, dict):
                sample.update_fields(
                    {label_key(k): v for k, v in label.items()}
                )
            elif label is not None:
                sample[label_field] = label

            return sample

        # Optimization: if we can deduce exactly what fields will be added
        # during import, we declare them now and set `expand_schema` to False
        try:
            can_expand_now = issubclass(dataset_importer.label_cls, fol.Label)
        except:
            can_expand_now = False

        if expand_schema and not dynamic and can_expand_now:
            dataset._ensure_label_field(
                label_field, dataset_importer.label_cls
            )
            expand_schema = False

    elif isinstance(dataset_importer, LabeledVideoDatasetImporter):
        # Labeled video dataset

        if isinstance(label_field, dict):
            label_key = lambda k: label_field.get(k, k)
        elif label_field is not None:
            label_key = lambda k: label_field + "_" + k
        else:
            label_field = "ground_truth"
            label_key = lambda k: k

        def parse_sample(sample):
            video_path, video_metadata, label, frames = sample

            sample = Sample(
                filepath=video_path,
                metadata=video_metadata,
                tags=tags,
            )

            if isinstance(label, dict):
                sample.update_fields(
                    {label_key(k): v for k, v in label.items()}
                )
            elif label is not None:
                sample[label_field] = label

            if frames is not None:
                frame_labels = {}

                for frame_number, _label in frames.items():
                    if isinstance(_label, dict):
                        frame_labels[frame_number] = {
                            label_key(field_name): label
                            for field_name, label in _label.items()
                        }
                    elif _label is not None:
                        frame_labels[frame_number] = {label_field: _label}

                sample.frames.merge(frame_labels)

            return sample

    else:
        raise ValueError(
            "Unsupported DatasetImporter type %s" % type(dataset_importer)
        )

    return parse_sample, expand_schema, dynamic


def build_dataset_importer(
    dataset_type, strip_none=True, warn_unused=True, name=None, **kwargs
):
    """Builds the :class:`DatasetImporter` instance for the given parameters.

    Args:
        dataset_type: the :class:`fiftyone.types.Dataset` type
        strip_none (True): whether to exclude None-valued items from ``kwargs``
        warn_unused (True): whether to issue warnings for any non-None unused
            parameters encountered
        name (None): the name of the dataset being imported into, if known
        **kwargs: keyword arguments to pass to the dataset importer's
            constructor via ``DatasetImporter(**kwargs)``

    Returns:
        a tuple of:

        -   the :class:`DatasetImporter` instance
        -   a dict of unused keyword arguments
    """
    if dataset_type is None:
        raise ValueError(
            "You must provide a `dataset_type` in order to build a dataset "
            "importer"
        )

    if inspect.isclass(dataset_type):
        dataset_type = dataset_type()

    # If we're importing TFRecords, they must be unpacked into an `images_dir`
    # during import
    if (
        isinstance(
            dataset_type,
            (fot.TFImageClassificationDataset, fot.TFObjectDetectionDataset),
        )
        and "images_dir" not in kwargs
    ):
        if name is None:
            name = fod.get_default_dataset_name()

        images_dir = fod.get_default_dataset_dir(name)
        logger.info(
            "Unpacking images to '%s'. Pass the `images_dir` parameter to "
            "customize this",
            images_dir,
        )
        kwargs["images_dir"] = images_dir

    dataset_importer_cls = dataset_type.get_dataset_importer_cls()

    if strip_none:
        kwargs = {k: v for k, v in kwargs.items() if v is not None}

    kwargs, unused_kwargs = fou.extract_kwargs_for_class(
        dataset_importer_cls, kwargs
    )

    try:
        dataset_importer = dataset_importer_cls(**kwargs)
    except Exception as e:
        raise ValueError(
            "Failed to construct importer of type %s using the provided "
            "parameters. See above for the error. You may need to supply "
            "additional mandatory arguments. Please consult the documentation "
            "of %s to learn more"
            % (dataset_importer_cls, dataset_importer_cls)
        ) from e

    if warn_unused:
        for key, value in unused_kwargs.items():
            if value is not None:
                logger.warning(
                    "Ignoring unsupported parameter '%s' for importer type %s",
                    key,
                    dataset_importer_cls,
                )

    return dataset_importer, unused_kwargs


def parse_dataset_info(dataset, info, overwrite=True):
    """Parses the info returned by :meth:`DatasetImporter.get_dataset_info` and
    stores it on the relevant properties of the dataset.

    Args:
        dataset: a :class:`fiftyone.core.dataset.Dataset`
        info: an info dict
        overwrite (True): whether to overwrite existing dataset info fields
    """
    tags = info.pop("tags", None)
    if tags is not None:
        if overwrite:
            dataset.tags = tags
        else:
            _update_no_overwrite(dataset.tags, tags)

    description = info.pop("description", None)
    if description is not None:
        if overwrite or not dataset.description:
            dataset.description = description

    classes = info.pop("classes", None)
    if isinstance(classes, dict):
        if overwrite:
            dataset.classes.update(classes)
        else:
            _update_no_overwrite(dataset.classes, classes)
    elif isinstance(classes, list):
        if overwrite or not dataset.default_classes:
            dataset.default_classes = classes

    default_classes = info.pop("default_classes", None)
    if default_classes is not None:
        if overwrite or not dataset.default_classes:
            dataset.default_classes = default_classes

    mask_targets = info.pop("mask_targets", None)
    if mask_targets is not None:
        mask_targets = dataset._parse_mask_targets(mask_targets)
        if overwrite:
            dataset.mask_targets.update(mask_targets)
        else:
            _update_no_overwrite(dataset.mask_targets, mask_targets)

    default_mask_targets = info.pop("default_mask_targets", None)
    if default_mask_targets is not None:
        if overwrite or not dataset.default_mask_targets:
            dataset.default_mask_targets = dataset._parse_default_mask_targets(
                default_mask_targets
            )

    skeletons = info.pop("skeletons", None)
    if skeletons is not None:
        skeletons = dataset._parse_skeletons(skeletons)
        if overwrite:
            dataset.skeletons.update(skeletons)
        else:
            _update_no_overwrite(dataset.skeletons, skeletons)

    default_skeleton = info.pop("default_skeleton", None)
    if default_skeleton is not None:
        if overwrite or not dataset.default_skeleton:
            dataset.default_skeleton = dataset._parse_default_skeleton(
                default_skeleton
            )

    app_config = info.pop("app_config", None)

    if app_config is not None:
        try:
            app_config = foo.DatasetAppConfig.from_dict(
                app_config,
                extended=True,
            )
        except Exception as e:
            app_config = None
            logger.warning("Failed to parse app_config: %s", e)

    if app_config is not None:
        dataset.app_config.merge(app_config, overwrite=overwrite)

    if overwrite:
        dataset.info.update(info)
    else:
        _update_no_overwrite(dataset.info, info)

    dataset.save()


def _update_no_overwrite(d, dnew):
    if isinstance(d, list):
        d.extend([v for v in dnew if v not in d])
    else:
        d.update({k: v for k, v in dnew.items() if k not in d})


class ImportPathsMixin(object):
    """Mixin for :class:`DatasetImporter` classes that provides convenience
    methods for parsing the ``data_path`` and ``labels_path`` parameters
    supported by many importers.
    """

    @staticmethod
    def _parse_data_path(dataset_dir=None, data_path=None, default=None):
        """Helper function that computes default values for the ``data_path``
        parameter supported by many importers.
        """
        if data_path is None:
            if dataset_dir is not None:
                data_path = default

        if isinstance(data_path, dict):
            return data_path

        if data_path is not None:
            data_path = os.path.expanduser(data_path)

            if not fos.isabs(data_path) and dataset_dir is not None:
                dataset_dir = fos.normalize_path(dataset_dir)
                data_path = fos.join(dataset_dir, data_path)
            else:
                data_path = fos.normalize_path(data_path)

            if not fos.exists(data_path):
                if fos.isfile(data_path + ".json"):
                    data_path += ".json"

        return data_path

    @staticmethod
    def _parse_labels_path(dataset_dir=None, labels_path=None, default=None):
        """Helper function that computes default values for the ``labels_path``
        parameter supported by many importers.
        """
        if labels_path is None:
            if dataset_dir is not None:
                labels_path = default

        if labels_path is not None:
            labels_path = os.path.expanduser(labels_path)

            if not fos.isabs(labels_path) and dataset_dir is not None:
                dataset_dir = fos.normalize_path(dataset_dir)
                labels_path = fos.join(dataset_dir, labels_path)
            else:
                labels_path = fos.normalize_path(labels_path)

        return labels_path

    @staticmethod
    def _load_data_map(data_path, ignore_exts=False, recursive=False):
        """Helper function that parses either a data directory or a data
        manifest file into a UUID -> filepath map.
        """
        if ignore_exts:
            to_uuid = lambda p: os.path.splitext(p)[0]
        else:
            to_uuid = lambda p: p

        if isinstance(data_path, dict):
            return {to_uuid(k): v for k, v in data_path.items()}

        if not data_path:
            return {}

        if data_path.endswith(".json"):
            if not fos.isfile(data_path):
                raise ValueError(
                    "Data manifest '%s' does not exist" % data_path
                )

            data_map = fos.read_json(data_path)
            data_root = os.path.dirname(data_path)
            return {
                to_uuid(k): fos.join(data_root, v) for k, v in data_map.items()
            }

        if not fos.isdir(data_path):
            raise ValueError("Data directory '%s' does not exist" % data_path)

        return {
            to_uuid(p): fos.join(data_path, p)
            for p in fos.list_files(data_path, recursive=recursive)
        }


class DatasetImporter(object):
    """Base interface for importing datasets stored on disk into FiftyOne.

    Typically, dataset importers should implement the parameters documented on
    this class, although this is not mandatory.

    See :ref:`this page <writing-a-custom-dataset-importer>` for information
    about implementing/using dataset importers.

    .. automethod:: __len__
    .. automethod:: __next__

    Args:
        dataset_dir (None): the dataset directory. This may be optional for
            some importers
        shuffle (False): whether to randomly shuffle the order in which the
            samples are imported
        seed (None): a random seed to use when shuffling
        max_samples (None): a maximum number of samples to import. By default,
            all samples are imported
    """

    def __init__(
        self, dataset_dir=None, shuffle=False, seed=None, max_samples=None
    ):
        if dataset_dir is not None:
            dataset_dir = fos.normalize_path(dataset_dir)

        self.dataset_dir = dataset_dir
        self.shuffle = shuffle
        self.seed = seed
        self.max_samples = max_samples

    def __enter__(self):
        self.setup()
        return self

    def __exit__(self, *args):
        self.close(*args)

    def __iter__(self):
        return self

    def __len__(self):
        """The total number of samples that will be imported.

        Raises:
            TypeError: if the total number is not known
        """
        raise TypeError(
            "The number of samples in this %s is not known a priori"
            % type(self)
        )

    def __next__(self):
        """Returns information about the next sample in the dataset.

        Returns:
            subclass-specific information for the sample

        Raises:
            StopIteration: if there are no more samples to import
        """
        raise NotImplementedError("subclass must implement __next__()")

    @property
    def has_dataset_info(self):
        """Whether this importer produces a dataset info dictionary."""
        raise NotImplementedError("subclass must implement has_dataset_info")

    def setup(self):
        """Performs any necessary setup before importing the first sample in
        the dataset.

        This method is called when the importer's context manager interface is
        entered, :func:`DatasetImporter.__enter__`.
        """
        pass

    def get_dataset_info(self):
        """Returns the dataset info for the dataset.

        By convention, this method should be called after all samples in the
        dataset have been imported.

        Returns:
            a dict of dataset info
        """
        if not self.has_dataset_info:
            raise ValueError(
                "This %s does not provide dataset info" % type(self)
            )

        raise NotImplementedError("subclass must implement get_dataset_info()")

    def close(self, *args):
        """Performs any necessary actions after the last sample has been
        imported.

        This method is called when the importer's context manager interface is
        exited, :func:`DatasetImporter.__exit__`.

        Args:
            *args: the arguments to :func:`DatasetImporter.__exit__`
        """
        pass

    def _preprocess_list(self, l):
        """Internal utility that preprocesses the given list---which is
        presumed to be a list defining the samples that should be imported---by
        applying the values of the ``shuffle``, ``seed``, and ``max_samples``
        parameters of the importer.

        You may also provide an iterable, in which case the output will also be
        an iterable, unless the elements must be shuffled, in which case the
        iterable must be read in-memory into a list and returned as a list.

        Args:
            l: a list or iterable

        Returns:
            a processed copy of the list/iterable
        """
        if self.shuffle:
            _random = _get_rng(self.seed)
            l = list(l).copy()
            _random.shuffle(l)

        if self.max_samples is not None:
            if isinstance(l, (list, tuple)):
                l = l[: self.max_samples]
            else:
                l = itertools.islice(l, self.max_samples)

        return l

    def _get_remote_metadata(self, filepaths, keys=None):
        """Internal utility that efficiently pre-computes metadata for any
        remote paths among the provided paths.

        Args:
            filepaths: a list of filepaths or dict mapping keys to filepaths
            keys (None): an optional subset of keys for which to get metadata.
                May also contain absolute paths to add to ``filepaths``. Only
                applicable when ``filepaths`` is a dict

        Returns:
            a dict mapping filepaths (or keys, if ``filepaths`` was a dict) to
            :class:`fiftyone.core.metadata.Metadata` instances for remote files
        """
        if isinstance(filepaths, dict):
            if keys is not None:
                filepaths = _restrict_filepaths(filepaths, keys)

            keys_map = {
                p: k for k, p in filepaths.items() if not fos.is_local(p)
            }
            remote_paths = list(keys_map.keys())
        else:
            keys_map = None
            remote_paths = [p for p in filepaths is not fos.is_local(p)]

        if not remote_paths:
            return {}

        logger.info("Computing metadata...")
        metadata = fom.get_metadata(remote_paths, skip_failures=False)

        if keys_map is not None:
            metadata = {keys_map[p]: m for p, m in metadata.items()}

        return metadata


def _restrict_filepaths(filepaths, keys):
    _filepaths = {}

    for key in keys:
        filepath = filepaths.get(key, None)
        if filepath is not None:
            _filepaths[key] = filepath
        elif fos.isabs(key):
            _filepaths[key] = key

    return _filepaths


def _get_rng(seed):
    if seed is None:
        return random

    _random = random.Random()
    _random.seed(seed)
    return _random


class BatchDatasetImporter(DatasetImporter):
    """Base interface for importers that load all of their samples in a single
    call to :meth:`import_samples`.

    This interface allows for greater efficiency for import formats that
    handle aggregating over the samples themselves.

    Typically, dataset importers should implement the parameters documented on
    this class, although this is not mandatory.

    Args:
        dataset_dir (None): the dataset directory. This may be optional for
            some importers
        shuffle (False): whether to randomly shuffle the order in which the
            samples are imported
        seed (None): a random seed to use when shuffling
        max_samples (None): a maximum number of samples to import. By default,
            all samples are imported
    """

    def __next__(self):
        raise ValueError(
            "%s instances cannot be iterated over. Use import_samples() "
            "instead" % type(self)
        )

    @property
    def has_dataset_info(self):
        return False

    def import_samples(self, dataset, tags=None):
        """Imports the samples into the given dataset.

        Args:
            dataset: a :class:`fiftyone.core.dataset.Dataset`
            tags (None): an optional list of tags to attach to each sample

        Returns:
            a list of IDs of the samples that were added to the dataset
        """
        raise NotImplementedError("subclass must implement import_samples()")


class GenericSampleDatasetImporter(DatasetImporter):
    """Interface for importing datasets that contain arbitrary
    :class:`fiftyone.core.sample.Sample` instances.

    Typically, dataset importers should implement the parameters documented on
    this class, although this is not mandatory.

    See :ref:`this page <writing-a-custom-dataset-importer>` for information
    about implementing/using dataset importers.

    .. automethod:: __len__
    .. automethod:: __next__

    Args:
        dataset_dir (None): the dataset directory. This may be optional for
            some importers
        shuffle (False): whether to randomly shuffle the order in which the
            samples are imported
        seed (None): a random seed to use when shuffling
        max_samples (None): a maximum number of samples to import. By default,
            all samples are imported
    """

    def __next__(self):
        """Returns information about the next sample in the dataset.

        Returns:
            a :class:`fiftyone.core.sample.Sample` instance

        Raises:
            StopIteration: if there are no more samples to import
        """
        raise NotImplementedError("subclass must implement __next__()")

    @property
    def has_sample_field_schema(self):
        """Whether this importer produces a sample field schema."""
        raise NotImplementedError(
            "subclass must implement has_sample_field_schema"
        )

    def get_sample_field_schema(self):
        """Returns a dictionary describing the field schema of the samples
        loaded by this importer.

        The returned dictionary should map field names to to string
        representations of :class:`fiftyone.core.fields.Field` instances
        generated by ``str(field)``.

        Returns:
            a dict
        """
        if not self.has_sample_field_schema:
            raise ValueError(
                "This '%s' does not provide a sample field schema"
                % etau.get_class_name(self)
            )

        raise NotImplementedError(
            "subclass must implement get_sample_field_schema()"
        )


class GroupDatasetImporter(GenericSampleDatasetImporter):
    """Interface for importing datasets that contain arbitrary grouped
    :class:`fiftyone.core.sample.Sample` instances.

    Typically, dataset importers should implement the parameters documented on
    this class, although this is not mandatory.

    See :ref:`this page <writing-a-custom-dataset-importer>` for information
    about implementing/using dataset importers.

    .. automethod:: __len__
    .. automethod:: __next__

    Args:
        dataset_dir (None): the dataset directory. This may be optional for
            some importers
        shuffle (False): whether to randomly shuffle the order in which the
            samples are imported
        seed (None): a random seed to use when shuffling
        max_samples (None): a maximum number of samples to import. By default,
            all samples are imported
    """

    def __len__(self):
        """The total number of samples that will be imported across all group
        slices.

        Raises:
            TypeError: if the total number is not known
        """
        raise TypeError(
            "The number of samples in this %s is not known a priori"
            % type(self)
        )

    def __next__(self):
        """Returns information about the next group in the dataset.

        Returns:
            a dict mapping slice names to :class:`fiftyone.core.sample.Sample`
            instances

        Raises:
            StopIteration: if there are no more samples to import
        """
        raise NotImplementedError("subclass must implement __next__()")

    @property
    def group_field(self):
        """The name of the group field to populate on each sample."""
        return "group"


class UnlabeledImageDatasetImporter(DatasetImporter):
    """Interface for importing datasets of unlabeled image samples.

    Typically, dataset importers should implement the parameters documented on
    this class, although this is not mandatory.

    See :ref:`this page <writing-a-custom-dataset-importer>` for information
    about implementing/using dataset importers.

    .. automethod:: __len__
    .. automethod:: __next__

    Args:
        dataset_dir (None): the dataset directory. This may be optional for
            some importers
        shuffle (False): whether to randomly shuffle the order in which the
            samples are imported
        seed (None): a random seed to use when shuffling
        max_samples (None): a maximum number of samples to import. By default,
            all samples are imported
    """

    def __next__(self):
        """Returns information about the next sample in the dataset.

        Returns:
            an ``(image_path, image_metadata)`` tuple, where

            -   ``image_path``: the path to the image on disk
            -   ``image_metadata``: an
                :class:`fiftyone.core.metadata.ImageMetadata` instances for the
                image, or ``None`` if :meth:`has_image_metadata` is ``False``

        Raises:
            StopIteration: if there are no more samples to import
        """
        raise NotImplementedError("subclass must implement __next__()")

    @property
    def has_image_metadata(self):
        """Whether this importer produces
        :class:`fiftyone.core.metadata.ImageMetadata` instances for each image.
        """
        raise NotImplementedError("subclass must implement has_image_metadata")


class UnlabeledVideoDatasetImporter(DatasetImporter):
    """Interface for importing datasets of unlabeled video samples.

    Typically, dataset importers should implement the parameters documented on
    this class, although this is not mandatory.

    See :ref:`this page <writing-a-custom-dataset-importer>` for information
    about implementing/using dataset importers.

    .. automethod:: __len__
    .. automethod:: __next__

    Args:
        dataset_dir (None): the dataset directory. This may be optional for
            some importers
        shuffle (False): whether to randomly shuffle the order in which the
            samples are imported
        seed (None): a random seed to use when shuffling
        max_samples (None): a maximum number of samples to import. By default,
            all samples are imported
    """

    def __next__(self):
        """Returns information about the next sample in the dataset.

        Returns:
            an ``(video_path, video_metadata)`` tuple, where

            -   ``video_path``: the path to the video on disk
            -   ``video_metadata``: an
                :class:`fiftyone.core.metadata.VideoMetadata` instances for the
                video, or ``None`` if :meth:`has_video_metadata` is ``False``

        Raises:
            StopIteration: if there are no more samples to import
        """
        raise NotImplementedError("subclass must implement __next__()")

    @property
    def has_video_metadata(self):
        """Whether this importer produces
        :class:`fiftyone.core.metadata.VideoMetadata` instances for each video.
        """
        raise NotImplementedError("subclass must implement has_video_metadata")


class UnlabeledMediaDatasetImporter(DatasetImporter):
    """Interface for importing datasets of unlabeled media samples.

    Typically, dataset importers should implement the parameters documented on
    this class, although this is not mandatory.

    See :ref:`this page <writing-a-custom-dataset-importer>` for information
    about implementing/using dataset importers.

    .. automethod:: __len__
    .. automethod:: __next__

    Args:
        dataset_dir (None): the dataset directory. This may be optional for
            some importers
        shuffle (False): whether to randomly shuffle the order in which the
            samples are imported
        seed (None): a random seed to use when shuffling
        max_samples (None): a maximum number of samples to import. By default,
            all samples are imported
    """

    def __next__(self):
        """Returns information about the next sample in the dataset.

        Returns:
            an ``(filepath, metadata)`` tuple, where

            -   ``filepath``: the path to the media on disk
            -   ``metadata``: a
                :class:`fiftyone.core.metadata.Metadata` instance for the
                media, or ``None`` if :meth:`has_metadata` is ``False``

        Raises:
            StopIteration: if there are no more samples to import
        """
        raise NotImplementedError("subclass must implement __next__()")

    @property
    def has_metadata(self):
        """Whether this importer produces
        :class:`fiftyone.core.metadata.Metadata` instances for each sample.
        """
        raise NotImplementedError("subclass must implement has_metadata")


class LabeledImageDatasetImporter(DatasetImporter):
    """Interface for importing datasets of labeled image samples.

    Typically, dataset importers should implement the parameters documented on
    this class, although this is not mandatory.

    See :ref:`this page <writing-a-custom-dataset-importer>` for information
    about implementing/using dataset importers.

    .. automethod:: __len__
    .. automethod:: __next__

    Args:
        dataset_dir (None): the dataset directory. This may be optional for
            some importers
        shuffle (False): whether to randomly shuffle the order in which the
            samples are imported
        seed (None): a random seed to use when shuffling
        max_samples (None): a maximum number of samples to import. By default,
            all samples are imported
    """

    def __next__(self):
        """Returns information about the next sample in the dataset.

        Returns:
            an  ``(image_path, image_metadata, label)`` tuple, where

            -   ``image_path``: the path to the image on disk
            -   ``image_metadata``: an
                :class:`fiftyone.core.metadata.ImageMetadata` instances for the
                image, or ``None`` if :meth:`has_image_metadata` is ``False``
            -   ``label``: an instance of :meth:`label_cls`, or a dictionary
                mapping field names to :class:`fiftyone.core.labels.Label`
                instances, or ``None`` if the sample is unlabeled

        Raises:
            StopIteration: if there are no more samples to import
        """
        raise NotImplementedError("subclass must implement __next__()")

    @property
    def has_image_metadata(self):
        """Whether this importer produces
        :class:`fiftyone.core.metadata.ImageMetadata` instances for each image.
        """
        raise NotImplementedError("subclass must implement has_image_metadata")

    @property
    def label_cls(self):
        """The :class:`fiftyone.core.labels.Label` class(es) returned by this
        importer.

        This can be any of the following:

        -   a :class:`fiftyone.core.labels.Label` class. In this case, the
            importer is guaranteed to return labels of this type
        -   a list or tuple of :class:`fiftyone.core.labels.Label` classes. In
            this case, the importer can produce a single label field of any of
            these types
        -   a dict mapping keys to :class:`fiftyone.core.labels.Label` classes.
            In this case, the importer will return label dictionaries with keys
            and value-types specified by this dictionary. Not all keys need be
            present in the imported labels
        -   ``None``. In this case, the importer makes no guarantees about the
            labels that it may return
        """
        raise NotImplementedError("subclass must implement label_cls")


class LabeledVideoDatasetImporter(DatasetImporter):
    """Interface for importing datasets of labeled video samples.

    Typically, dataset importers should implement the parameters documented on
    this class, although this is not mandatory.

    See :ref:`this page <writing-a-custom-dataset-importer>` for information
    about implementing/using dataset importers.

    .. automethod:: __len__
    .. automethod:: __next__

    Args:
        dataset_dir (None): the dataset directory. This may be optional for
            some importers
        shuffle (False): whether to randomly shuffle the order in which the
            samples are imported
        seed (None): a random seed to use when shuffling
        max_samples (None): a maximum number of samples to import. By default,
            all samples are imported
    """

    def __next__(self):
        """Returns information about the next sample in the dataset.

        Returns:
            an  ``(video_path, video_metadata, labels, frames)`` tuple, where

            -   ``video_path``: the path to the video on disk
            -   ``video_metadata``: an
                :class:`fiftyone.core.metadata.VideoMetadata` instances for the
                video, or ``None`` if :meth:`has_video_metadata` is ``False``
            -   ``labels``: sample-level labels for the video, which can be any
                of the following:

                -   a :class:`fiftyone.core.labels.Label` instance
                -   a dictionary mapping label fields to
                    :class:`fiftyone.core.labels.Label` instances
                -   ``None`` if the sample has no sample-level labels

            -   ``frames``: frame-level labels for the video, which can
                be any of the following:

                -   a dictionary mapping frame numbers to dictionaries that
                    map label fields to :class:`fiftyone.core.labels.Label`
                    instances for each video frame
                -   ``None`` if the sample has no frame-level labels

        Raises:
            StopIteration: if there are no more samples to import
        """
        raise NotImplementedError("subclass must implement __next__()")

    @property
    def has_video_metadata(self):
        """Whether this importer produces
        :class:`fiftyone.core.metadata.VideoMetadata` instances for each video.
        """
        raise NotImplementedError("subclass must implement has_video_metadata")

    @property
    def label_cls(self):
        """The :class:`fiftyone.core.labels.Label` class(es) returned by this
        importer within the sample-level labels that it produces.

        This can be any of the following:

        -   a :class:`fiftyone.core.labels.Label` class. In this case, the
            importer is guaranteed to return sample-level labels of this type
        -   a list or tuple of :class:`fiftyone.core.labels.Label` classes. In
            this case, the importer can produce a single sample-level label
            field of any of these types
        -   a dict mapping keys to :class:`fiftyone.core.labels.Label` classes.
            In this case, the importer will return sample-level label
            dictionaries with keys and value-types specified by this
            dictionary. Not all keys need be present in the imported labels
        -   ``None``. In this case, the importer makes no guarantees about the
            sample-level labels that it may return
        """
        raise NotImplementedError("subclass must implement label_cls")

    @property
    def frame_labels_cls(self):
        """The :class:`fiftyone.core.labels.Label` class(es) returned by this
        importer within the frame labels that it produces.

        This can be any of the following:

        -   a :class:`fiftyone.core.labels.Label` class. In this case, the
            importer is guaranteed to return frame labels of this type
        -   a list or tuple of :class:`fiftyone.core.labels.Label` classes. In
            this case, the importer can produce a single frame label field of
            any of these types
        -   a dict mapping keys to :class:`fiftyone.core.labels.Label` classes.
            In this case, the importer will return frame label dictionaries
            with keys and value-types specified by this dictionary. Not all
            keys need be present in each frame
        -   ``None``. In this case, the importer makes no guarantees about the
            frame labels that it may return
        """
        raise NotImplementedError("subclass must implement frame_labels_cls")


class LegacyFiftyOneDatasetImporter(GenericSampleDatasetImporter):
    """Legacy importer for FiftyOne datasets stored on disk in a serialized
    JSON format.

    .. warning::

        The :class:`fiftyone.types.FiftyOneDataset` format was upgraded in
        ``fiftyone==0.8`` and this importer is now deprecated.

        However, to maintain backwards compatibility,
        :class:`FiftyOneDatasetImporter` will check for instances of datasets
        of this type at runtime and defer to this class to load them.

    Args:
        dataset_dir: the dataset directory
        rel_dir (None): a relative directory to prepend to each filepath if it
            is not absolute. This path is converted to an absolute path (if
            necessary) via :func:`fiftyone.core.storage.normalize_path`
        shuffle (False): whether to randomly shuffle the order in which the
            samples are imported
        seed (None): a random seed to use when shuffling
        max_samples (None): a maximum number of samples to import. By default,
            all samples are imported
    """

    def __init__(
        self,
        dataset_dir,
        rel_dir=None,
        shuffle=False,
        seed=None,
        max_samples=None,
    ):
        super().__init__(
            dataset_dir=dataset_dir,
            shuffle=shuffle,
            seed=seed,
            max_samples=max_samples,
        )

        self.rel_dir = rel_dir

        self._metadata = None
        self._rel_dir = None
        self._fields_dir = None
        self._anno_dir = None
        self._brain_dir = None
        self._eval_dir = None
        self._frame_labels_dir = None
        self._samples = None
        self._iter_samples = None
        self._num_samples = None
        self._media_type = None
        self._media_fields = None

    def __iter__(self):
        self._iter_samples = iter(self._samples)
        return self

    def __len__(self):
        return self._num_samples

    def __next__(self):
        sd = next(self._iter_samples)

        if not fos.isabs(sd["filepath"]):
            sd["filepath"] = fos.join(self._rel_dir, sd["filepath"])

        if self._media_fields:
            _parse_media_fields(sd, self._media_fields, self._rel_dir)

        if (self._media_type == fomm.VIDEO) or (
            self._media_type == fomm.GROUP
            and fomm.get_media_type(sd["filepath"]) == fomm.VIDEO
        ):
            labels_path = fos.join(self.dataset_dir, sd.pop("frames"))

            sample = Sample.from_dict(sd)
            self._import_frame_labels(sample, labels_path)
        else:
            sample = Sample.from_dict(sd)

        return sample

    @property
    def has_sample_field_schema(self):
        if self._media_type == fomm.VIDEO:
            # Must return False so frame field schema is inferred
            return False

        if self._media_type == fomm.GROUP:
            # Need to let importer infer group media types
            return False

        return "sample_fields" in self._metadata

    @property
    def has_dataset_info(self):
        return "info" in self._metadata

    def setup(self):
        metadata_path = fos.join(self.dataset_dir, "metadata.json")
        if fos.isfile(metadata_path):
            metadata = fos.read_json(metadata_path)
            self._media_type = metadata.get("media_type", None)
            self._metadata = metadata
        else:
            self._media_type = None
            self._metadata = {}

        if self.rel_dir is not None:
            self._rel_dir = fos.normalize_path(self.rel_dir)
        else:
            self._rel_dir = self.dataset_dir

        self._fields_dir = fos.join(self.dataset_dir, "fields")
        self._anno_dir = fos.join(self.dataset_dir, "annotations")
        self._brain_dir = fos.join(self.dataset_dir, "brain")
        self._eval_dir = fos.join(self.dataset_dir, "evaluations")
        self._frame_labels_dir = fos.join(self.dataset_dir, "frames")

        if fos.isdir(self._fields_dir):
            self._media_fields = {
                f: False for f in fos.list_subdirs(self._fields_dir)
            }

        samples_path = fos.join(self.dataset_dir, "samples.json")
        samples = fos.read_json(samples_path).get("samples", [])

        self._samples = self._preprocess_list(samples)
        self._num_samples = len(self._samples)

    def get_sample_field_schema(self):
        return self._metadata.get("sample_fields", {})

    def get_dataset_info(self):
        return self._metadata.get("info", {})

    def import_extras(self, sample_collection):
        dataset = sample_collection._dataset

        # Import saved views
        saved_views = self._metadata.get("saved_views", None)
        if saved_views:
            _import_saved_views(dataset, saved_views)

        # Import annotation runs
        annotation_runs = self._metadata.get("annotation_runs", None)
        if annotation_runs:
            for anno_key in annotation_runs.keys():
                if dataset.has_annotation_run(anno_key):
                    logger.warning(
                        "Overwriting existing annotation run '%s'", anno_key
                    )
                    dataset.delete_annotation_run(anno_key)

            _import_runs(
                dataset,
                annotation_runs,
                self._anno_dir,
                foa.AnnotationMethod,
            )

        # Import brain method runs
        brain_methods = self._metadata.get("brain_methods", None)
        if brain_methods:
            for brain_key in brain_methods.keys():
                if dataset.has_brain_run(brain_key):
                    logger.warning(
                        "Overwriting existing brain method run '%s'", brain_key
                    )
                    dataset.delete_brain_run(brain_key)

            _import_runs(
                dataset,
                brain_methods,
                self._brain_dir,
                fob.BrainMethod,
            )

        # Import evaluation runs
        evaluations = self._metadata.get("evaluations", None)
        if evaluations:
            for eval_key in evaluations.keys():
                if dataset.has_evaluation(eval_key):
                    logger.warning(
                        "Overwriting existing evaluation run '%s'", eval_key
                    )
                    dataset.delete_evaluation(eval_key)

            _import_runs(
                dataset,
                evaluations,
                self._eval_dir,
                foe.EvaluationMethod,
            )

    @staticmethod
    def _get_classes(dataset_dir):
        # Used only by dataset zoo
        metadata_path = fos.join(dataset_dir, "metadata.json")
        if not fos.isfile(metadata_path):
            return None

        metadata = fos.read_json(metadata_path)

        classes = metadata.get("default_classes", None)
        if classes:
            return classes

        classes = metadata.get("classes", {})
        if classes:
            return next(iter(classes.values()))

        return metadata.get("info", {}).get("classes", None)

    @staticmethod
    def _get_num_samples(dataset_dir):
        # Used only by dataset zoo
        return len(fos.list_files(fos.join(dataset_dir, "data")))

    def _import_frame_labels(self, sample, labels_path):
        # @todo pre-download all labels files
        frames_map = fos.read_json(labels_path).get("frames", {})
        for key, value in frames_map.items():
            sample.frames[int(key)] = fof.Frame.from_dict(value)


class FiftyOneDatasetImporter(BatchDatasetImporter):
    """Importer for FiftyOne datasets stored on disk in serialized JSON format.

    See :ref:`this page <FiftyOneDataset-import>` for format details.

    Args:
        dataset_dir: the dataset directory
        rel_dir (None): a relative directory to prepend to the ``filepath`` of
            each sample if the filepath is not absolute. This path is converted
            to an absolute path (if necessary) via
            :func:`fiftyone.core.storage.normalize_path`
        ordered (True): whether to preserve document order when importing
        shuffle (False): whether to randomly shuffle the order in which the
            samples are imported
        seed (None): a random seed to use when shuffling
        max_samples (None): a maximum number of samples to import. By default,
            all samples are imported
    """

    def __init__(
        self,
        dataset_dir,
        rel_dir=None,
        ordered=True,
        shuffle=False,
        seed=None,
        max_samples=None,
    ):
        super().__init__(
            dataset_dir=dataset_dir,
            shuffle=shuffle,
            seed=seed,
            max_samples=max_samples,
        )

        self.rel_dir = rel_dir
        self.ordered = ordered

        self._data_dir = None
        self._fields_dir = None
        self._anno_dir = None
        self._brain_dir = None
        self._eval_dir = None
        self._metadata_path = None
        self._samples_path = None
        self._frames_path = None
        self._has_frames = None
        self._media_fields = None

    def setup(self):
        self._data_dir = fos.join(self.dataset_dir, "data")
        self._fields_dir = fos.join(self.dataset_dir, "fields")
        self._anno_dir = fos.join(self.dataset_dir, "annotations")
        self._brain_dir = fos.join(self.dataset_dir, "brain")
        self._eval_dir = fos.join(self.dataset_dir, "evaluations")
        self._metadata_path = fos.join(self.dataset_dir, "metadata.json")

        if fos.isdir(self._fields_dir):
            self._media_fields = {
                f: False for f in fos.list_subdirs(self._fields_dir)
            }

        self._samples_path = fos.join(self.dataset_dir, "samples.json")
        if not fos.isfile(self._samples_path):
            self._samples_path = fos.join(self.dataset_dir, "samples")

        self._frames_path = fos.join(self.dataset_dir, "frames.json")
        if fos.isfile(self._frames_path):
            self._has_frames = True
        else:
            self._frames_path = fos.join(self.dataset_dir, "frames")
            if fos.isdir(self._frames_path):
                self._has_frames = True
            else:
                self._has_frames = False

    def import_samples(self, dataset, tags=None):
        dataset_dict = foo.import_document(self._metadata_path)

        if len(dataset) > 0 and fomi.needs_migration(
            head=dataset_dict["version"]
        ):
            # A migration is required in order to load this dataset, and the
            # dataset we're loading into is non-empty, so we must first load
            # into a temporary dataset, perform the migration, and then merge
            # into the destination dataset
            tmp_dataset = fod.Dataset()

            try:
                sample_ids = self._import_samples(
                    tmp_dataset, dataset_dict, tags=tags
                )
                dataset.add_collection(tmp_dataset)
            finally:
                tmp_dataset.delete()

            return sample_ids

        return self._import_samples(dataset, dataset_dict, tags=tags)

    def _import_samples(self, dataset, dataset_dict, tags=None):
        name = dataset.name
        empty_import = not bool(dataset)

        #
        # Import DatasetDocument
        #
        # This method handles two cases:
        #   - `dataset` is empty, and a migration may or may not be required
        #   - `dataset` is non-empty but no migration is required
        #

        views = dataset_dict.pop("saved_views", [])
        annotations = dataset_dict.pop("annotation_runs", {})
        brain_methods = dataset_dict.pop("brain_methods", {})
        evaluations = dataset_dict.pop("evaluations", {})

        if empty_import:
            #
            # The `dataset` we're importing into is empty, so we replace its
            # backing document with `dataset_dict`, except for the
            # metadata-related fields listed below, which we keep in `dataset`
            #
            # Note that we must work with dicts instead of `DatasetDocument`s
            # here because the import may need migration
            #
            doc = dataset._doc
            dataset_dict.update(
                dict(
                    _id=doc.id,
                    name=doc.name,
                    slug=doc.slug,
                    persistent=doc.persistent,
                    created_at=doc.created_at,
                    last_loaded_at=doc.last_loaded_at,
                    sample_collection_name=doc.sample_collection_name,
                    frame_collection_name=doc.frame_collection_name,
                )
            )

            conn = foo.get_db_conn()
            conn.datasets.replace_one({"name": name}, dataset_dict)

            dataset._reload(hard=True)
        else:
            #
            # The dataset we're merging into is non-empty, but it is safe to
            # use `DatasetDocument` here to perform the merge because no
            # migration should be required
            #
            new_doc = foo.DatasetDocument.from_dict(dataset_dict)
            dataset._merge_doc(new_doc)

        #
        # Import samples
        #

        logger.info("Importing samples...")
        samples, num_samples = foo.import_collection(
            self._samples_path, key="samples"
        )

        samples = self._preprocess_list(samples)

        if self.max_samples is not None:
            num_samples = self.max_samples

        if self.rel_dir is not None:
            # Prepend `rel_dir` to all relative paths
            rel_dir = fos.normalize_path(self.rel_dir)
        else:
            # Prepend `dataset_dir` to all relative paths
            rel_dir = self.dataset_dir

        media_fields = self._media_fields
        dataset_id = dataset._doc.id

        def _parse_sample(sd):
            if not fos.isabs(sd["filepath"]):
                sd["filepath"] = fos.join(rel_dir, sd["filepath"])

            if tags is not None:
                sd["tags"].extend(tags)

            if media_fields:
                _parse_media_fields(sd, media_fields, rel_dir)

            sd["_dataset_id"] = dataset_id
            return sd

        sample_ids = foo.insert_documents(
            map(_parse_sample, samples),
            dataset._sample_collection,
            ordered=self.ordered,
            progress=True,
            num_docs=num_samples,
        )

        #
        # Import frames
        #

        if self._has_frames:
            logger.info("Importing frames...")
            frames, num_frames = foo.import_collection(
                self._frames_path, key="frames"
            )

            # @todo optimize by only loading these docs in the first place
            if self.max_samples is not None:
                _sample_ids = set(sample_ids)
                frames = [f for f in frames if f["_sample_id"] in _sample_ids]
                num_frames = len(frames)

            def _parse_frame(fd):
                fd["_dataset_id"] = dataset_id
                return fd

            foo.insert_documents(
                map(_parse_frame, frames),
                dataset._frame_collection,
                ordered=self.ordered,
                progress=True,
                num_docs=num_frames,
            )

        #
        # Import saved views
        #

        if empty_import:
            _import_saved_views(dataset, views)

        #
        # Import runs
        #

        if empty_import:
            _import_runs(
                dataset,
                annotations,
                self._anno_dir,
                foa.AnnotationMethod,
            )

            _import_runs(
                dataset,
                brain_methods,
                self._brain_dir,
                fob.BrainMethod,
            )

            _import_runs(
                dataset,
                evaluations,
                self._eval_dir,
                foe.EvaluationMethod,
            )

        #
        # Migrate dataset if necessary
        #

        fomi.migrate_dataset_if_necessary(name)
        dataset._reload(hard=True)

        logger.info("Import complete")

        return sample_ids

    @staticmethod
    def _get_classes(dataset_dir):
        # Used only by dataset zoo
        metadata_path = fos.join(dataset_dir, "metadata.json")
        metadata = fos.read_json(metadata_path)

        classes = metadata.get("default_classes", None)
        if classes:
            return classes

        classes = metadata.get("classes", {})
        if classes:
            return next(iter(classes.values()))

        return metadata.get("info", {}).get("classes", None)

    @staticmethod
    def _get_num_samples(dataset_dir):
        # Used only by dataset zoo
        samples_path = fos.join(dataset_dir, "samples.json")
        samples = fos.read_json(samples_path).get("samples", [])
        return len(samples)

    def _is_legacy_format_data(self):
        metadata_path = fos.join(self.dataset_dir, "metadata.json")
        if fos.exists(metadata_path):
            metadata = fos.read_json(metadata_path)
        else:
            metadata = {}

        return "version" not in metadata

    def _to_legacy_importer(self):
        return LegacyFiftyOneDatasetImporter(
            self.dataset_dir,
            shuffle=self.shuffle,
            seed=self.seed,
            max_samples=self.max_samples,
        )


def _parse_media_fields(sd, media_fields, rel_dir):
    for field_name, key in media_fields.items():
        value = sd.get(field_name, None)
        if isinstance(value, dict):
            if key is False:
                try:
                    _cls = value.get("_cls", None)
                    key = get_document(_cls)._MEDIA_FIELD
<<<<<<< HEAD
                    media_fields[field_name] = key
=======
>>>>>>> 59816dad
                except Exception as e:
                    logger.warning(
                        "Failed to infer media field for '%s'. Reason: %s",
                        field_name,
                        e,
                    )
                    key = None

<<<<<<< HEAD
=======
                media_fields[field_name] = key

>>>>>>> 59816dad
            if key is not None:
                path = value.get(key, None)
                if path is not None and not fos.isabs(path):
                    value[key] = fos.join(rel_dir, path)
        elif etau.is_str(value):
            if not fos.isabs(value):
                sd[field_name] = fos.join(rel_dir, value)


def _import_saved_views(dataset, views):
    for d in views:
        if etau.is_str(d):
            d = json_util.loads(d)

        name = d["name"]
        if dataset.has_saved_view(name):
            logger.warning("Overwriting existing view '%s'", name)
            dataset.delete_saved_view(name)

        d.pop("_id", None)
        view_doc = foo.SavedViewDocument.from_dict(d)
        view_doc.dataset_id = str(dataset._doc.id)
        view_doc.save(upsert=True)

        dataset._doc.saved_views.append(view_doc)

    dataset.save()


def _import_runs(dataset, runs, results_dir, run_cls):
    # Import run documents
    for key, d in runs.items():
        if etau.is_str(d):
            d = json_util.loads(d)

        d.pop("_id", None)
        run_doc = foo.RunDocument.from_dict(d)
        run_doc.dataset_id = str(dataset._doc.id)
        run_doc.results = None
        run_doc.save(upsert=True)

        runs = getattr(dataset._doc, run_cls._runs_field())
        runs[key] = run_doc

    dataset.save()

    # Import run results
    for key in runs.keys():
        json_path = fos.join(results_dir, key + ".json")
        if fos.isfile(json_path):
            view = run_cls.load_run_view(dataset, key)
            run_info = run_cls.get_run_info(dataset, key)
            d = fos.read_json(json_path)
            results = fors.RunResults.from_dict(d, view, run_info.config, key)
            run_cls.save_run_results(dataset, key, results, cache=False)


class ImageDirectoryImporter(UnlabeledImageDatasetImporter):
    """Importer for a directory of images stored on disk.

    See :ref:`this page <ImageDirectory-import>` for format details.

    Args:
        dataset_dir: the dataset directory
        recursive (True): whether to recursively traverse subdirectories
        compute_metadata (False): whether to produce
            :class:`fiftyone.core.metadata.ImageMetadata` instances for each
            image when importing
        shuffle (False): whether to randomly shuffle the order in which the
            samples are imported
        seed (None): a random seed to use when shuffling
        max_samples (None): a maximum number of samples to import. By default,
            all samples are imported
    """

    def __init__(
        self,
        dataset_dir,
        recursive=True,
        compute_metadata=False,
        shuffle=False,
        seed=None,
        max_samples=None,
    ):
        super().__init__(
            dataset_dir=dataset_dir,
            shuffle=shuffle,
            seed=seed,
            max_samples=max_samples,
        )

        self.recursive = recursive
        self.compute_metadata = compute_metadata

        self._filepaths = None
        self._metadata_map = None
        self._iter_filepaths = None
        self._num_samples = None

    def __iter__(self):
        self._iter_filepaths = iter(self._filepaths)
        return self

    def __len__(self):
        return self._num_samples

    def __next__(self):
        image_path = next(self._iter_filepaths)

        image_metadata = self._metadata_map.get(image_path, None)

        if self.compute_metadata and image_metadata is None:
            image_metadata = fom.ImageMetadata.build_for(image_path)

        return image_path, image_metadata

    @property
    def has_dataset_info(self):
        return False

    @property
    def has_image_metadata(self):
        return self.compute_metadata

    def setup(self):
        filepaths = fos.list_files(
            self.dataset_dir, abs_paths=True, recursive=self.recursive
        )
        filepaths = [p for p in filepaths if etai.is_image_mime_type(p)]
        filepaths = self._preprocess_list(filepaths)

        if self.compute_metadata:
            metadata_map = self._get_remote_metadata(filepaths)
        else:
            metadata_map = {}

        self._filepaths = filepaths
        self._metadata_map = metadata_map
        self._num_samples = len(filepaths)

    @staticmethod
    def _get_num_samples(dataset_dir):
        # Used only by dataset zoo
        filepaths = fos.list_files(dataset_dir, recursive=True)
        filepaths = [p for p in filepaths if etai.is_image_mime_type(p)]
        return len(filepaths)


class VideoDirectoryImporter(UnlabeledVideoDatasetImporter):
    """Importer for a directory of videos stored on disk.

    See :ref:`this page <VideoDirectory-import>` for format details.

    Args:
        dataset_dir: the dataset directory
        recursive (True): whether to recursively traverse subdirectories
        compute_metadata (False): whether to produce
            :class:`fiftyone.core.metadata.VideoMetadata` instances for each
            video when importing
        shuffle (False): whether to randomly shuffle the order in which the
            samples are imported
        seed (None): a random seed to use when shuffling
        max_samples (None): a maximum number of samples to import. By default,
            all samples are imported
    """

    def __init__(
        self,
        dataset_dir,
        recursive=True,
        compute_metadata=False,
        shuffle=False,
        seed=None,
        max_samples=None,
    ):
        super().__init__(
            dataset_dir=dataset_dir,
            shuffle=shuffle,
            seed=seed,
            max_samples=max_samples,
        )

        self.recursive = recursive
        self.compute_metadata = compute_metadata

        self._filepaths = None
        self._metadata_map = None
        self._iter_filepaths = None
        self._num_samples = None

    def __iter__(self):
        self._iter_filepaths = iter(self._filepaths)
        return self

    def __len__(self):
        return self._num_samples

    def __next__(self):
        video_path = next(self._iter_filepaths)

        video_metadata = self._metadata_map.get(video_path, None)

        if self.compute_metadata and video_metadata is None:
            video_metadata = fom.VideoMetadata.build_for(video_path)

        return video_path, video_metadata

    @property
    def has_dataset_info(self):
        return False

    @property
    def has_video_metadata(self):
        return self.compute_metadata

    def setup(self):
        filepaths = fos.list_files(
            self.dataset_dir, abs_paths=True, recursive=self.recursive
        )
        filepaths = [p for p in filepaths if etav.is_video_mime_type(p)]
        filepaths = self._preprocess_list(filepaths)

        if self.compute_metadata:
            metadata_map = self._get_remote_metadata(filepaths)
        else:
            metadata_map = {}

        self._filepaths = filepaths
        self._metadata_map = metadata_map
        self._num_samples = len(filepaths)

    @staticmethod
    def _get_num_samples(dataset_dir):
        # Used only by dataset zoo
        filepaths = fos.list_files(dataset_dir, recursive=True)
        filepaths = [p for p in filepaths if etav.is_video_mime_type(p)]
        return len(filepaths)


class MediaDirectoryImporter(UnlabeledMediaDatasetImporter):
    """Importer for a directory of media files stored on disk.

    See :ref:`this page <MediaDirectory-import>` for format details.

    Args:
        dataset_dir: the dataset directory
        recursive (True): whether to recursively traverse subdirectories
        compute_metadata (False): whether to produce
            :class:`fiftyone.core.metadata.Metadata` instances for each media
            file when importing
        shuffle (False): whether to randomly shuffle the order in which the
            samples are imported
        seed (None): a random seed to use when shuffling
        max_samples (None): a maximum number of samples to import. By default,
            all samples are imported
    """

    def __init__(
        self,
        dataset_dir,
        recursive=True,
        compute_metadata=False,
        shuffle=False,
        seed=None,
        max_samples=None,
    ):
        super().__init__(
            dataset_dir=dataset_dir,
            shuffle=shuffle,
            seed=seed,
            max_samples=max_samples,
        )

        self.recursive = recursive
        self.compute_metadata = compute_metadata

        self._filepaths = None
        self._iter_filepaths = None
        self._num_samples = None

    def __iter__(self):
        self._iter_filepaths = iter(self._filepaths)
        return self

    def __len__(self):
        return self._num_samples

    def __next__(self):
        filepath = next(self._iter_filepaths)

        if self.compute_metadata:
            metadata = fom.Metadata.build_for(filepath)
        else:
            metadata = None

        return filepath, metadata

    @property
    def has_dataset_info(self):
        return False

    @property
    def has_metadata(self):
        return self.compute_metadata

    def setup(self):
        filepaths = fos.list_files(
            self.dataset_dir, abs_paths=True, recursive=self.recursive
        )
        filepaths = self._preprocess_list(filepaths)

        self._filepaths = filepaths
        self._num_samples = len(filepaths)

    @staticmethod
    def _get_num_samples(dataset_dir):
        # Used only by dataset zoo
        return len(fos.list_files(dataset_dir, recursive=True))


class FiftyOneImageClassificationDatasetImporter(
    LabeledImageDatasetImporter, ImportPathsMixin
):
    """Importer for image classification datasets stored on disk in a simple
    JSON format.

    See :ref:`this page <FiftyOneImageClassificationDataset-import>` for format
    details.

    Args:
        dataset_dir (None): the dataset directory. If omitted, ``data_path``
            and/or ``labels_path`` must be provided
        data_path (None): an optional parameter that enables explicit control
            over the location of the media. Can be any of the following:

            -   a folder name like ``"data"`` or ``"data"/`` specifying a
                subfolder of ``dataset_dir`` where the media files reside
            -   an absolute directory path where the media files reside. In
                this case, the ``dataset_dir`` has no effect on the location of
                the data
            -   a filename like ``"data.json"`` specifying the filename of the
                JSON data manifest file in ``dataset_dir``
            -   an absolute filepath specifying the location of the JSON data
                manifest. In this case, ``dataset_dir`` has no effect on the
                location of the data
            -   a dict mapping filenames to absolute filepaths

            If None, this parameter will default to whichever of ``data/`` or
            ``data.json`` exists in the dataset directory
        labels_path (None): an optional parameter that enables explicit control
            over the location of the labels. Can be any of the following:

            -   a filename like ``"labels.json"`` specifying the location of
                the labels in ``dataset_dir``
            -   an absolute filepath to the labels. In this case,
                ``dataset_dir`` has no effect on the location of the labels

            If None, the parameter will default to ``labels.json``
        compute_metadata (False): whether to produce
            :class:`fiftyone.core.metadata.ImageMetadata` instances for each
            image when importing
        include_all_data (False): whether to generate samples for all images in
            the data directory (True) rather than only creating samples for
            images with labels (False)
        shuffle (False): whether to randomly shuffle the order in which the
            samples are imported
        seed (None): a random seed to use when shuffling
        max_samples (None): a maximum number of samples to import. By default,
            all samples are imported
    """

    def __init__(
        self,
        dataset_dir=None,
        data_path=None,
        labels_path=None,
        compute_metadata=False,
        include_all_data=False,
        shuffle=False,
        seed=None,
        max_samples=None,
    ):
        if dataset_dir is None and data_path is None and labels_path is None:
            raise ValueError(
                "At least one of `dataset_dir`, `data_path`, and "
                "`labels_path` must be provided"
            )

        data_path = self._parse_data_path(
            dataset_dir=dataset_dir,
            data_path=data_path,
            default="data/",
        )

        labels_path = self._parse_labels_path(
            dataset_dir=dataset_dir,
            labels_path=labels_path,
            default="labels.json",
        )

        super().__init__(
            dataset_dir=dataset_dir,
            shuffle=shuffle,
            seed=seed,
            max_samples=max_samples,
        )

        self.data_path = data_path
        self.labels_path = labels_path
        self.compute_metadata = compute_metadata
        self.include_all_data = include_all_data

        self._classes = None
        self._sample_parser = None
        self._image_paths_map = None
        self._metadata_map = None
        self._labels_map = None
        self._uuids = None
        self._iter_uuids = None
        self._num_samples = None

    def __iter__(self):
        self._iter_uuids = iter(self._uuids)
        return self

    def __len__(self):
        return self._num_samples

    def __next__(self):
        uuid = next(self._iter_uuids)

        if fos.isabs(uuid):
            image_path = uuid
        else:
            image_path = self._image_paths_map[uuid]

        image_metadata = self._metadata_map.get(uuid, None)
        target = self._labels_map.get(uuid, None)

        if self.compute_metadata and image_metadata is None:
            image_metadata = fom.ImageMetadata.build_for(image_path)

        if target is not None:
            self._sample_parser.with_sample((image_path, target))
            label = self._sample_parser.get_label()
        else:
            label = None

        return image_path, image_metadata, label

    @property
    def has_dataset_info(self):
        return self._classes is not None

    @property
    def has_image_metadata(self):
        return self.compute_metadata

    @property
    def label_cls(self):
        return (fol.Classification, fol.Classifications)

    def setup(self):
        image_paths_map = self._load_data_map(
            self.data_path, ignore_exts=True, recursive=True
        )

        if self.labels_path is not None and fos.isfile(self.labels_path):
            labels = fos.read_json(self.labels_path)
        else:
            labels = {}

        labels_map = labels.get("labels", {})
        classes = labels.get("classes", None)

        uuids = set(labels_map.keys())

        if self.include_all_data:
            uuids.update(image_paths_map.keys())

        uuids = self._preprocess_list(sorted(uuids))

        self._classes = classes
        self._sample_parser = FiftyOneImageClassificationSampleParser()
        self._sample_parser.classes = self._classes

        if self.compute_metadata:
            metadata_map = self._get_remote_metadata(
                image_paths_map, keys=uuids
            )
        else:
            metadata_map = {}

        self._image_paths_map = image_paths_map
        self._metadata_map = metadata_map
        self._labels_map = labels_map
        self._uuids = uuids
        self._num_samples = len(uuids)

    def get_dataset_info(self):
        return {"classes": self._classes}

    @staticmethod
    def _get_classes(dataset_dir):
        # Used only by dataset zoo
        labels_path = fos.join(dataset_dir, "labels.json")
        labels = fos.read_json(labels_path)
        return labels.get("classes", None)

    @staticmethod
    def _get_num_samples(dataset_dir):
        # Used only by dataset zoo
        labels_path = fos.join(dataset_dir, "labels.json")
        labels = fos.read_json(labels_path)
        return len(labels.get("labels", {}))


class ImageClassificationDirectoryTreeImporter(LabeledImageDatasetImporter):
    """Importer for an image classification directory tree stored on disk.

    See :ref:`this page <ImageClassificationDirectoryTree-import>` for format
    details.

    Args:
        dataset_dir: the dataset directory
        compute_metadata (False): whether to produce
            :class:`fiftyone.core.metadata.ImageMetadata` instances for each
            image when importing
        classes (None): an optional string or list of strings specifying a
            subset of classes to load
        unlabeled ("_unlabeled"): the name of the subdirectory containing
            unlabeled images
        shuffle (False): whether to randomly shuffle the order in which the
            samples are imported
        seed (None): a random seed to use when shuffling
        max_samples (None): a maximum number of samples to import. By default,
            all samples are imported
    """

    def __init__(
        self,
        dataset_dir,
        compute_metadata=False,
        classes=None,
        unlabeled="_unlabeled",
        shuffle=False,
        seed=None,
        max_samples=None,
    ):
        classes = _to_list(classes)

        super().__init__(
            dataset_dir=dataset_dir,
            shuffle=shuffle,
            seed=seed,
            max_samples=max_samples,
        )

        self.compute_metadata = compute_metadata
        self.classes = classes
        self.unlabeled = unlabeled

        self._classes = None
        self._samples = None
        self._metadata_map = None
        self._iter_samples = None
        self._num_samples = None

    def __iter__(self):
        self._iter_samples = iter(self._samples)
        return self

    def __len__(self):
        return self._num_samples

    def __next__(self):
        image_path, label = next(self._iter_samples)

        image_metadata = self._metadata_map.get(image_path, None)

        if self.compute_metadata and image_metadata is None:
            image_metadata = fom.ImageMetadata.build_for(image_path)

        if label is not None:
            label = fol.Classification(label=label)

        return image_path, image_metadata, label

    @property
    def has_image_metadata(self):
        return self.compute_metadata

    @property
    def has_dataset_info(self):
        return True

    @property
    def label_cls(self):
        return fol.Classification

    def setup(self):
        samples = []
        classes = set()
        whitelist = set(self.classes) if self.classes is not None else None
        sep = fos.sep(self.dataset_dir)

        for relpath in fos.list_files(self.dataset_dir, recursive=True):
            chunks = relpath.split(sep, 1)
            if len(chunks) == 1:
                continue

            label = chunks[0]
            if label.startswith("."):
                continue

            if whitelist is not None and label not in whitelist:
                continue

            if label == self.unlabeled:
                label = None
            else:
                classes.add(label)

            path = fos.join(self.dataset_dir, relpath)
            samples.append((path, label))

        samples = self._preprocess_list(samples)

        if self.compute_metadata:
            metadata_map = self._get_remote_metadata([s[0] for s in samples])
        else:
            metadata_map = {}

        if whitelist is not None:
            classes = self.classes
        else:
            classes = sorted(classes)

        self._classes = classes
        self._samples = samples
        self._metadata_map = metadata_map
        self._num_samples = len(samples)

    def get_dataset_info(self):
        return {"classes": self._classes}

    @staticmethod
    def _get_classes(dataset_dir):
        # Used only by dataset zoo
        return sorted(fos.list_subdirs(dataset_dir))

    @staticmethod
    def _get_num_samples(dataset_dir):
        # Used only by dataset zoo
        return len(fos.list_files(dataset_dir, recursive=True))


def _to_list(arg):
    if arg is None:
        return None

    if etau.is_container(arg):
        return list(arg)

    return [arg]


class VideoClassificationDirectoryTreeImporter(LabeledVideoDatasetImporter):
    """Importer for a viideo classification directory tree stored on disk.

    See :ref:`this page <VideoClassificationDirectoryTree-import>` for format
    details.

    Args:
        dataset_dir: the dataset directory
        compute_metadata (False): whether to produce
            :class:`fiftyone.core.metadata.VideoMetadata` instances for each
            video when importing
        classes (None): an optional string or list of strings specifying a
            subset of classes to load
        unlabeled ("_unlabeled"): the name of the subdirectory containing
            unlabeled images
        shuffle (False): whether to randomly shuffle the order in which the
            samples are imported
        seed (None): a random seed to use when shuffling
        max_samples (None): a maximum number of samples to import. By default,
            all samples are imported
    """

    def __init__(
        self,
        dataset_dir,
        compute_metadata=False,
        classes=None,
        unlabeled="_unlabeled",
        shuffle=False,
        seed=None,
        max_samples=None,
    ):
        classes = _to_list(classes)

        super().__init__(
            dataset_dir=dataset_dir,
            shuffle=shuffle,
            seed=seed,
            max_samples=max_samples,
        )

        self.compute_metadata = compute_metadata
        self.classes = classes
        self.unlabeled = unlabeled

        self._classes = None
        self._samples = None
        self._metadata_map = None
        self._iter_samples = None
        self._num_samples = None

    def __iter__(self):
        self._iter_samples = iter(self._samples)
        return self

    def __len__(self):
        return self._num_samples

    def __next__(self):
        video_path, label = next(self._iter_samples)

        video_metadata = self._metadata_map.get(video_path, None)

        if self.compute_metadata and video_metadata is None:
            video_metadata = fom.VideoMetadata.build_for(video_path)

        if label is not None:
            label = fol.Classification(label=label)

        return video_path, video_metadata, label, None

    @property
    def has_video_metadata(self):
        return self.compute_metadata

    @property
    def has_dataset_info(self):
        return True

    @property
    def label_cls(self):
        return fol.Classification

    @property
    def frame_labels_cls(self):
        return None

    def setup(self):
        samples = []
        classes = set()
        whitelist = set(self.classes) if self.classes is not None else None
        sep = fos.sep(self.dataset_dir)

        for relpath in fos.list_files(self.dataset_dir, recursive=True):
            chunks = relpath.split(sep, 1)
            if len(chunks) == 1:
                continue

            label = chunks[0]
            if label.startswith("."):
                continue

            if whitelist is not None and label not in whitelist:
                continue

            if label == self.unlabeled:
                label = None
            else:
                classes.add(label)

            path = fos.join(self.dataset_dir, relpath)
            samples.append((path, label))

        samples = self._preprocess_list(samples)

        if self.compute_metadata:
            metadata_map = self._get_remote_metadata([s[0] for s in samples])
        else:
            metadata_map = {}

        if whitelist is not None:
            classes = self.classes
        else:
            classes = sorted(classes)

        self._classes = classes
        self._samples = samples
        self._metadata_map = metadata_map
        self._num_samples = len(samples)

    def get_dataset_info(self):
        return {"classes": self._classes}

    @staticmethod
    def _get_classes(dataset_dir):
        # Used only by dataset zoo
        return sorted(fos.list_subdirs(dataset_dir))

    @staticmethod
    def _get_num_samples(dataset_dir):
        # Used only by dataset zoo
        return len(fos.list_files(dataset_dir, recursive=True))


class FiftyOneImageDetectionDatasetImporter(
    LabeledImageDatasetImporter, ImportPathsMixin
):
    """Importer for image detection datasets stored on disk in a simple JSON
    format.

    See :ref:`this page <FiftyOneImageDetectionDataset-import>` for format
    details.

    Args:
        dataset_dir (None): the dataset directory. If omitted, ``data_path``
            and/or ``labels_path`` must be provided
        data_path (None): an optional parameter that enables explicit control
            over the location of the media. Can be any of the following:

            -   a folder name like ``"data"`` or ``"data"/`` specifying a
                subfolder of ``dataset_dir`` where the media files reside
            -   an absolute directory path where the media files reside. In
                this case, the ``dataset_dir`` has no effect on the location of
                the data
            -   a filename like ``"data.json"`` specifying the filename of the
                JSON data manifest file in ``dataset_dir``
            -   an absolute filepath specifying the location of the JSON data
                manifest. In this case, ``dataset_dir`` has no effect on the
                location of the data
            -   a dict mapping filenames to absolute filepaths

            If None, this parameter will default to whichever of ``data/`` or
            ``data.json`` exists in the dataset directory
        labels_path (None): an optional parameter that enables explicit control
            over the location of the labels. Can be any of the following:

            -   a filename like ``"labels.json"`` specifying the location of
                the labels in ``dataset_dir``
            -   an absolute filepath to the labels. In this case,
                ``dataset_dir`` has no effect on the location of the labels

            If None, the parameter will default to ``labels.json``
        compute_metadata (False): whether to produce
            :class:`fiftyone.core.metadata.ImageMetadata` instances for each
            image when importing
        include_all_data (False): whether to generate samples for all images in
            the data directory (True) rather than only creating samples for
            images with labels (False)
        shuffle (False): whether to randomly shuffle the order in which the
            samples are imported
        seed (None): a random seed to use when shuffling
        max_samples (None): a maximum number of samples to import. By default,
            all samples are imported
    """

    def __init__(
        self,
        dataset_dir=None,
        data_path=None,
        labels_path=None,
        compute_metadata=False,
        include_all_data=False,
        shuffle=False,
        seed=None,
        max_samples=None,
    ):
        if dataset_dir is None and data_path is None and labels_path is None:
            raise ValueError(
                "At least one of `dataset_dir`, `data_path`, and "
                "`labels_path` must be provided"
            )

        data_path = self._parse_data_path(
            dataset_dir=dataset_dir,
            data_path=data_path,
            default="data/",
        )

        labels_path = self._parse_labels_path(
            dataset_dir=dataset_dir,
            labels_path=labels_path,
            default="labels.json",
        )

        super().__init__(
            dataset_dir=dataset_dir,
            shuffle=shuffle,
            seed=seed,
            max_samples=max_samples,
        )

        self.data_path = data_path
        self.labels_path = labels_path
        self.compute_metadata = compute_metadata
        self.include_all_data = include_all_data

        self._classes = None
        self._sample_parser = None
        self._image_paths_map = None
        self._metadata_map = None
        self._labels_map = None
        self._uuids = None
        self._iter_uuids = None
        self._num_samples = None

    def __iter__(self):
        self._iter_uuids = iter(self._uuids)
        return self

    def __len__(self):
        return self._num_samples

    def __next__(self):
        uuid = next(self._iter_uuids)

        if fos.isabs(uuid):
            image_path = uuid
        else:
            image_path = self._image_paths_map[uuid]

        image_metadata = self._metadata_map.get(uuid, None)
        target = self._labels_map.get(uuid, None)

        if self.compute_metadata and image_metadata is None:
            image_metadata = fom.ImageMetadata.build_for(image_path)

        if target is not None:
            self._sample_parser.with_sample((image_path, target))
            label = self._sample_parser.get_label()
        else:
            label = None

        return image_path, image_metadata, label

    @property
    def has_dataset_info(self):
        return self._classes is not None

    @property
    def has_image_metadata(self):
        return self.compute_metadata

    @property
    def label_cls(self):
        return fol.Detections

    def setup(self):
        image_paths_map = self._load_data_map(
            self.data_path, ignore_exts=True, recursive=True
        )

        if self.labels_path is not None and fos.isfile(self.labels_path):
            labels = fos.read_json(self.labels_path)
        else:
            labels = {}

        classes = labels.get("classes", None)
        labels_map = labels.get("labels", {})

        uuids = set(labels_map.keys())

        if self.include_all_data:
            uuids.update(image_paths_map.keys())

        uuids = self._preprocess_list(sorted(uuids))

        if self.compute_metadata:
            metadata_map = self._get_remote_metadata(
                image_paths_map, keys=uuids
            )
        else:
            metadata_map = {}

        self._classes = classes
        self._sample_parser = FiftyOneImageDetectionSampleParser()
        self._sample_parser.classes = classes
        self._image_paths_map = image_paths_map
        self._metadata_map = metadata_map
        self._labels_map = labels_map
        self._uuids = uuids
        self._num_samples = len(uuids)

    def get_dataset_info(self):
        return {"classes": self._classes}

    @staticmethod
    def _get_classes(dataset_dir):
        # Used only by dataset zoo
        labels_path = fos.join(dataset_dir, "labels.json")
        labels = fos.read_json(labels_path)
        return labels.get("classes", None)

    @staticmethod
    def _get_num_samples(dataset_dir):
        # Used only by dataset zoo
        labels_path = fos.join(dataset_dir, "labels.json")
        labels = fos.read_json(labels_path)
        return len(labels.get("labels", {}))


class FiftyOneTemporalDetectionDatasetImporter(
    LabeledVideoDatasetImporter, ImportPathsMixin
):
    """Importer for temporal video detection datasets stored on disk in a
    simple JSON format.

    See :ref:`this page <FiftyOneTemporalDetectionDataset-import>` for format
    details.

    Args:
        dataset_dir (None): the dataset directory. If omitted, ``data_path``
            and/or ``labels_path`` must be provided
        data_path (None): an optional parameter that enables explicit control
            over the location of the media. Can be any of the following:

            -   a folder name like ``"data"`` or ``"data"/`` specifying a
                subfolder of ``dataset_dir`` where the media files reside
            -   an absolute directory path where the media files reside. In
                this case, the ``dataset_dir`` has no effect on the location of
                the data
            -   a filename like ``"data.json"`` specifying the filename of the
                JSON data manifest file in ``dataset_dir``
            -   an absolute filepath specifying the location of the JSON data
                manifest. In this case, ``dataset_dir`` has no effect on the
                location of the data
            -   a dict mapping filenames to absolute filepaths

            If None, this parameter will default to whichever of ``data/`` or
            ``data.json`` exists in the dataset directory
        labels_path (None): an optional parameter that enables explicit control
            over the location of the labels. Can be any of the following:

            -   a filename like ``"labels.json"`` specifying the location of
                the labels in ``dataset_dir``
            -   an absolute filepath to the labels. In this case,
                ``dataset_dir`` has no effect on the location of the labels

            If None, the parameter will default to ``labels.json``
        compute_metadata (False): whether to produce
            :class:`fiftyone.core.metadata.VideoMetadata` instances for each
            video when importing
        include_all_data (False): whether to generate samples for all videos in
            the data directory (True) rather than only creating samples for
            videos with labels (False)
        shuffle (False): whether to randomly shuffle the order in which the
            samples are imported
        seed (None): a random seed to use when shuffling
        max_samples (None): a maximum number of samples to import. By default,
            all samples are imported
    """

    def __init__(
        self,
        dataset_dir=None,
        data_path=None,
        labels_path=None,
        compute_metadata=False,
        include_all_data=False,
        shuffle=False,
        seed=None,
        max_samples=None,
    ):
        if dataset_dir is None and data_path is None and labels_path is None:
            raise ValueError(
                "At least one of `dataset_dir`, `data_path`, and "
                "`labels_path` must be provided"
            )

        data_path = self._parse_data_path(
            dataset_dir=dataset_dir,
            data_path=data_path,
            default="data/",
        )

        labels_path = self._parse_labels_path(
            dataset_dir=dataset_dir,
            labels_path=labels_path,
            default="labels.json",
        )

        super().__init__(
            dataset_dir=dataset_dir,
            shuffle=shuffle,
            seed=seed,
            max_samples=max_samples,
        )

        self.data_path = data_path
        self.labels_path = labels_path
        self.compute_metadata = compute_metadata
        self.include_all_data = include_all_data

        self._classes = None
        self._sample_parser = None
        self._video_paths_map = None
        self._metadata_map = None
        self._labels_map = None
        self._uuids = None
        self._iter_uuids = None
        self._num_samples = None

    def __iter__(self):
        self._iter_uuids = iter(self._uuids)
        return self

    def __len__(self):
        return self._num_samples

    def __next__(self):
        uuid = next(self._iter_uuids)

        if fos.isabs(uuid):
            video_path = uuid
        else:
            video_path = self._video_paths_map[uuid]

        video_metadata = self._metadata_map.get(uuid, None)
        labels = self._labels_map.get(uuid, None)

        if self.compute_metadata and video_metadata is None:
            video_metadata = fom.VideoMetadata.build_for(video_path)

        if labels is not None:
            sample = (video_path, labels)
            self._sample_parser.with_sample(sample, metadata=video_metadata)
            label = self._sample_parser.get_label()
        else:
            label = None

        return video_path, video_metadata, label, None

    @property
    def has_dataset_info(self):
        return self._classes is not None

    @property
    def has_video_metadata(self):
        return self.compute_metadata

    @property
    def label_cls(self):
        return fol.TemporalDetections

    @property
    def frame_labels_cls(self):
        return None

    def setup(self):
        video_paths_map = self._load_data_map(
            self.data_path, ignore_exts=True, recursive=True
        )

        if self.labels_path is not None and fos.isfile(self.labels_path):
            labels = fos.read_json(self.labels_path)
        else:
            labels = {}

        classes = labels.get("classes", None)
        labels_map = labels.get("labels", {})

        uuids = set(labels_map.keys())

        if self.include_all_data:
            uuids.update(video_paths_map.keys())

        uuids = self._preprocess_list(sorted(uuids))

        if self.compute_metadata:
            metadata_map = self._get_remote_metadata(
                video_paths_map, keys=uuids
            )
        else:
            metadata_map = {}

        self._classes = classes
        self._sample_parser = FiftyOneTemporalDetectionSampleParser()
        self._sample_parser.classes = classes
        self._video_paths_map = video_paths_map
        self._metadata_map = metadata_map
        self._labels_map = labels_map
        self._uuids = uuids
        self._num_samples = len(uuids)

    def get_dataset_info(self):
        return {"classes": self._classes}

    @staticmethod
    def _get_classes(dataset_dir):
        # Used only by dataset zoo
        labels_path = fos.join(dataset_dir, "labels.json")
        labels = fos.read_json(labels_path)
        return labels.get("classes", None)

    @staticmethod
    def _get_num_samples(dataset_dir):
        # Used only by dataset zoo
        labels_path = fos.join(dataset_dir, "labels.json")
        labels = fos.read_json(labels_path)
        return len(labels.get("labels", {}))


class ImageSegmentationDirectoryImporter(
    LabeledImageDatasetImporter, ImportPathsMixin
):
    """Importer for image segmentation datasets stored on disk.

    See :ref:`this page <ImageSegmentationDirectory-import>` for format
    details.

    Args:
        dataset_dir (None): the dataset directory. If omitted, ``data_path``
            and/or ``labels_path`` must be provided
        data_path (None): an optional parameter that enables explicit control
            over the location of the media. Can be any of the following:

            -   a folder name like ``"data"`` or ``"data"/`` specifying a
                subfolder of ``dataset_dir`` where the media files reside
            -   an absolute directory path where the media files reside. In
                this case, the ``dataset_dir`` has no effect on the location of
                the data
            -   a filename like ``"data.json"`` specifying the filename of the
                JSON data manifest file in ``dataset_dir``
            -   an absolute filepath specifying the location of the JSON data
                manifest. In this case, ``dataset_dir`` has no effect on the
                location of the data
            -   a dict mapping filenames to absolute filepaths

            If None, this parameter will default to whichever of ``data/`` or
            ``data.json`` exists in the dataset directory
        labels_path (None): an optional parameter that enables explicit control
            over the location of the labels. Can be any of the following:

            -   a folder name like ``"labels"`` or ``"labels/"`` specifying the
                location of the labels in ``dataset_dir``
            -   an absolute filepath to the labels. In this case,
                ``dataset_dir`` has no effect on the location of the labels

            If None, the parameter will default to ``labels/``
        load_masks (False): whether to load the masks into the database (True)
            or simply record the paths to the masks (False)
        force_grayscale (False): whether to load RGB masks as grayscale by
            storing only the first channel
        compute_metadata (False): whether to produce
            :class:`fiftyone.core.metadata.ImageMetadata` instances for each
            image when importing
        include_all_data (False): whether to generate samples for all images in
            the data directory (True) rather than only creating samples for
            images with masks (False)
        shuffle (False): whether to randomly shuffle the order in which the
            samples are imported
        seed (None): a random seed to use when shuffling
        max_samples (None): a maximum number of samples to import. By default,
            all samples are imported
    """

    def __init__(
        self,
        dataset_dir=None,
        data_path=None,
        labels_path=None,
        load_masks=False,
        force_grayscale=False,
        compute_metadata=False,
        include_all_data=False,
        shuffle=False,
        seed=None,
        max_samples=None,
    ):
        if dataset_dir is None and data_path is None and labels_path is None:
            raise ValueError(
                "At least one of `dataset_dir`, `data_path`, and "
                "`labels_path` must be provided"
            )

        data_path = self._parse_data_path(
            dataset_dir=dataset_dir,
            data_path=data_path,
            default="data/",
        )

        labels_path = self._parse_labels_path(
            dataset_dir=dataset_dir,
            labels_path=labels_path,
            default="labels/",
        )

        super().__init__(
            dataset_dir=dataset_dir,
            shuffle=shuffle,
            seed=seed,
            max_samples=max_samples,
        )

        self.data_path = data_path
        self.labels_path = labels_path
        self.load_masks = load_masks
        self.force_grayscale = force_grayscale
        self.compute_metadata = compute_metadata
        self.include_all_data = include_all_data

        self._local_files = None
        self._image_paths_map = None
        self._metadata_map = None
        self._labels_paths_map = None
        self._uuids = None
        self._iter_uuids = None
        self._num_samples = None

    def __iter__(self):
        self._iter_uuids = iter(self._uuids)
        return self

    def __len__(self):
        return self._num_samples

    def __next__(self):
        uuid = next(self._iter_uuids)

        image_path = self._image_paths_map[uuid]
        image_metadata = self._metadata_map.get(uuid, None)
        mask_path = self._labels_paths_map.get(uuid, None)

        if self.compute_metadata and image_metadata is None:
            image_metadata = fom.ImageMetadata.build_for(image_path)

        if mask_path is not None:
            label = fol.Segmentation(mask_path=mask_path)
            if self.load_masks:
                label.import_mask(update=True)
                if self.force_grayscale and label.mask.ndim > 1:
                    label.mask = label.mask[:, :, 0]
        else:
            label = None

        return image_path, image_metadata, label

    @property
    def has_dataset_info(self):
        return False

    @property
    def has_image_metadata(self):
        return self.compute_metadata

    @property
    def label_cls(self):
        return fol.Segmentation

    def setup(self):
        image_paths_map = self._load_data_map(
            self.data_path, ignore_exts=True, recursive=True
        )

        labels_paths_map = {
            os.path.splitext(p)[0]: fos.join(self.labels_path, p)
            for p in fos.list_files(self.labels_path, recursive=True)
        }

        uuids = set(labels_paths_map.keys())

        if self.include_all_data:
            uuids.update(image_paths_map.keys())

        uuids = self._preprocess_list(sorted(uuids))

        if self.compute_metadata:
            metadata_map = self._get_remote_metadata(
                image_paths_map, keys=uuids
            )
        else:
            metadata_map = {}

        if self.max_samples is not None:
            _uuids = set(uuids)
            labels_paths_map = {
                uuid: path
                for uuid, path in labels_paths_map.items()
                if uuid in _uuids
            }

        if self.load_masks:
            local_files = fos.LocalFiles(
                labels_paths_map, "r", type_str="masks"
            )
            labels_paths_map = local_files.__enter__()
        else:
            local_files = None

        self._image_paths_map = image_paths_map
        self._metadata_map = metadata_map
        self._labels_paths_map = labels_paths_map
        self._local_files = local_files
        self._uuids = uuids
        self._num_samples = len(uuids)

    def close(self, *args):
        if self._local_files is not None:
            self._local_files.__exit__(*args)

    @staticmethod
    def _get_num_samples(dataset_dir):
        # Used only by dataset zoo
        return len(fos.list_files(fos.join(dataset_dir, "data")))


class FiftyOneImageLabelsDatasetImporter(LabeledImageDatasetImporter):
    """Importer for labeled image datasets whose labels are stored in
    `ETA ImageLabels format <https://github.com/voxel51/eta/blob/develop/docs/image_labels_guide.md>`_.

    See :ref:`this page <FiftyOneImageLabelsDataset-import>` for format
    details.

    Args:
        dataset_dir: the dataset directory
        compute_metadata (False): whether to produce
            :class:`fiftyone.core.metadata.ImageMetadata` instances for each
            image when importing
        prefix (None): a string prefix to prepend to each label name in the
            expanded label dictionary
        labels_dict (None): a dictionary mapping names of attributes/objects
            in the image labels to field names into which to expand them
        multilabel (False): whether to store frame attributes in a single
            :class:`fiftyone.core.labels.Classifications` instance
        skip_non_categorical (False): whether to skip non-categorical frame
            attributes (True) or cast them to strings (False)
        shuffle (False): whether to randomly shuffle the order in which the
            samples are imported
        seed (None): a random seed to use when shuffling
        max_samples (None): a maximum number of samples to import. By default,
            all samples are imported
    """

    def __init__(
        self,
        dataset_dir,
        compute_metadata=False,
        prefix=None,
        labels_dict=None,
        multilabel=False,
        skip_non_categorical=False,
        shuffle=False,
        seed=None,
        max_samples=None,
    ):
        super().__init__(
            dataset_dir=dataset_dir,
            shuffle=shuffle,
            seed=seed,
            max_samples=max_samples,
        )

        self.compute_metadata = compute_metadata
        self.prefix = prefix
        self.labels_dict = labels_dict
        self.multilabel = multilabel
        self.skip_non_categorical = skip_non_categorical

        self._description = None
        self._sample_parser = None
        self._local_files = None
        self._samples = None
        self._metadata_map = None
        self._iter_samples = None
        self._num_samples = None

    def __iter__(self):
        self._iter_samples = iter(self._samples)
        return self

    def __len__(self):
        return self._num_samples

    def __next__(self):
        sample = next(self._iter_samples)

        self._sample_parser.with_sample(sample)
        image_path = self._sample_parser.get_image_path()
        image_metadata = self._metadata_map.get(image_path, None)
        label = self._sample_parser.get_label()

        if self.compute_metadata and image_metadata is None:
            image_metadata = fom.ImageMetadata.build_for(image_path)

        return image_path, image_metadata, label

    @property
    def has_dataset_info(self):
        return bool(self._description)

    @property
    def has_image_metadata(self):
        return self.compute_metadata

    @property
    def label_cls(self):
        return {
            "attributes": fol.Classifications,
            "detections": fol.Detections,
            "polylines": fol.Polylines,
            "keypoints": fol.Keypoints,
        }

    def setup(self):
        sample_parser = FiftyOneImageLabelsSampleParser(
            prefix=self.prefix,
            labels_dict=self.labels_dict,
            multilabel=self.multilabel,
            skip_non_categorical=self.skip_non_categorical,
        )

        index = _load_labeled_dataset_index(self.dataset_dir)

        description = index.description
        inds = self._preprocess_list(list(range(len(index))))

        image_paths = []
        label_paths = []
        for idx in inds:
            record = index[idx]
            image_paths.append(fos.join(self.dataset_dir, record.data))
            label_paths.append(fos.join(self.dataset_dir, record.labels))

        local_files = fos.LocalFiles(label_paths, "r", type_str="labels")
        label_paths = local_files.__enter__()

        samples = list(zip(image_paths, label_paths))

        if self.compute_metadata:
            metadata_map = self._get_remote_metadata(image_paths)
        else:
            metadata_map = {}

        self._sample_parser = sample_parser
        self._metadata_map = metadata_map
        self._local_files = local_files
        self._samples = samples
        self._num_samples = len(samples)
        self._description = description

    def get_dataset_info(self):
        return {"description": self._description}

    def close(self, *args):
        self._local_files.__exit__(*args)

    @staticmethod
    def _get_num_samples(dataset_dir):
        # Used only by dataset zoo
        return len(_load_labeled_dataset_index(dataset_dir))


class FiftyOneVideoLabelsDatasetImporter(LabeledVideoDatasetImporter):
    """Importer for labeled video datasets whose labels are stored in
    `ETA VideoLabels format <https://github.com/voxel51/eta/blob/develop/docs/video_labels_guide.md>`_.

    See :ref:`this page <FiftyOneVideoLabelsDataset-import>` for format
    details.

    Args:
        dataset_dir: the dataset directory
        compute_metadata (False): whether to produce
            :class:`fiftyone.core.metadata.VideoMetadata` instances for each
            video when importing
        prefix (None): a string prefix to prepend to each label name in the
            expanded sample/frame label dictionaries
        labels_dict (None): a dictionary mapping names of attributes/objects
            in the sample labels to field names into which to expand them. By
            default, all sample labels are loaded
        frame_labels_dict (None): a dictionary mapping names of
            attributes/objects in the frame labels to field names into which to
            expand them. By default, all frame labels are loaded
        multilabel (False): whether to store frame attributes in a single
            :class:`fiftyone.core.labels.Classifications` instance
        skip_non_categorical (False): whether to skip non-categorical frame
            attributes (True) or cast them to strings (False)
        shuffle (False): whether to randomly shuffle the order in which the
            samples are imported
        seed (None): a random seed to use when shuffling
        max_samples (None): a maximum number of samples to import. By default,
            all samples are imported
    """

    def __init__(
        self,
        dataset_dir,
        compute_metadata=False,
        prefix=None,
        labels_dict=None,
        frame_labels_dict=None,
        multilabel=False,
        skip_non_categorical=False,
        shuffle=False,
        seed=None,
        max_samples=None,
    ):
        super().__init__(
            dataset_dir=dataset_dir,
            shuffle=shuffle,
            seed=seed,
            max_samples=max_samples,
        )

        self.compute_metadata = compute_metadata
        self.prefix = prefix
        self.labels_dict = labels_dict
        self.frame_labels_dict = frame_labels_dict
        self.multilabel = multilabel
        self.skip_non_categorical = skip_non_categorical

        self._description = None
        self._metadata_map = None
        self._local_files = None
        self._sample_parser = None
        self._samples = None
        self._iter_samples = None
        self._num_samples = None

    def __iter__(self):
        self._iter_samples = iter(self._samples)
        return self

    def __len__(self):
        return self._num_samples

    def __next__(self):
        sample = next(self._iter_samples)

        self._sample_parser.with_sample(sample)
        video_path = self._sample_parser.get_video_path()
        video_metadata = self._metadata_map.get(video_path, None)
        label = self._sample_parser.get_label()
        frames = self._sample_parser.get_frame_labels()

        if self.compute_metadata and video_metadata is None:
            video_metadata = fom.VideoMetadata.build_for(video_path)

        return video_path, video_metadata, label, frames

    @property
    def has_dataset_info(self):
        return bool(self._description)

    @property
    def has_video_metadata(self):
        return self.compute_metadata

    @property
    def label_cls(self):
        return None

    @property
    def frame_labels_cls(self):
        return None

    def setup(self):
        sample_parser = FiftyOneVideoLabelsSampleParser(
            prefix=self.prefix,
            labels_dict=self.labels_dict,
            frame_labels_dict=self.frame_labels_dict,
            multilabel=self.multilabel,
            skip_non_categorical=self.skip_non_categorical,
        )

        index = _load_labeled_dataset_index(self.dataset_dir)

        description = index.description
        inds = self._preprocess_list(list(range(len(index))))

        video_paths = []
        label_paths = []
        for idx in inds:
            record = index[idx]
            video_paths.append(fos.join(self.dataset_dir, record.data))
            label_paths.append(fos.join(self.dataset_dir, record.labels))

        local_files = fos.LocalFiles(label_paths, "r", type_str="labels")
        label_paths = local_files.__enter__()

        samples = list(zip(video_paths, label_paths))

        if self.compute_metadata:
            metadata_map = self._get_remote_metadata(video_paths)
        else:
            metadata_map = {}

        self._metadata_map = metadata_map
        self._local_files = local_files
        self._samples = samples
        self._sample_parser = sample_parser
        self._num_samples = len(samples)
        self._description = description

    def get_dataset_info(self):
        return {"description": self._description}

    def close(self, *args):
        self._local_files.__exit__(*args)

    @staticmethod
    def _get_num_samples(dataset_dir):
        # Used only by dataset zoo
        return len(_load_labeled_dataset_index(dataset_dir))


def _load_labeled_dataset_index(dataset_dir):
    index_path = fos.join(dataset_dir, "manifest.json")
    d = fos.read_json(index_path)
    return etad.LabeledDatasetIndex.from_dict(d)<|MERGE_RESOLUTION|>--- conflicted
+++ resolved
@@ -11,12 +11,7 @@
 import os
 import random
 
-<<<<<<< HEAD
-from bson import json_util, ObjectId
-import cv2
-=======
 from bson import json_util
->>>>>>> 59816dad
 from mongoengine.base import get_document
 
 import eta.core.datasets as etad
@@ -2021,10 +2016,6 @@
                 try:
                     _cls = value.get("_cls", None)
                     key = get_document(_cls)._MEDIA_FIELD
-<<<<<<< HEAD
-                    media_fields[field_name] = key
-=======
->>>>>>> 59816dad
                 except Exception as e:
                     logger.warning(
                         "Failed to infer media field for '%s'. Reason: %s",
@@ -2033,11 +2024,8 @@
                     )
                     key = None
 
-<<<<<<< HEAD
-=======
                 media_fields[field_name] = key
 
->>>>>>> 59816dad
             if key is not None:
                 path = value.get(key, None)
                 if path is not None and not fos.isabs(path):
