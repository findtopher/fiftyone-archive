"""
Dataset exporters.

| Copyright 2017-2023, Voxel51, Inc.
| `voxel51.com <https://voxel51.com/>`_
|
"""
from collections import defaultdict
import inspect
import logging
import os
import warnings

from bson import json_util

import eta.core.datasets as etad
import eta.core.frameutils as etaf
import eta.core.utils as etau

import fiftyone as fo
import fiftyone.core.collections as foc
import fiftyone.core.dataset as fod
import fiftyone.core.fields as fof
import fiftyone.core.labels as fol
import fiftyone.core.metadata as fom
import fiftyone.core.media as fomm
import fiftyone.core.odm as foo
import fiftyone.core.storage as fos
import fiftyone.core.utils as fou
import fiftyone.utils.eta as foue
import fiftyone.utils.image as foui
import fiftyone.utils.patches as foup

from .parsers import (
    FiftyOneLabeledImageSampleParser,
    FiftyOneUnlabeledImageSampleParser,
    FiftyOneUnlabeledMediaSampleParser,
    FiftyOneLabeledVideoSampleParser,
    FiftyOneUnlabeledVideoSampleParser,
    ImageSampleParser,
    ImageClassificationSampleParser,
)


logger = logging.getLogger(__name__)


def export_samples(
    samples,
    export_dir=None,
    dataset_type=None,
    data_path=None,
    labels_path=None,
    export_media=None,
    rel_dir=None,
    dataset_exporter=None,
    label_field=None,
    frame_labels_field=None,
    num_samples=None,
    **kwargs,
):
    """Exports the given samples to disk.

    You can perform exports with this method via the following basic patterns:

    (a) Provide ``export_dir`` and ``dataset_type`` to export the content to a
        directory in the default layout for the specified format, as documented
        in :ref:`this page <exporting-datasets>`

    (b) Provide ``dataset_type`` along with ``data_path``, ``labels_path``,
        and/or ``export_media`` to directly specify where to export the source
        media and/or labels (if applicable) in your desired format. This syntax
        provides the flexibility to, for example, perform workflows like
        labels-only exports

    (c) Provide a ``dataset_exporter`` to which to feed samples to perform a
        fully-customized export

    In all workflows, the remaining parameters of this method can be provided
    to further configure the export.

    See :ref:`this page <exporting-datasets>` for more information about the
    available export formats and examples of using this method.

    See :ref:`this guide <custom-dataset-exporter>` for more details about
    exporting datasets in custom formats by defining your own
    :class:`fiftyone.utils.data.exporters.DatasetExporter`.

    This method will automatically coerce the data to match the requested
    export in the following cases:

    -   When exporting in either an unlabeled image or image classification
        format, if a spatial label field is provided
        (:class:`fiftyone.core.labels.Detection`,
        :class:`fiftyone.core.labels.Detections`,
        :class:`fiftyone.core.labels.Polyline`, or
        :class:`fiftyone.core.labels.Polylines`), then the **image patches** of
        the provided samples will be exported

    -   When exporting in labeled image dataset formats that expect list-type
        labels (:class:`fiftyone.core.labels.Classifications`,
        :class:`fiftyone.core.labels.Detections`,
        :class:`fiftyone.core.labels.Keypoints`, or
        :class:`fiftyone.core.labels.Polylines`), if a label field contains
        labels in non-list format
        (e.g., :class:`fiftyone.core.labels.Classification`), the labels will
        be automatically upgraded to single-label lists

    -   When exporting in labeled image dataset formats that expect
        :class:`fiftyone.core.labels.Detections` labels, if a
        :class:`fiftyone.core.labels.Classification` field is provided, the
        labels will be automatically upgraded to detections that span the
        entire images

    Args:
        samples: a :class:`fiftyone.core.collections.SampleCollection`
        export_dir (None): the directory to which to export the samples in
            format ``dataset_type``
        dataset_type (None): the :class:`fiftyone.types.Dataset` type to write
        data_path (None): an optional parameter that enables explicit control
            over the location of the exported media for certain export formats.
            Can be any of the following:

            -   a folder name like ``"data"`` or ``"data/"`` specifying a
                subfolder of ``export_dir`` in which to export the media
            -   an absolute directory path in which to export the media. In
                this case, the ``export_dir`` has no effect on the location of
                the data
            -   a filename like ``"data.json"`` specifying the filename of a
                JSON manifest file in ``export_dir`` generated when
                ``export_media`` is ``"manifest"``
            -   an absolute filepath specifying the location to write the JSON
                manifest file when ``export_media`` is ``"manifest"``. In this
                case, ``export_dir`` has no effect on the location of the data

            If None, a default value of this parameter will be chosen based on
            the value of the ``export_media`` parameter. Note that this
            parameter is not applicable to certain export formats such as
            binary types like TF records
        labels_path (None): an optional parameter that enables explicit control
            over the location of the exported labels. Only applicable when
            exporting in certain labeled dataset formats. Can be any of the
            following:

            -   a type-specific folder name like ``"labels"`` or ``"labels/"``
                or a filename like ``"labels.json"`` or ``"labels.xml"``
                specifying the location in ``export_dir`` in which to export
                the labels
            -   an absolute directory or filepath in which to export the
                labels. In this case, the ``export_dir`` has no effect on the
                location of the labels

            For labeled datasets, the default value of this parameter will be
            chosen based on the export format so that the labels will be
            exported into ``export_dir``
        export_media (None): controls how to export the raw media. The
            supported values are:

            -   ``True``: copy all media files into the output directory
            -   ``False``: don't export media. This option is only useful when
                exporting labeled datasets whose label format stores sufficient
                information to locate the associated media
            -   ``"move"``: move all media files into the output directory
            -   ``"symlink"``: create symlinks to the media files in the output
                directory
            -   ``"manifest"``: create a ``data.json`` in the output directory
                that maps UUIDs used in the labels files to the filepaths of
                the source media, rather than exporting the actual media

            If None, an appropriate default value of this parameter will be
            chosen based on the value of the ``data_path`` parameter. Note that
            some dataset formats may not support certain values for this
            parameter (e.g., when exporting in binary formats such as TF
            records, "symlink" is not an option)
        rel_dir (None): an optional relative directory to strip from each input
            filepath to generate a unique identifier for each media. When
            exporting media, this identifier is joined with ``data_path`` to
            generate an output path for each exported media. This argument
            allows for populating nested subdirectories that match the shape of
            the input paths. The path is converted to an absolute path (if
            necessary) via :func:`fiftyone.core.storage.normalize_path`
        dataset_exporter (None): a :class:`DatasetExporter` to use to write the
            dataset
        label_field (None): the name of the label field to export, or a
            dictionary mapping field names to output keys describing the label
            fields to export. Only applicable if ``dataset_exporter`` is a
            :class:`LabeledImageDatasetExporter` or
            :class:`LabeledVideoDatasetExporter`, or if you are exporting image
            patches
        frame_labels_field (None): the name of the frame label field to export,
            or a dictionary mapping field names to output keys describing the
            frame label fields to export. Only applicable if
            ``dataset_exporter`` is a :class:`LabeledVideoDatasetExporter`
        num_samples (None): the number of samples in ``samples``. If omitted,
            this is computed (if possible) via ``len(samples)``
        **kwargs: optional keyword arguments to pass to the dataset exporter's
            constructor. If you are exporting image patches, this can also
            contain keyword arguments for
            :class:`fiftyone.utils.patches.ImagePatchesExtractor`
    """
    found_patches, patches_kwargs, kwargs = _check_for_patches_export(
        samples, dataset_exporter, label_field, kwargs
    )
    found_clips, clips_kwargs, kwargs = _check_for_clips_export(
        samples, dataset_exporter, label_field, kwargs
    )

    if dataset_exporter is None:
        dataset_exporter, _ = build_dataset_exporter(
            dataset_type,
            export_dir=export_dir,
            data_path=data_path,
            labels_path=labels_path,
            export_media=export_media,
            rel_dir=rel_dir,
            **kwargs,
        )
    else:
        kwargs.update(
            dict(
                export_dir=export_dir,
                data_path=data_path,
                labels_path=labels_path,
                export_media=export_media,
                rel_dir=rel_dir,
            )
        )

        for key, value in kwargs.items():
            if value is not None:
                logger.warning("Ignoring unsupported parameter '%s'", key)

    # True for copy/move/symlink, False for manifest/no export/unknown
    _export_media = getattr(
        dataset_exporter, "export_media", export_media
    ) in {True, "move", "symlink"}

    if _export_media:
        samples.download_media(media_fields="filepath")

    if label_field is not None:
        media_fields = samples._get_media_fields(whitelist=label_field)
        if media_fields:
            samples.download_media(media_fields=list(media_fields.keys()))

    sample_collection = samples

    if isinstance(dataset_exporter, BatchDatasetExporter):
        _write_batch_dataset(dataset_exporter, samples)
        return

    if isinstance(
        dataset_exporter,
        (GenericSampleDatasetExporter, GroupDatasetExporter),
    ):
        sample_parser = None
    elif isinstance(dataset_exporter, UnlabeledImageDatasetExporter):
        if found_patches:
            # Export unlabeled image patches
            samples = foup.ImagePatchesExtractor(
                samples,
                patches_field=label_field,
                include_labels=False,
                **patches_kwargs,
            )
            sample_parser = ImageSampleParser()
            num_samples = len(samples)
        else:
            sample_parser = FiftyOneUnlabeledImageSampleParser(
                compute_metadata=True,
                export_media=_export_media,
            )

    elif isinstance(dataset_exporter, UnlabeledVideoDatasetExporter):
        if found_clips and not samples._is_clips:
            # Export unlabeled video clips
            samples = samples.to_clips(label_field)
            num_samples = len(samples)

        #
        # Clips are always written to a temporary directory first, so the
        # exporter should just move these to the ultimate destination
        #
        # Note that if the dataset exporter does not use `export_media`, this
        # will not work properly...
        #
        if _export_media and samples._is_clips:
            dataset_exporter.export_media = "move"

        sample_parser = FiftyOneUnlabeledVideoSampleParser(
            compute_metadata=True,
            export_media=_export_media,
            **clips_kwargs,
        )

    elif isinstance(dataset_exporter, UnlabeledMediaDatasetExporter):
        sample_parser = FiftyOneUnlabeledMediaSampleParser(
            compute_metadata=True
        )

    elif isinstance(dataset_exporter, LabeledImageDatasetExporter):
        if found_patches:
            # Export labeled image patches
            samples = foup.ImagePatchesExtractor(
                samples,
                patches_field=label_field,
                include_labels=True,
                **patches_kwargs,
            )
            sample_parser = ImageClassificationSampleParser()
            num_samples = len(samples)
        else:
            label_fcn = _make_label_coercion_functions(
                label_field, samples, dataset_exporter
            )
            sample_parser = FiftyOneLabeledImageSampleParser(
                label_field,
                label_fcn=label_fcn,
                compute_metadata=True,
                export_media=_export_media,
            )

    elif isinstance(dataset_exporter, LabeledVideoDatasetExporter):
        if found_clips and not samples._is_clips:
            # Export labeled video clips
            samples = samples.to_clips(label_field)
            num_samples = len(samples)

        #
        # Clips are always written to a temporary directory first, so the
        # exporter should just move these to the ultimate destination
        #
        # Note that if the dataset exporter does not use `export_media`, this
        # will not work properly...
        #
        if _export_media and samples._is_clips:
            dataset_exporter.export_media = "move"

        label_fcn = _make_label_coercion_functions(
            label_field, samples, dataset_exporter
        )
        frame_labels_fcn = _make_label_coercion_functions(
            frame_labels_field,
            samples,
            dataset_exporter,
            frames=True,
        )
        sample_parser = FiftyOneLabeledVideoSampleParser(
            label_field=label_field,
            frame_labels_field=frame_labels_field,
            label_fcn=label_fcn,
            frame_labels_fcn=frame_labels_fcn,
            compute_metadata=True,
            export_media=_export_media,
            **clips_kwargs,
        )

    else:
        raise ValueError(
            "Unsupported DatasetExporter %s" % type(dataset_exporter)
        )

    write_dataset(
        samples,
        sample_parser,
        dataset_exporter,
        num_samples=num_samples,
        sample_collection=sample_collection,
    )


def write_dataset(
    samples,
    sample_parser,
    dataset_exporter,
    num_samples=None,
    sample_collection=None,
):
    """Writes the samples to disk as a dataset in the specified format.

    Args:
        samples: an iterable of samples that can be parsed by ``sample_parser``
        sample_parser: a :class:`fiftyone.utils.data.parsers.SampleParser` to
            use to parse the samples
        dataset_exporter: a :class:`DatasetExporter` to use to write the
            dataset
        num_samples (None): the number of samples in ``samples``. If omitted,
            this is computed (if possible) via ``len(samples)``
        sample_collection (None): the
            :class:`fiftyone.core.collections.SampleCollection` from which
            ``samples`` were extracted. If ``samples`` is itself a
            :class:`fiftyone.core.collections.SampleCollection`, this parameter
            defaults to ``samples``. This parameter is optional and is only
            passed to :meth:`DatasetExporter.log_collection`
    """
    if num_samples is None:
        try:
            num_samples = len(samples)
        except:
            pass

    if sample_collection is None and isinstance(samples, foc.SampleCollection):
        sample_collection = samples

    if isinstance(dataset_exporter, GenericSampleDatasetExporter):
        _write_generic_sample_dataset(
            dataset_exporter,
            samples,
            num_samples=num_samples,
            sample_collection=sample_collection,
        )
    elif isinstance(dataset_exporter, GroupDatasetExporter):
        _write_group_dataset(
            dataset_exporter,
            samples,
            num_samples=num_samples,
            sample_collection=sample_collection,
        )
    elif isinstance(
        dataset_exporter,
        (UnlabeledImageDatasetExporter, LabeledImageDatasetExporter),
    ):
        _write_image_dataset(
            dataset_exporter,
            samples,
            sample_parser,
            num_samples=num_samples,
            sample_collection=sample_collection,
        )
    elif isinstance(
        dataset_exporter,
        (UnlabeledVideoDatasetExporter, LabeledVideoDatasetExporter),
    ):
        _write_video_dataset(
            dataset_exporter,
            samples,
            sample_parser,
            num_samples=num_samples,
            sample_collection=sample_collection,
        )
    elif isinstance(dataset_exporter, UnlabeledMediaDatasetExporter):
        _write_unlabeled_dataset(
            dataset_exporter,
            samples,
            sample_parser,
            num_samples=num_samples,
            sample_collection=sample_collection,
        )
    else:
        raise ValueError(
            "Unsupported DatasetExporter %s" % type(dataset_exporter)
        )


def build_dataset_exporter(
    dataset_type, strip_none=True, warn_unused=True, **kwargs
):
    """Builds the :class:`DatasetExporter` instance for the given parameters.

    Args:
        dataset_type: the :class:`fiftyone.types.Dataset` type
        strip_none (True): whether to exclude None-valued items from ``kwargs``
        warn_unused (True): whether to issue warnings for any non-None unused
            parameters encountered
        **kwargs: keyword arguments to pass to the dataset exporter's
            constructor via ``DatasetExporter(**kwargs)``

    Returns:
        a tuple of:

        -   the :class:`DatasetExporter` instance
        -   a dict of unused keyword arguments
    """
    if dataset_type is None:
        raise ValueError(
            "You must provide a `dataset_type` in order to build a dataset "
            "exporter"
        )

    if inspect.isclass(dataset_type):
        dataset_type = dataset_type()

    dataset_exporter_cls = dataset_type.get_dataset_exporter_cls()

    if strip_none:
        kwargs = {k: v for k, v in kwargs.items() if v is not None}

    kwargs, unused_kwargs = fou.extract_kwargs_for_class(
        dataset_exporter_cls, kwargs
    )

    try:
        dataset_exporter = dataset_exporter_cls(**kwargs)
    except Exception as e:
        raise ValueError(
            "Failed to construct exporter of type %s using the provided "
            "parameters. See above for the error. You may need to supply "
            "additional mandatory arguments. Please consult the documentation "
            "of %s to learn more"
            % (dataset_exporter_cls, dataset_exporter_cls)
        ) from e

    if warn_unused:
        for key, value in unused_kwargs.items():
            if value is not None:
                logger.warning(
                    "Ignoring unsupported parameter '%s' for exporter type %s",
                    key,
                    dataset_exporter_cls,
                )

    return dataset_exporter, unused_kwargs


def _check_for_patches_export(samples, dataset_exporter, label_field, kwargs):
    if isinstance(label_field, dict):
        if len(label_field) == 1:
            label_field = next(iter(label_field.keys()))
        else:
            label_field = None

    found_patches = False
    patches_kwargs = {}

    if isinstance(dataset_exporter, UnlabeledImageDatasetExporter):
        try:
            label_type = samples._get_label_field_type(label_field)
            found_patches = issubclass(label_type, fol._PATCHES_FIELDS)
        except:
            pass

        if found_patches:
            logger.info(
                "Detected an unlabeled image exporter and a label field '%s' "
                "of type %s. Exporting image patches...",
                label_field,
                label_type,
            )
        elif samples._is_patches:
            found_patches = True
            logger.info(
                "Detected an unlabeled image exporter and a patches view. "
                "Exporting image patches...",
            )
    elif isinstance(dataset_exporter, LabeledImageDatasetExporter):
        label_cls = dataset_exporter.label_cls

        if isinstance(label_cls, dict):
            export_types = list(label_cls.values())
        elif isinstance(label_cls, (list, tuple)):
            export_types = list(label_cls)
        elif label_cls is not None:
            export_types = [label_cls]
        else:
            export_types = None

        try:
            label_type = samples._get_label_field_type(label_field)
        except:
            label_type = None

        if (
            label_type is not None
            and export_types is not None
            and not issubclass(label_type, tuple(export_types))
            and fol.Classification in export_types
        ):
            found_patches = issubclass(label_type, fol._PATCHES_FIELDS)

        if found_patches:
            logger.info(
                "Detected an image classification exporter and a label field "
                "'%s' of type %s. Exporting image patches...",
                label_field,
                label_type,
            )

    if found_patches:
        patches_kwargs, kwargs = fou.extract_kwargs_for_class(
            foup.ImagePatchesExtractor, kwargs
        )

    return found_patches, patches_kwargs, kwargs


def _check_for_clips_export(samples, dataset_exporter, label_field, kwargs):
    if isinstance(label_field, dict):
        if len(label_field) == 1:
            label_field = next(iter(label_field.keys()))
        else:
            label_field = None

    found_clips = False
    clips_kwargs = {}

    if isinstance(dataset_exporter, UnlabeledVideoDatasetExporter):
        try:
            label_type = samples._get_label_field_type(label_field)
            found_clips = issubclass(
                label_type, (fol.TemporalDetection, fol.TemporalDetections)
            )
        except:
            pass

        if found_clips:
            logger.info(
                "Detected an unlabeled video exporter and a label field '%s' "
                "of type %s. Exporting video clips...",
                label_field,
                label_type,
            )
        elif samples._is_clips:
            found_clips = True
            logger.info(
                "Detected an unlabeled video exporter and a clips view. "
                "Exporting video clips...",
            )

        if found_clips:
            clips_kwargs, kwargs = fou.extract_kwargs_for_class(
                FiftyOneUnlabeledVideoSampleParser, kwargs
            )
    elif isinstance(dataset_exporter, LabeledVideoDatasetExporter):
        label_cls = dataset_exporter.label_cls

        if isinstance(label_cls, dict):
            export_types = list(label_cls.values())
        elif isinstance(label_cls, (list, tuple)):
            export_types = list(label_cls)
        elif label_cls is not None:
            export_types = [label_cls]
        else:
            export_types = None

        try:
            label_type = samples._get_label_field_type(label_field)
        except:
            label_type = None

        if (
            label_type is not None
            and export_types is not None
            and not issubclass(label_type, tuple(export_types))
            and fol.Classification in export_types
        ):
            found_clips = issubclass(
                label_type, (fol.TemporalDetection, fol.TemporalDetections)
            )

        if found_clips:
            logger.info(
                "Detected a video classification exporter and a label field "
                "'%s' of type %s. Exporting video clips...",
                label_field,
                label_type,
            )
        elif samples._is_clips:
            found_clips = True

        if found_clips:
            clips_kwargs, kwargs = fou.extract_kwargs_for_class(
                FiftyOneLabeledVideoSampleParser, kwargs
            )

    return found_clips, clips_kwargs, kwargs


def _make_label_coercion_functions(
    label_field_or_dict,
    sample_collection,
    dataset_exporter,
    frames=False,
    validate=True,
):
    if frames:
        label_cls = dataset_exporter.frame_labels_cls
    else:
        label_cls = dataset_exporter.label_cls

    # Exporter doesn't declare types, so we cannot do anything
    if label_cls is None:
        return None

    return_dict = isinstance(label_field_or_dict, dict)

    if return_dict:
        label_fields = list(label_field_or_dict.keys())
    else:
        label_fields = [label_field_or_dict]

    if isinstance(label_cls, dict):
        export_types = list(label_cls.values())
    elif isinstance(label_cls, (list, tuple)):
        export_types = list(label_cls)
    else:
        export_types = [label_cls]

    coerce_fcn_dict = {}
    for label_field in label_fields:
        if label_field is None:
            continue

        if frames:
            field_path = sample_collection._FRAMES_PREFIX + label_field
        else:
            field_path = label_field

        field = sample_collection.get_field(field_path)

        if field is None:
            continue

        if isinstance(field, fof.EmbeddedDocumentField):
            label_type = field.document_type
        else:
            label_type = type(field)

        # Natively supported types
        if any(issubclass(label_type, t) for t in export_types):
            continue

        # Single label -> list coercion
        for export_type in export_types:
            single_type = fol._LABEL_LIST_TO_SINGLE_MAP.get(export_type, None)
            if single_type is not None and issubclass(label_type, single_type):
                logger.info(
                    "Dataset exporter expects labels in %s format, but found "
                    "%s. Wrapping field '%s' as single-label lists...",
                    export_type,
                    label_type,
                    label_field,
                )

                coerce_fcn_dict[label_field] = _make_single_label_to_list_fcn(
                    export_type
                )
                break

        if label_field in coerce_fcn_dict:
            continue

        # `Classification` -> `Detections` coercion
        if (
            issubclass(label_type, fol.Classification)
            and fol.Detections in export_types
        ):
            logger.info(
                "Dataset exporter expects labels in %s format, but found %s. "
                "Converting field '%s' to detections whose bounding boxes "
                "span the entire image...",
                fol.Detections,
                label_type,
                label_field,
            )

            coerce_fcn_dict[label_field] = _classification_to_detections
            continue

        # Handle invalid field types
        if validate:
            ftype = "Frame field" if frames else "Field"
            raise ValueError(
                "%s '%s' of type %s is not supported by exporter type %s, "
                "which only supports %s"
                % (
                    ftype,
                    label_field,
                    label_type,
                    type(dataset_exporter),
                    export_types,
                )
            )

    if not coerce_fcn_dict:
        return None

    if not return_dict:
        return next(iter(coerce_fcn_dict.values()))

    return coerce_fcn_dict


def _make_single_label_to_list_fcn(label_cls):
    def single_label_to_list(label):
        if label is None:
            return label

        return label_cls(**{label_cls._LABEL_LIST_FIELD: [label]})

    return single_label_to_list


def _classification_to_detections(label):
    if label is None:
        return label

    return fol.Detections(
        detections=[
            fol.Detection(
                label=label.label,
                bounding_box=[0, 0, 1, 1],
                confidence=label.confidence,
                **dict(label.iter_attributes()),
            )
        ]
    )


def _write_batch_dataset(dataset_exporter, samples):
    if not isinstance(samples, foc.SampleCollection):
        raise ValueError(
            "%s can only export %s instances"
            % (type(dataset_exporter), foc.SampleCollection)
        )

    with dataset_exporter:
        dataset_exporter.export_samples(samples)


def _write_generic_sample_dataset(
    dataset_exporter,
    samples,
    num_samples=None,
    sample_collection=None,
):
    with fou.ProgressBar(total=num_samples) as pb:
        with dataset_exporter:
            if sample_collection is not None:
                dataset_exporter.log_collection(sample_collection)

            if (
                isinstance(samples, foc.SampleCollection)
                and samples.media_type == fomm.GROUP
            ):
                samples = samples.select_group_slices(_allow_mixed=True)

            for sample in pb(samples):
                dataset_exporter.export_sample(sample)


def _write_group_dataset(
    dataset_exporter,
    samples,
    num_samples=None,
    sample_collection=None,
):
    if not isinstance(samples, foc.SampleCollection):
        raise ValueError(
            "%s can only export grouped collections; found %s"
            % (type(dataset_exporter), type(samples))
        )

    if samples.media_type != fomm.GROUP:
        raise ValueError(
            "%s can only export grouped collections; found media type '%s'"
            % (type(dataset_exporter), samples.media_type)
        )

    with fou.ProgressBar(total=num_samples) as pb:
        with dataset_exporter:
            if sample_collection is not None:
                dataset_exporter.log_collection(sample_collection)

            for group in pb(samples.iter_groups()):
                dataset_exporter.export_group(group)


def _write_image_dataset(
    dataset_exporter,
    samples,
    sample_parser,
    num_samples=None,
    sample_collection=None,
):
    labeled_images = isinstance(dataset_exporter, LabeledImageDatasetExporter)

    with fou.ProgressBar(total=num_samples) as pb:
        with dataset_exporter:
            if sample_collection is not None:
                dataset_exporter.log_collection(sample_collection)

            for sample in pb(samples):
                sample_parser.with_sample(sample)

                # Parse image
                if sample_parser.has_image_path:
                    try:
                        image_or_path = sample_parser.get_image_path()
                    except:
                        image_or_path = sample_parser.get_image()
                else:
                    image_or_path = sample_parser.get_image()

                # Parse metadata
                if dataset_exporter.requires_image_metadata:
                    if sample_parser.has_image_metadata:
                        metadata = sample_parser.get_image_metadata()
                    else:
                        metadata = None

                    if metadata is None:
                        metadata = fom.ImageMetadata.build_for(image_or_path)
                else:
                    metadata = None

                if labeled_images:
                    # Parse label
                    label = sample_parser.get_label()

                    # Export sample
                    dataset_exporter.export_sample(
                        image_or_path, label, metadata=metadata
                    )
                else:
                    # Export sample
                    dataset_exporter.export_sample(
                        image_or_path, metadata=metadata
                    )


def _write_video_dataset(
    dataset_exporter,
    samples,
    sample_parser,
    num_samples=None,
    sample_collection=None,
):
    labeled_videos = isinstance(dataset_exporter, LabeledVideoDatasetExporter)

    with fou.ProgressBar(total=num_samples) as pb:
        with dataset_exporter:
            if sample_collection is not None:
                dataset_exporter.log_collection(sample_collection)

            for sample in pb(samples):
                sample_parser.with_sample(sample)

                # Parse video
                video_path = sample_parser.get_video_path()

                # Parse metadata
                if dataset_exporter.requires_video_metadata:
                    if sample_parser.has_video_metadata:
                        metadata = sample_parser.get_video_metadata()
                    else:
                        metadata = None

                    if metadata is None:
                        metadata = fom.VideoMetadata.build_for(video_path)
                else:
                    metadata = None

                if labeled_videos:
                    # Parse labels
                    label = sample_parser.get_label()
                    frames = sample_parser.get_frame_labels()

                    # Export sample
                    dataset_exporter.export_sample(
                        video_path, label, frames, metadata=metadata
                    )
                else:
                    # Export sample
                    dataset_exporter.export_sample(
                        video_path, metadata=metadata
                    )


def _write_unlabeled_dataset(
    dataset_exporter,
    samples,
    sample_parser,
    num_samples=None,
    sample_collection=None,
):
    with fou.ProgressBar(total=num_samples) as pb:
        with dataset_exporter:
            if sample_collection is not None:
                dataset_exporter.log_collection(sample_collection)

            for sample in pb(samples):
                sample_parser.with_sample(sample)

                # Parse media
                filepath = sample_parser.get_media_path()

                # Parse metadata
                if dataset_exporter.requires_metadata:
                    if sample_parser.has_metadata:
                        metadata = sample_parser.get_metadata()
                    else:
                        metadata = None

                    if metadata is None:
                        metadata = fom.Metadata.build_for(filepath)
                else:
                    metadata = None

                # Export sample
                dataset_exporter.export_sample(filepath, metadata=metadata)


class ExportPathsMixin(object):
    """Mixin for :class:`DatasetExporter` classes that provides convenience
    methods for parsing the ``data_path``, ``labels_path``, and
    ``export_media`` parameters supported by many exporters.
    """

    @staticmethod
    def _parse_data_path(
        export_dir=None,
        data_path=None,
        export_media=None,
        default=None,
    ):
        """Helper function that computes default values for the ``data_path``
        and ``export_media`` parameters supported by many exporters.
        """
        if data_path is None:
            if export_media == "manifest" and default is not None:
                data_path = fos.normalize_path(default) + ".json"
            elif export_dir is not None:
                data_path = default

        if data_path is not None:
            data_path = os.path.expanduser(data_path)

            if not fos.isabs(data_path) and export_dir is not None:
                export_dir = fos.normalize_path(export_dir)
                data_path = fos.join(export_dir, data_path)

        if export_media is None:
            if data_path is None:
                export_media = False
            elif data_path.endswith(".json"):
                export_media = "manifest"
            else:
                export_media = True

        return data_path, export_media

    @staticmethod
    def _parse_labels_path(export_dir=None, labels_path=None, default=None):
        """Helper function that computes default values for the ``labels_path``
        parameter supported by many exporters.
        """
        if labels_path is None:
            labels_path = default

        if labels_path is not None:
            labels_path = os.path.expanduser(labels_path)

            if not fos.isabs(labels_path) and export_dir is not None:
                export_dir = fos.normalize_path(export_dir)
                labels_path = fos.join(export_dir, labels_path)

        return labels_path


class MediaExporter(object):
    """Base class for :class:`DatasetExporter` utilities that provide support
    for populating a directory or manifest of media files.

    This class is designed for populating a single, flat directory or manifest
    of media files, and automatically takes care of things like name clashes
    as necessary.

    The export strategy used is defined by the ``export_mode`` parameter, and
    users of this class can restrict the available options via the
    ``supported_modes`` parameter.

    Args:
        export_mode: the export mode to use. The supported values are:

            -   ``True``: copy all media files into the output directory
            -   ``False``: don't export media. This option is only useful when
                exporting labeled datasets whose label format stores sufficient
                information to locate the associated media
            -   ``"move"``: move all media files into the output directory
            -   ``"symlink"``: create symlinks to the media files in the output
                directory
            -   ``"manifest"``: create a ``data.json`` in the output directory
                that maps UUIDs used in the labels files to the filepaths of
                the source media, rather than exporting the actual media
        export_path (None): the location to export the media. Can be any of the
            following:

            -   When ``export_media`` is True, "move", or "symlink", a
                directory in which to export the media
            -   When ``export_mode`` is "manifest", the path to write a JSON
                file mapping UUIDs to input filepaths
            -   When ``export_media`` is False, this parameter has no effect
        rel_dir (None): an optional relative directory to strip from each input
            filepath to generate a unique identifier for each media. When
            exporting media, this identifier is joined with ``export_path`` to
            generate an output path for each exported media. This argument
            allows for populating nested subdirectories that match the shape of
            the input paths. The path is converted to an absolute path (if
            necessary) via :func:`fiftyone.core.storage.normalize_path`
        supported_modes (None): an optional tuple specifying a subset of the
            ``export_mode`` values that are allowed
        default_ext (None): the file extension to use when generating default
            output paths
        ignore_exts (False): whether to omit file extensions when generating
            UUIDs for files
    """

    _MEDIA_TYPE = "media"

    def __init__(
        self,
        export_mode,
        export_path=None,
        rel_dir=None,
        supported_modes=None,
        default_ext=None,
        ignore_exts=False,
    ):
        if supported_modes is None:
            supported_modes = (True, False, "move", "symlink", "manifest")

        if export_mode not in supported_modes:
            raise ValueError(
                "Unsupported media export mode `%s`. The supported values are "
                "%s" % (export_mode, supported_modes)
            )

        if export_path is not None:
            export_path = fos.normalize_path(export_path)

        if (
            export_mode == "symlink"
            and export_path is not None
            and not fos.is_local(export_path)
        ):
            raise ValueError(
                "Cannot symlink files to non-local export path '%s'"
                % export_path
            )

        if rel_dir is not None:
            rel_dir = fos.normalize_path(rel_dir)

        self.export_mode = export_mode
        self.export_path = export_path
        self.rel_dir = rel_dir
        self.supported_modes = supported_modes
        self.default_ext = default_ext
        self.ignore_exts = ignore_exts

        self._filename_maker = None
        self._manifest = None
        self._manifest_path = None

        self._tmpdir = None
        self._inpaths = []
        self._outpaths = []

    def _write_media(self, media, outpath):
        raise NotImplementedError("subclass must implement _write_media()")

    def _get_uuid(self, path):
        if self.export_mode in (False, "manifest"):
            # `path` should be an input path
            rel_dir = self.rel_dir
        else:
            # `path` should be an output path
            rel_dir = self.export_path

        if rel_dir is not None:
            uuid = fou.safe_relpath(path, rel_dir)
        else:
            uuid = os.path.basename(path)

        if self.ignore_exts:
            uuid = os.path.splitext(uuid)[0]

        return uuid

    def setup(self):
        """Performs necessary setup to begin exporting media.

        :class:`DatasetExporter` classes using this class should invoke this
        method in :meth:`DatasetExporter.setup`.
        """
        output_dir = None
        manifest_path = None
        manifest = None

        if self.export_mode in (True, "move", "symlink"):
            output_dir = self.export_path
        elif self.export_mode == "manifest":
            manifest_path = self.export_path
            manifest = {}

        self._filename_maker = fou.UniqueFilenameMaker(
            output_dir=output_dir,
            rel_dir=self.rel_dir,
            default_ext=self.default_ext,
            ignore_exts=self.ignore_exts,
            ignore_existing=True,
        )
        self._manifest_path = manifest_path
        self._manifest = manifest

    def export(self, media_or_path, outpath=None):
        """Exports the given media.

        Args:
            media_or_path: the media or path to the media on disk
            outpath (None): a manually-specified location to which to export
                the media. By default, the media will be exported into
                :attr:`export_path`

        Returns:
            a tuple of:

            -   the path to the exported media
            -   the UUID of the exported media
        """
        if outpath is not None:
            outpath = fos.normalize_path(outpath)

        if etau.is_str(media_or_path):
            media_path = fos.normalize_path(media_or_path)

            if outpath is not None:
                uuid = self._get_uuid(outpath)
            elif self.export_mode in (False, "manifest"):
                outpath = media_or_path
                uuid = self._get_uuid(media_path)
            else:
                outpath = self._filename_maker.get_output_path(media_path)
                uuid = self._get_uuid(outpath)

<<<<<<< HEAD
            if self.export_mode == "manifest":
                self._manifest[uuid] = media_path
            elif self.export_mode != False and (
                not fos.is_local(outpath) or not fos.is_local(media_path)
            ):
                if self.export_mode in (True, "move"):
                    self._inpaths.append(media_path)
                    self._outpaths.append(outpath)
            elif self.export_mode == True:
=======
            if self.export_mode is True:
>>>>>>> 20740db1
                etau.copy_file(media_path, outpath)
            elif self.export_mode == "move":
                etau.move_file(media_path, outpath)
            elif self.export_mode == "symlink":
                etau.symlink_file(media_path, outpath)
        else:
            media = media_or_path

            if outpath is not None:
                uuid = self._get_uuid(outpath)
            else:
                outpath = self._filename_maker.get_output_path()
                uuid = self._get_uuid(outpath)

<<<<<<< HEAD
            if self.export_mode == True:
                if fos.is_local(outpath):
                    local_path = outpath
                else:
                    if self._tmpdir is None:
                        self._tmpdir = fos.make_temp_dir()

                    local_path = os.path.join(
                        self._tmpdir, os.path.basename(outpath)
                    )

                    self._inpaths.append(local_path)
                    self._outpaths.append(outpath)

                self._write_media(media, local_path)
            elif self.export_mode != False:
=======
            if self.export_mode is True:
                self._write_media(media, outpath)
            elif self.export_mode is not False:
>>>>>>> 20740db1
                raise ValueError(
                    "Cannot export in-memory media when 'export_mode=%s'"
                    % self.export_mode
                )

        return outpath, uuid

    def close(self):
        """Performs any necessary actions to complete the export."""
        try:
            if self.export_mode == "manifest":
                fos.write_json(self._manifest, self._manifest_path)

            if self._inpaths:
                progress = fo.config.show_progress_bars

                if progress:
                    logger.info("Exporting %s...", self._MEDIA_TYPE)

                if self.export_mode == "move":
                    fos.move_files(
                        self._inpaths, self._outpaths, progress=progress
                    )
                else:
                    fos.copy_files(
                        self._inpaths, self._outpaths, progress=progress
                    )
        finally:
            if self._tmpdir is not None:
                etau.delete_dir(self._tmpdir)


class ImageExporter(MediaExporter):
    """Utility class for :class:`DatasetExporter` instances that export images.

    See :class:`MediaExporter` for details.
    """

    _MEDIA_TYPE = "images"

    def __init__(self, *args, default_ext=None, **kwargs):
        if default_ext is None:
            default_ext = fo.config.default_image_ext

        super().__init__(*args, default_ext=default_ext, **kwargs)

    def _write_media(self, img, outpath):
        foui.write(img, outpath)


class VideoExporter(MediaExporter):
    """Utility class for :class:`DatasetExporter` instances that export videos.

    See :class:`MediaExporter` for details.
    """

    _MEDIA_TYPE = "videos"

    def __init__(self, *args, default_ext=None, **kwargs):
        if default_ext is None:
            default_ext = fo.config.default_video_ext

        super().__init__(*args, default_ext=default_ext, **kwargs)

    def _write_media(self, media, outpath):
        raise ValueError("Only video paths can be exported")


class LabelsExporter(fos.FileWriter):
    """Utility class for :class:`DatasetExporter` instances that export
    multiple label files.

    If the labels are being written to remote locations, this class defers the
    uploads until :meth:`close` is called, so they can be efficiently uploaded
    in a threaded batch.
    """

    def __init__(self, type_str="labels", **kwargs):
        super().__init__(type_str=type_str, **kwargs)

    def setup(self):
        """Performs necessary setup to begin exporting labels.

        :class:`DatasetExporter` classes using this class should invoke this
        method in :meth:`DatasetExporter.setup`.
        """
        self.__enter__()

    def close(self):
        """Performs any necessary actions to complete the export."""
        self.__exit__()


class DatasetExporter(object):
    """Base interface for exporting datsets.

    See :ref:`this page <writing-a-custom-dataset-exporter>` for information
    about implementing/using dataset exporters.

    Args:
        export_dir (None): the directory to write the export. This may be
            optional for some exporters
    """

    def __init__(self, export_dir=None):
        if export_dir is not None:
            export_dir = fos.normalize_path(export_dir)

        self.export_dir = export_dir

    def __enter__(self):
        self.setup()
        return self

    def __exit__(self, *args):
        self.close(*args)

    def setup(self):
        """Performs any necessary setup before exporting the first sample in
        the dataset.

        This method is called when the exporter's context manager interface is
        entered, :func:`DatasetExporter.__enter__`.
        """
        pass

    def log_collection(self, sample_collection):
        """Logs any relevant information about the
        :class:`fiftyone.core.collections.SampleCollection` whose samples will
        be exported.

        Subclasses can optionally implement this method if their export format
        can record information such as the
        :meth:`fiftyone.core.collections.SampleCollection.info` of the
        collection being exported.

        By convention, this method must be optional; i.e., if it is not called
        before the first call to :meth:`export_sample`, then the exporter must
        make do without any information about the
        :class:`fiftyone.core.collections.SampleCollection` (which may not be
        available, for example, if the samples being exported are not stored in
        a collection).

        Args:
            sample_collection: the
                :class:`fiftyone.core.collections.SampleCollection` whose
                samples will be exported
        """
        pass

    def export_sample(self, *args, **kwargs):
        """Exports the given sample to the dataset.

        Args:
            *args: subclass-specific positional arguments
            **kwargs: subclass-specific keyword arguments
        """
        raise NotImplementedError("subclass must implement export_sample()")

    def close(self, *args):
        """Performs any necessary actions after the last sample has been
        exported.

        This method is called when the exporter's context manager interface is
        exited, :func:`DatasetExporter.__exit__`.

        Args:
            *args: the arguments to :func:`DatasetExporter.__exit__`
        """
        pass


class BatchDatasetExporter(DatasetExporter):
    """Base interface for exporters that export entire
    :class:`fiftyone.core.collections.SampleCollection` instances in a single
    batch.

    This interface allows for greater efficiency for export formats that
    handle aggregating over the samples themselves.

    Args:
        export_dir (None): the directory to write the export. This may be
            optional for some exporters
    """

    def export_sample(self, *args, **kwargs):
        raise ValueError(
            "Use export_samples() to perform exports with %s instances"
            % type(self)
        )

    def export_samples(self, sample_collection):
        """Exports the given sample collection.

        Args:
            sample_collection: a
                :class:`fiftyone.core.collections.SampleCollection`
        """
        raise NotImplementedError("subclass must implement export_samples()")


class GenericSampleDatasetExporter(DatasetExporter):
    """Interface for exporting datasets of arbitrary
    :class:`fiftyone.core.sample.Sample` instances.

    See :ref:`this page <writing-a-custom-dataset-exporter>` for information
    about implementing/using dataset exporters.

    Args:
        export_dir (None): the directory to write the export. This may be
            optional for some exporters
    """

    def export_sample(self, sample):
        """Exports the given sample to the dataset.

        Args:
            sample: a :class:`fiftyone.core.sample.Sample`
        """
        raise NotImplementedError("subclass must implement export_sample()")


class GroupDatasetExporter(DatasetExporter):
    """Interface for exporting grouped datasets.

    See :ref:`this page <writing-a-custom-dataset-exporter>` for information
    about implementing/using dataset exporters.

    Args:
        export_dir (None): the directory to write the export. This may be
            optional for some exporters
    """

    def export_sample(self, *args, **kwargs):
        raise ValueError(
            "Use export_group() to perform exports with %s instances"
            % type(self)
        )

    def export_group(self, group):
        """Exports the given group to the dataset.

        Args:
            group: a dict mapping group slice names to
                :class:`fiftyone.core.sample.Sample` instances
        """
        raise NotImplementedError("subclass must implement export_group()")


class UnlabeledImageDatasetExporter(DatasetExporter):
    """Interface for exporting datasets of unlabeled image samples.

    See :ref:`this page <writing-a-custom-dataset-exporter>` for information
    about implementing/using dataset exporters.

    Args:
        export_dir (None): the directory to write the export. This may be
            optional for some exporters
    """

    @property
    def requires_image_metadata(self):
        """Whether this exporter requires
        :class:`fiftyone.core.metadata.ImageMetadata` instances for each sample
        being exported.
        """
        raise NotImplementedError(
            "subclass must implement requires_image_metadata"
        )

    def export_sample(self, image_or_path, metadata=None):
        """Exports the given sample to the dataset.

        Args:
            image_or_path: an image or the path to the image on disk
            metadata (None): a :class:`fiftyone.core.metadata.ImageMetadata`
                instance for the sample. Only required when
                :meth:`requires_image_metadata` is ``True``
        """
        raise NotImplementedError("subclass must implement export_sample()")


class UnlabeledVideoDatasetExporter(DatasetExporter):
    """Interface for exporting datasets of unlabeled video samples.

    See :ref:`this page <writing-a-custom-dataset-exporter>` for information
    about implementing/using dataset exporters.

    Args:
        export_dir (None): the directory to write the export. This may be
            optional for some exporters
    """

    @property
    def requires_video_metadata(self):
        """Whether this exporter requires
        :class:`fiftyone.core.metadata.VideoMetadata` instances for each sample
        being exported.
        """
        raise NotImplementedError(
            "subclass must implement requires_video_metadata"
        )

    def export_sample(self, video_path, metadata=None):
        """Exports the given sample to the dataset.

        Args:
            video_path: the path to a video on disk
            metadata (None): a :class:`fiftyone.core.metadata.VideoMetadata`
                instance for the sample. Only required when
                :meth:`requires_video_metadata` is ``True``
        """
        raise NotImplementedError("subclass must implement export_sample()")


class UnlabeledMediaDatasetExporter(DatasetExporter):
    """Interface for exporting datasets of unlabeled samples.

    See :ref:`this page <writing-a-custom-dataset-exporter>` for information
    about implementing/using dataset exporters.

    Args:
        export_dir (None): the directory to write the export. This may be
            optional for some exporters
    """

    @property
    def requires_metadata(self):
        """Whether this exporter requires
        :class:`fiftyone.core.metadata.Metadata` instances for each sample
        being exported.
        """
        raise NotImplementedError("subclass must implement requires_metadata")

    def export_sample(self, filepath, metadata=None):
        """Exports the given sample to the dataset.

        Args:
            filepath: a media path
            metadata (None): a :class:`fiftyone.core.metadata.Metadata`
                instance for the sample. Only required when
                :meth:`requires_metadata` is ``True``
        """
        raise NotImplementedError("subclass must implement export_sample()")


class LabeledImageDatasetExporter(DatasetExporter):
    """Interface for exporting datasets of labeled image samples.

    See :ref:`this page <writing-a-custom-dataset-exporter>` for information
    about implementing/using dataset exporters.

    Args:
        export_dir (None): the directory to write the export. This may be
            optional for some exporters
    """

    @property
    def requires_image_metadata(self):
        """Whether this exporter requires
        :class:`fiftyone.core.metadata.ImageMetadata` instances for each sample
        being exported.
        """
        raise NotImplementedError(
            "subclass must implement requires_image_metadata"
        )

    @property
    def label_cls(self):
        """The :class:`fiftyone.core.labels.Label` class(es) exported by this
        exporter.

        This can be any of the following:

        -   a :class:`fiftyone.core.labels.Label` class. In this case, the
            exporter directly exports labels of this type
        -   a list or tuple of :class:`fiftyone.core.labels.Label` classes. In
            this case, the exporter can export a single label field of any of
            these types
        -   a dict mapping keys to :class:`fiftyone.core.labels.Label` classes.
            In this case, the exporter can handle label dictionaries with
            value-types specified by this dictionary. Not all keys need be
            present in the exported label dicts
        -   ``None``. In this case, the exporter makes no guarantees about the
            labels that it can export
        """
        raise NotImplementedError("subclass must implement label_cls")

    def export_sample(self, image_or_path, label, metadata=None):
        """Exports the given sample to the dataset.

        Args:
            image_or_path: an image or the path to the image on disk
            label: an instance of :meth:`label_cls`, or a dictionary mapping
                field names to :class:`fiftyone.core.labels.Label` instances,
                or ``None`` if the sample is unlabeled
            metadata (None): a :class:`fiftyone.core.metadata.ImageMetadata`
                instance for the sample. Only required when
                :meth:`requires_image_metadata` is ``True``
        """
        raise NotImplementedError("subclass must implement export_sample()")


class LabeledVideoDatasetExporter(DatasetExporter):
    """Interface for exporting datasets of labeled video samples.

    See :ref:`this page <writing-a-custom-dataset-exporter>` for information
    about implementing/using dataset exporters.

    Args:
        export_dir (None): the directory to write the export. This may be
            optional for some exporters
    """

    @property
    def requires_video_metadata(self):
        """Whether this exporter requires
        :class:`fiftyone.core.metadata.VideoMetadata` instances for each sample
        being exported.
        """
        raise NotImplementedError(
            "subclass must implement requires_video_metadata"
        )

    @property
    def label_cls(self):
        """The :class:`fiftyone.core.labels.Label` class(es) that can be
        exported at the sample-level.

        This can be any of the following:

        -   a :class:`fiftyone.core.labels.Label` class. In this case, the
            exporter directly exports sample-level labels of this type
        -   a list or tuple of :class:`fiftyone.core.labels.Label` classes. In
            this case, the exporter can export a single sample-level label
            field of any of these types
        -   a dict mapping keys to :class:`fiftyone.core.labels.Label` classes.
            In this case, the exporter can export multiple label fields with
            value-types specified by this dictionary. Not all keys need be
            present in the exported sample-level labels
        -   ``None``. In this case, the exporter makes no guarantees about the
            sample-level labels that it can export
        """
        raise NotImplementedError("subclass must implement label_cls")

    @property
    def frame_labels_cls(self):
        """The :class:`fiftyone.core.labels.Label` class(es) that can be
        exported by this exporter at the frame-level.

        This can be any of the following:

        -   a :class:`fiftyone.core.labels.Label` class. In this case, the
            exporter directly exports frame labels of this type
        -   a list or tuple of :class:`fiftyone.core.labels.Label` classes. In
            this case, the exporter can export a single frame label field of
            any of these types
        -   a dict mapping keys to :class:`fiftyone.core.labels.Label` classes.
            In this case, the exporter can export multiple frame label fields
            with value-types specified by this dictionary. Not all keys need be
            present in the exported frame labels
        -   ``None``. In this case, the exporter makes no guarantees about the
            frame labels that it can export
        """
        raise NotImplementedError("subclass must implement frame_labels_cls")

    def export_sample(self, video_path, label, frames, metadata=None):
        """Exports the given sample to the dataset.

        Args:
            video_path: the path to a video on disk
            label: an instance of :meth:`label_cls`, or a dictionary mapping
                field names to :class:`fiftyone.core.labels.Label` instances,
                or ``None`` if the sample has no sample-level labels
            frames: a dictionary mapping frame numbers to dictionaries that map
                field names to :class:`fiftyone.core.labels.Label` instances,
                or ``None`` if the sample has no frame-level labels
            metadata (None): a :class:`fiftyone.core.metadata.VideoMetadata`
                instance for the sample. Only required when
                :meth:`requires_video_metadata` is ``True``
        """
        raise NotImplementedError("subclass must implement export_sample()")


class LegacyFiftyOneDatasetExporter(GenericSampleDatasetExporter):
    """Legacy exporter that writes an entire FiftyOne dataset to disk in a
    serialized JSON format along with its source media.

    .. warning::

        The :class:`fiftyone.types.FiftyOneDataset` format was upgraded in
        ``fiftyone==0.8`` and this exporter is now deprecated. The new exporter
        is :class:`FiftyOneDatasetExporter`.

    Args:
        export_dir: the directory to write the export
        export_media (None): defines how to export the raw media contained
            in the dataset. The supported values are:

            -   ``True`` (default): copy all media files into the export
                directory
            -   ``False``: don't export media
            -   ``"move"``: move media files into the export directory
            -   ``"symlink"``: create symlinks to each media file in the export
                directory
        rel_dir (None): an optional relative directory to strip from each input
            filepath to generate a unique identifier for each media. When
            exporting media, this identifier is joined with ``export_dir`` to
            generate an output path for each exported media. This argument
            allows for populating nested subdirectories that match the shape of
            the input paths. The path is converted to an absolute path (if
            necessary) via :func:`fiftyone.core.storage.normalize_path`
        abs_paths (False): whether to store absolute paths to the media in the
            exported labels
        export_saved_views (True): whether to include saved views in the export.
            Only applicable when exporting full datasets
        export_runs (True): whether to include annotation/brain/evaluation
            runs in the export. Only applicable when exporting full datasets
        pretty_print (False): whether to render the JSON in human readable
            format with newlines and indentations
    """

    def __init__(
        self,
        export_dir,
        export_media=None,
        rel_dir=None,
        abs_paths=False,
        export_saved_views=True,
        export_runs=True,
        pretty_print=False,
    ):
        if export_media is None:
            export_media = True

        super().__init__(export_dir=export_dir)

        self.export_media = export_media
        self.rel_dir = rel_dir
        self.abs_paths = abs_paths
        self.export_saved_views = export_saved_views
        self.export_runs = export_runs
        self.pretty_print = pretty_print

        self._data_dir = None
        self._fields_dir = None
        self._anno_dir = None
        self._brain_dir = None
        self._eval_dir = None
        self._runs_dir = None
        self._frame_labels_dir = None
        self._metadata_path = None
        self._samples_path = None
        self._metadata = None
        self._samples = None
        self._media_exporter = None
        self._media_fields = {}
        self._media_field_exporters = {}
        self._labels_exporter = None

    def setup(self):
        self._data_dir = fos.join(self.export_dir, "data")
        self._fields_dir = fos.join(self.export_dir, "fields")
        self._anno_dir = fos.join(self.export_dir, "annotations")
        self._brain_dir = fos.join(self.export_dir, "brain")
        self._eval_dir = fos.join(self.export_dir, "evaluations")
        self._runs_dir = fos.join(self.export_dir, "runs")
        self._frame_labels_dir = fos.join(self.export_dir, "frames")
        self._metadata_path = fos.join(self.export_dir, "metadata.json")
        self._samples_path = fos.join(self.export_dir, "samples.json")
        self._metadata = {}
        self._samples = []

        self._media_exporter = MediaExporter(
            self.export_media,
            export_path=self._data_dir,
            rel_dir=self.rel_dir,
            supported_modes=(True, False, "move", "symlink"),
        )
        self._media_exporter.setup()

        self._labels_exporter = LabelsExporter()
        self._labels_exporter.setup()

    def log_collection(self, sample_collection):
        self._metadata["name"] = sample_collection._dataset.name
        self._metadata["media_type"] = sample_collection.media_type

        schema = sample_collection._serialize_field_schema()
        self._metadata["sample_fields"] = schema

        if sample_collection._contains_videos(any_slice=True):
            schema = sample_collection._serialize_frame_field_schema()
            self._metadata["frame_fields"] = schema

        self._media_fields = sample_collection._get_media_fields(
            include_filepath=False
        )

        info = dict(sample_collection.info)

        # Package extras into `info`, since the import API only supports
        # checking for `info`...

        if sample_collection.tags:
            info["tags"] = sample_collection.tags

        if sample_collection.description:
            info["description"] = sample_collection.description

        if sample_collection.classes:
            info["classes"] = sample_collection.classes

        if sample_collection.default_classes:
            info["default_classes"] = sample_collection.default_classes

        if sample_collection.mask_targets:
            info["mask_targets"] = sample_collection._serialize_mask_targets()

        if sample_collection.default_mask_targets:
            info[
                "default_mask_targets"
            ] = sample_collection._serialize_default_mask_targets()

        if sample_collection.skeletons:
            info["skeletons"] = sample_collection._serialize_skeletons()

        if sample_collection.default_skeleton:
            info[
                "default_skeleton"
            ] = sample_collection._serialize_default_skeleton()

        if sample_collection.app_config.is_custom():
            info["app_config"] = sample_collection.app_config.to_dict(
                extended=True
            )

        self._metadata["info"] = info

        dataset = sample_collection._root_dataset
        if sample_collection != dataset:
            return

        # Exporting the information below only makes sense when exporting an
        # entire dataset

        if dataset.has_saved_views and self.export_saved_views:
            self._metadata["saved_views"] = [
                json_util.dumps(v.to_dict())
                for v in dataset._doc.get_saved_views()
            ]

        if dataset.has_annotation_runs and self.export_runs:
            self._metadata["annotation_runs"] = {
                k: json_util.dumps(v.to_dict())
                for k, v in dataset._doc.get_annotation_runs().items()
            }
            _export_annotation_results(dataset, self._anno_dir)

        if dataset.has_brain_runs and self.export_runs:
            self._metadata["brain_methods"] = {
                k: json_util.dumps(v.to_dict())
                for k, v in dataset._doc.get_brain_methods().items()
            }
            _export_brain_results(dataset, self._brain_dir)

        if dataset.has_evaluations and self.export_runs:
            self._metadata["evaluations"] = {
                k: json_util.dumps(v.to_dict())
                for k, v in dataset._doc.get_evaluations().items()
            }
            _export_evaluation_results(dataset, self._eval_dir)

        if dataset.has_runs and self.export_runs:
            self._metadata["runs"] = {
                k: json_util.dumps(v.to_dict())
                for k, v in dataset._doc.get_runs().items()
            }
            _export_run_results(dataset, self._runs_dir)

    def export_sample(self, sample):
        out_filepath, _ = self._media_exporter.export(sample.filepath)

        sd = sample.to_dict(include_private=True)

        if self.abs_paths:
            sd["filepath"] = out_filepath
        else:
            sd["filepath"] = fou.safe_relpath(
                out_filepath, self.export_dir, default=out_filepath
            )

        if self._media_fields:
            self._export_media_fields(sd)

        if sample.media_type == fomm.VIDEO:
            # Serialize frame labels separately
            uuid = os.path.splitext(os.path.basename(out_filepath))[0]
            outpath = self._export_frame_labels(sample, uuid)
            sd["frames"] = os.path.relpath(outpath, self.export_dir)

        self._samples.append(sd)

    def close(self, *args):
        fos.write_json(
            self._metadata, self._metadata_path, pretty_print=self.pretty_print
        )
        fos.write_json(
            {"samples": self._samples},
            self._samples_path,
            pretty_print=self.pretty_print,
        )

        self._media_exporter.close()
        for media_exporter in self._media_field_exporters.values():
            media_exporter.close()

        self._labels_exporter.close()

    def _export_frame_labels(self, sample, uuid):
        # @todo export segmentation/heatmap masks stored as paths
        frames_dict = {"frames": sample.frames._to_frames_dict()}

        outpath = fos.join(self._frame_labels_dir, uuid + ".json")
        local_path = self._labels_exporter.get_local_path(outpath)

        fos.write_json(frames_dict, local_path, pretty_print=self.pretty_print)

        return outpath

    def _export_media_fields(self, sd):
        for field_name, key in self._media_fields.items():
            value = sd.get(field_name, None)
            if value is None:
                continue

            if key is not None:
                self._export_media_field(value, field_name, key=key)
            else:
                self._export_media_field(sd, field_name)

    def _export_media_field(self, d, field_name, key=None):
        if key is not None:
            value = d.get(key, None)
        else:
            key = field_name
            value = d.get(field_name, None)

        if value is None:
            return

        media_exporter = self._get_media_field_exporter(field_name)
        outpath, _ = media_exporter.export(value)

        if self.abs_paths:
            d[key] = outpath
        else:
            d[key] = fou.safe_relpath(
                outpath, self.export_dir, default=outpath
            )

    def _get_media_field_exporter(self, field_name):
        media_exporter = self._media_field_exporters.get(field_name, None)
        if media_exporter is not None:
            return media_exporter

        field_dir = fos.join(self._fields_dir, field_name)
        media_exporter = MediaExporter(
            self.export_media,
            export_path=field_dir,
            rel_dir=self.rel_dir,
            supported_modes=(True, False, "move", "symlink"),
        )
        media_exporter.setup()
        self._media_field_exporters[field_name] = media_exporter

        return media_exporter


class FiftyOneDatasetExporter(BatchDatasetExporter):
    """Exporter that writes an entire FiftyOne dataset to disk in a serialized
    JSON format along with its source media.

    See :ref:`this page <FiftyOneDataset-export>` for format details.

    Args:
        export_dir: the directory to write the export
        export_media (None): defines how to export the raw media contained
            in the dataset. The supported values are:

            -   ``True`` (default): copy all media files into the export
                directory
            -   ``False``: don't export media
            -   ``"move"``: move media files into the export directory
            -   ``"symlink"``: create symlinks to each media file in the export
                directory
        rel_dir (None): an optional relative directory to strip from each input
            filepath to generate a unique identifier for each media. When
            exporting media, this identifier is joined with ``export_dir`` to
            generate an output path for each exported media. This argument
            allows for populating nested subdirectories that match the shape of
            the input paths. The path is converted to an absolute path (if
            necessary) via :func:`fiftyone.core.storage.normalize_path`
        export_saved_views (True): whether to include saved views in the export.
            Only applicable when exporting full datasets
        export_runs (True): whether to include annotation/brain/evaluation
            runs in the export. Only applicable when exporting full datasets
        use_dirs (False): whether to export metadata into directories of per
            sample/frame files
        ordered (True): whether to preserve the order of the exported
            collections
    """

    def __init__(
        self,
        export_dir,
        export_media=None,
        rel_dir=None,
        export_saved_views=True,
        export_runs=True,
        use_dirs=False,
        ordered=True,
    ):
        if export_media is None:
            export_media = True

        if rel_dir is not None:
            rel_dir = fos.normalize_path(rel_dir)

        super().__init__(export_dir=export_dir)

        self.export_media = export_media
        self.rel_dir = rel_dir
        self.export_saved_views = export_saved_views
        self.export_runs = export_runs
        self.use_dirs = use_dirs
        self.ordered = ordered

        self._data_dir = None
        self._fields_dir = None
        self._anno_dir = None
        self._brain_dir = None
        self._eval_dir = None
        self._runs_dir = None
        self._metadata_path = None
        self._samples_path = None
        self._frames_path = None
        self._media_exporter = None
        self._media_fields = {}
        self._media_field_exporters = {}

    def setup(self):
        self._data_dir = fos.join(self.export_dir, "data")
        self._fields_dir = fos.join(self.export_dir, "fields")
        self._anno_dir = fos.join(self.export_dir, "annotations")
        self._brain_dir = fos.join(self.export_dir, "brain")
        self._eval_dir = fos.join(self.export_dir, "evaluations")
        self._runs_dir = fos.join(self.export_dir, "runs")
        self._metadata_path = fos.join(self.export_dir, "metadata.json")

        if self.use_dirs:
            self._samples_path = fos.join(self.export_dir, "samples")
            self._frames_path = fos.join(self.export_dir, "frames")
        else:
            self._samples_path = fos.join(self.export_dir, "samples.json")
            self._frames_path = fos.join(self.export_dir, "frames.json")

        self._media_exporter = MediaExporter(
            self.export_media,
            export_path=self._data_dir,
            rel_dir=self.rel_dir,
            supported_modes=(True, False, "move", "symlink"),
        )
        self._media_exporter.setup()

    def export_samples(self, sample_collection):
        fos.ensure_dir(self.export_dir)

        if sample_collection.media_type == fomm.GROUP:
            _sample_collection = sample_collection.select_group_slices(
                _allow_mixed=True
            )
        else:
            _sample_collection = sample_collection

        self._media_fields = sample_collection._get_media_fields(
            include_filepath=False
        )

        logger.info("Exporting samples...")

        coll, pipeline = fod._get_samples_pipeline(_sample_collection)
        num_samples = foo.count_documents(coll, pipeline)
        _samples = foo.aggregate(coll, pipeline)

        def _prep_sample(sd):
            filepath = sd["filepath"]
            if self.export_media is not False:
                # Store relative path
                _, uuid = self._media_exporter.export(filepath)
                sd["filepath"] = fos.join("data", uuid)
            elif self.rel_dir is not None:
                # Remove `rel_dir` prefix from filepath
                sd["filepath"] = fou.safe_relpath(
                    filepath, self.rel_dir, default=filepath
                )

            if self._media_fields:
                self._export_media_fields(sd)

            return sd

        if self.use_dirs:
            if self.ordered:
                patt = "{idx:06d}-{id}.json"
            else:
                patt = "{id}.json"
        else:
            patt = None

        foo.export_collection(
            map(_prep_sample, _samples),
            self._samples_path,
            key="samples",
            patt=patt,
            num_docs=num_samples,
        )

        if sample_collection._contains_videos(any_slice=True):
            logger.info("Exporting frames...")

            if sample_collection.media_type == fomm.GROUP and not isinstance(
                sample_collection, fod.Dataset
            ):
                # Export frames for all video samples
                _video_collection = sample_collection.select_group_slices(
                    media_type=fomm.VIDEO
                )
            else:
                _video_collection = sample_collection

            coll, pipeline = fod._get_frames_pipeline(_video_collection)
            num_frames = foo.count_documents(coll, pipeline)
            frames = foo.aggregate(coll, pipeline)

            # @todo export segmentation/heatmap masks stored as paths
            foo.export_collection(
                frames,
                self._frames_path,
                key="frames",
                patt=patt,
                num_docs=num_frames,
            )

        dataset = sample_collection._dataset
        dataset._doc.reload()
        dataset_dict = dataset._doc.to_dict()
        dataset_dict["saved_views"] = []
        dataset_dict["annotation_runs"] = {}
        dataset_dict["brain_methods"] = {}
        dataset_dict["evaluations"] = {}
        dataset_dict["runs"] = {}

        #
        # Exporting saved views/runs only makes sense if the entire dataset is
        # being exported, otherwise the view for the run cannot be
        # reconstructed based on the information encoded in the run's document
        #

        _export_saved_views = (
            self.export_saved_views
            and sample_collection == sample_collection._root_dataset
        )

        _export_runs = (
            self.export_runs
            and sample_collection == sample_collection._root_dataset
        )

        if _export_saved_views and dataset.has_saved_views:
            dataset_dict["saved_views"] = [
                v.to_dict() for v in dataset._doc.get_saved_views()
            ]

        if _export_runs and dataset.has_annotation_runs:
            dataset_dict["annotation_runs"] = {
                k: v.to_dict()
                for k, v in dataset._doc.get_annotation_runs().items()
            }
            _export_annotation_results(dataset, self._anno_dir)

        if _export_runs and dataset.has_brain_runs:
            dataset_dict["brain_methods"] = {
                k: v.to_dict()
                for k, v in dataset._doc.get_brain_methods().items()
            }
            _export_brain_results(dataset, self._brain_dir)

        if _export_runs and dataset.has_evaluations:
            dataset_dict["evaluations"] = {
                k: v.to_dict()
                for k, v in dataset._doc.get_evaluations().items()
            }
            _export_evaluation_results(dataset, self._eval_dir)

        if _export_runs and dataset.has_runs:
            dataset_dict["runs"] = {
                k: v.to_dict() for k, v in dataset._doc.get_runs().items()
            }
            _export_run_results(dataset, self._runs_dir)

        foo.export_document(dataset_dict, self._metadata_path)

        self._media_exporter.close()
        for media_exporter in self._media_field_exporters.values():
            media_exporter.close()

    def _export_media_fields(self, sd):
        for field_name, key in self._media_fields.items():
            value = sd.get(field_name, None)
            if value is None:
                continue

            if key is not None:
                self._export_media_field(value, field_name, key=key)
            else:
                self._export_media_field(sd, field_name)

    def _export_media_field(self, d, field_name, key=None):
        if key is not None:
            value = d.get(key, None)
        else:
            key = field_name
            value = d.get(field_name, None)

        if value is None:
            return

        if self.export_media is not False:
            # Store relative path
            media_exporter = self._get_media_field_exporter(field_name)
            _, uuid = media_exporter.export(value)
            d[key] = fos.join("fields", field_name, uuid)
        elif self.rel_dir is not None:
            # Remove `rel_dir` prefix from path
            d[key] = fou.safe_relpath(value, self.rel_dir, default=value)

    def _get_media_field_exporter(self, field_name):
        media_exporter = self._media_field_exporters.get(field_name, None)
        if media_exporter is not None:
            return media_exporter

        field_dir = fos.join(self._fields_dir, field_name)
        media_exporter = MediaExporter(
            self.export_media,
            export_path=field_dir,
            rel_dir=self.rel_dir,
            supported_modes=(True, False, "move", "symlink"),
        )
        media_exporter.setup()
        self._media_field_exporters[field_name] = media_exporter

        return media_exporter


def _export_annotation_results(sample_collection, anno_dir):
    for anno_key in sample_collection.list_annotation_runs():
        results_path = fos.join(anno_dir, anno_key + ".json")
        results = sample_collection.load_annotation_results(anno_key)
        if results is not None:
            fos.write_json(results, results_path)


def _export_brain_results(sample_collection, brain_dir):
    for brain_key in sample_collection.list_brain_runs():
        results_path = fos.join(brain_dir, brain_key + ".json")
        results = sample_collection.load_brain_results(brain_key)
        if results is not None:
            fos.write_json(results, results_path)


def _export_evaluation_results(sample_collection, eval_dir):
    for eval_key in sample_collection.list_evaluations():
        results_path = fos.join(eval_dir, eval_key + ".json")
        results = sample_collection.load_evaluation_results(eval_key)
        if results is not None:
            fos.write_json(results, results_path)


def _export_run_results(sample_collection, runs_dir):
    for run_key in sample_collection.list_runs():
        results_path = os.path.join(runs_dir, run_key + ".json")
        results = sample_collection.load_run_results(run_key)
        if results is not None:
            fos.write_json(results, results_path)


class ImageDirectoryExporter(UnlabeledImageDatasetExporter):
    """Exporter that writes a directory of images to disk.

    See :ref:`this page <ImageDirectory-export>` for format details.

    The filenames of input image paths will be maintained in the export
    directory, unless a name conflict would occur, in which case an index of
    the form ``"-%d" % count`` is appended to the base filename.

    Args:
        export_dir: the directory to write the export
        export_media (None): defines how to export the raw media contained
            in the dataset. The supported values are:

            -   ``True`` (default): copy all media files into the export
                directory
            -   ``"move"``: move media files into the export directory
            -   ``"symlink"``: create symlinks to each media file in the export
                directory
        rel_dir (None): an optional relative directory to strip from each input
            filepath to generate a unique identifier for each image. When
            exporting media, this identifier is joined with ``export_dir`` to
            generate an output path for each exported image. This argument
            allows for populating nested subdirectories that match the shape of
            the input paths. The path is converted to an absolute path (if
            necessary) via :func:`fiftyone.core.storage.normalize_path`
        image_format (None): the image format to use when writing in-memory
            images to disk. By default, ``fiftyone.config.default_image_ext``
            is used
    """

    def __init__(
        self, export_dir, export_media=None, rel_dir=None, image_format=None
    ):
        if export_media is None:
            export_media = True

        super().__init__(export_dir=export_dir)

        self.export_media = export_media
        self.rel_dir = rel_dir
        self.image_format = image_format

        self._media_exporter = None

    @property
    def requires_image_metadata(self):
        return False

    def setup(self):
        self._media_exporter = ImageExporter(
            self.export_media,
            export_path=self.export_dir,
            rel_dir=self.rel_dir,
            supported_modes=(True, "move", "symlink"),
            default_ext=self.image_format,
        )
        self._media_exporter.setup()

    def export_sample(self, image_or_path, metadata=None):
        self._media_exporter.export(image_or_path)

    def close(self, *args):
        self._media_exporter.close()


class VideoDirectoryExporter(UnlabeledVideoDatasetExporter):
    """Exporter that writes a directory of videos to disk.

    See :ref:`this page <VideoDirectory-export>` for format details.

    The filenames of the input videos will be maintained in the export
    directory, unless a name conflict would occur, in which case an index of
    the form ``"-%d" % count`` is appended to the base filename.

    Args:
        export_dir: the directory to write the export
        export_media (None): defines how to export the raw media contained
            in the dataset. The supported values are:

            -   ``True`` (default): copy all media files into the export
                directory
            -   ``"move"``: move media files into the export directory
            -   ``"symlink"``: create symlinks to each media file in the export
                directory
        rel_dir (None): an optional relative directory to strip from each input
            filepath to generate a unique identifier for each video. When
            exporting media, this identifier is joined with ``export_dir`` to
            generate an output path for each exported video. This argument
            allows for populating nested subdirectories that match the shape of
            the input paths. The path is converted to an absolute path (if
            necessary) via :func:`fiftyone.core.storage.normalize_path`
    """

    def __init__(self, export_dir, export_media=None, rel_dir=None):
        if export_media is None:
            export_media = True

        super().__init__(export_dir=export_dir)

        self.export_media = export_media
        self.rel_dir = rel_dir

        self._media_exporter = None

    @property
    def requires_video_metadata(self):
        return False

    def setup(self):
        self._media_exporter = VideoExporter(
            self.export_media,
            export_path=self.export_dir,
            rel_dir=self.rel_dir,
            supported_modes=(True, "move", "symlink"),
        )
        self._media_exporter.setup()

    def export_sample(self, video_path, metadata=None):
        self._media_exporter.export(video_path)

    def close(self, *args):
        self._media_exporter.close()


class MediaDirectoryExporter(UnlabeledMediaDatasetExporter):
    """Exporter that writes a directory of media files of arbitrary type to
    disk.

    See :ref:`this page <MediaDirectory-export>` for format details.

    The filenames of the input media files will be maintained in the export
    directory, unless a name conflict would occur, in which case an index of
    the form ``"-%d" % count`` is appended to the base filename.

    Args:
        export_dir: the directory to write the export
        export_media (None): defines how to export the raw media contained
            in the dataset. The supported values are:

            -   ``True`` (default): copy all media files into the export
                directory
            -   ``"move"``: move media files into the export directory
            -   ``"symlink"``: create symlinks to each media file in the export
                directory
        rel_dir (None): an optional relative directory to strip from each input
            filepath to generate a unique identifier for each output file. This
            identifier is joined with ``export_dir`` to generate an output path
            for each exported media. This argument allows for populating nested
            subdirectories that match the shape of the input paths. The path is
            converted to an absolute path (if necessary) via
            :func:`fiftyone.core.storage.normalize_path`
    """

    def __init__(self, export_dir, export_media=None, rel_dir=None):
        if export_media is None:
            export_media = True

        super().__init__(export_dir=export_dir)

        self.export_media = export_media
        self.rel_dir = rel_dir

        self._media_exporter = None

    @property
    def requires_metadata(self):
        return False

    def setup(self):
        self._media_exporter = MediaExporter(
            self.export_media,
            export_path=self.export_dir,
            rel_dir=self.rel_dir,
            supported_modes=(True, "move", "symlink"),
        )
        self._media_exporter.setup()

    def export_sample(self, filepath, metadata=None):
        self._media_exporter.export(filepath)

    def close(self, *args):
        self._media_exporter.close()


class FiftyOneImageClassificationDatasetExporter(
    LabeledImageDatasetExporter, ExportPathsMixin
):
    """Exporter that writes an image classification dataset to disk in a simple
    JSON format.

    See :ref:`this page <FiftyOneImageClassificationDataset-export>` for format
    details.

    If the path to an image is provided, the image is directly copied to its
    destination, maintaining the original filename, unless a name conflict
    would occur, in which case an index of the form ``"-%d" % count`` is
    appended to the base filename.

    Args:
        export_dir (None): the directory to write the export. This has no
            effect if ``data_path`` and ``labels_path`` are absolute paths
        data_path (None): an optional parameter that enables explicit control
            over the location of the exported media. Can be any of the
            following:

            -   a folder name like ``"data"`` or ``"data/"`` specifying a
                subfolder of ``export_dir`` in which to export the media
            -   an absolute directory path in which to export the media. In
                this case, the ``export_dir`` has no effect on the location of
                the data
            -   a JSON filename like ``"data.json"`` specifying the filename of
                the manifest file in ``export_dir`` generated when
                ``export_media`` is ``"manifest"``
            -   an absolute filepath specifying the location to write the JSON
                manifest file when ``export_media`` is ``"manifest"``. In this
                case, ``export_dir`` has no effect on the location of the data

            If None, the default value of this parameter will be chosen based
            on the value of the ``export_media`` parameter
        labels_path (None): an optional parameter that enables explicit control
            over the location of the exported labels. Can be any of the
            following:

            -   a filename like ``"labels.json"`` specifying the location in
                ``export_dir`` in which to export the labels
            -   an absolute filepath to which to export the labels. In this
                case, the ``export_dir`` has no effect on the location of the
                labels

            If None, the labels will be exported into ``export_dir`` using the
            default filename
        export_media (None): controls how to export the raw media. The
            supported values are:

            -   ``True``: copy all media files into the output directory
            -   ``False``: don't export media
            -   ``"move"``: move all media files into the output directory
            -   ``"symlink"``: create symlinks to the media files in the output
                directory
            -   ``"manifest"``: create a ``data.json`` in the output directory
                that maps UUIDs used in the labels files to the filepaths of
                the source media, rather than exporting the actual media

            If None, the default value of this parameter will be chosen based
            on the value of the ``data_path`` parameter
        rel_dir (None): an optional relative directory to strip from each input
            filepath to generate a unique identifier for each image. When
            exporting media, this identifier is joined with ``data_path`` to
            generate an output path for each exported image. This argument
            allows for populating nested subdirectories that match the shape of
            the input paths. The path is converted to an absolute path (if
            necessary) via :func:`fiftyone.core.storage.normalize_path`
        abs_paths (False): whether to store absolute paths to the images in the
            exported labels
        include_confidence (False): whether to include classification
            confidences in the export. The supported values are:

            -   ``False`` (default): do not include confidences
            -   ``True``: always include confidences
            -   ``None``: include confidences only if they exist
        include_attributes (False): whether to include dynamic attributes of
            the classifications in the export. Supported values are:

            -   ``False`` (default): do not include attributes
            -   ``True``: always include a (possibly empty) attributes dict
            -   ``None``: include attributes only if they exist
            -   a name or iterable of names of specific attributes to include
        classes (None): the list of possible class labels
        image_format (None): the image format to use when writing in-memory
            images to disk. By default, ``fiftyone.config.default_image_ext``
            is used
        pretty_print (False): whether to render the JSON in human readable
            format with newlines and indentations
    """

    def __init__(
        self,
        export_dir=None,
        data_path=None,
        labels_path=None,
        export_media=None,
        rel_dir=None,
        abs_paths=False,
        include_confidence=False,
        include_attributes=False,
        classes=None,
        image_format=None,
        pretty_print=False,
    ):
        data_path, export_media = self._parse_data_path(
            export_dir=export_dir,
            data_path=data_path,
            export_media=export_media,
            default="data/",
        )

        labels_path = self._parse_labels_path(
            export_dir=export_dir,
            labels_path=labels_path,
            default="labels.json",
        )

        super().__init__(export_dir=export_dir)

        self.data_path = data_path
        self.labels_path = labels_path
        self.export_media = export_media
        self.rel_dir = rel_dir
        self.abs_paths = abs_paths
        self.include_confidence = include_confidence
        self.include_attributes = include_attributes
        self.classes = classes
        self.image_format = image_format
        self.pretty_print = pretty_print

        self._labels_dict = None
        self._labels_map_rev = None
        self._media_exporter = None

    @property
    def requires_image_metadata(self):
        return False

    @property
    def label_cls(self):
        return (fol.Classification, fol.Classifications)

    def setup(self):
        self._labels_dict = {}
        self._parse_classes()

        self._media_exporter = ImageExporter(
            self.export_media,
            export_path=self.data_path,
            rel_dir=self.rel_dir,
            default_ext=self.image_format,
            ignore_exts=True,
        )
        self._media_exporter.setup()

    def export_sample(self, image_or_path, label, metadata=None):
        out_image_path, uuid = self._media_exporter.export(image_or_path)

        if self.abs_paths:
            key = out_image_path
        else:
            key = uuid

        self._labels_dict[key] = _parse_classifications(
            label,
            labels_map_rev=self._labels_map_rev,
            include_confidence=self.include_confidence,
            include_attributes=self.include_attributes,
        )

    def close(self, *args):
        labels = {
            "classes": self.classes,
            "labels": self._labels_dict,
        }
        fos.write_json(
            labels, self.labels_path, pretty_print=self.pretty_print
        )
        self._media_exporter.close()

    def _parse_classes(self):
        if self.classes is not None:
            self._labels_map_rev = _to_labels_map_rev(self.classes)


class ImageClassificationDirectoryTreeExporter(LabeledImageDatasetExporter):
    """Exporter that writes an image classification directory tree to disk.

    See :ref:`this page <ImageClassificationDirectoryTree-export>` for format
    details.

    The filenames of the input images are maintained, unless a name conflict
    would occur, in which case an index of the form ``"-%d" % count`` is
    appended to the base filename.

    Args:
        export_dir: the directory to write the export
        export_media (None): controls how to export the raw media. The
            supported values are:

            -   ``True`` (default): copy all media files into the output
                directory
            -   ``"move"``: move all media files into the output directory
            -   ``"symlink"``: create symlinks to the media files in the output
                directory
        rel_dir (None): an optional relative directory to strip from each input
            filepath to generate a unique identifier for each image. When
            exporting media, this identifier is joined with ``export_dir`` to
            generate an output path for each exported image. This argument
            allows for populating nested subdirectories that match the shape of
            the input paths. The path is converted to an absolute path (if
            necessary) via :func:`fiftyone.core.storage.normalize_path`
        image_format (None): the image format to use when writing in-memory
            images to disk. By default, ``fiftyone.config.default_image_ext``
            is used
    """

    def __init__(
        self, export_dir, export_media=None, rel_dir=None, image_format=None
    ):
        if export_media is None:
            export_media = True

        if rel_dir is not None:
            rel_dir = fos.normalize_path(rel_dir)

        if image_format is None:
            image_format = fo.config.default_image_ext

        super().__init__(export_dir=export_dir)

        self.export_media = export_media
        self.rel_dir = rel_dir
        self.image_format = image_format

        self._class_counts = None
        self._filename_counts = None
        self._media_exporter = None
        self._default_filename_patt = (
            fo.config.default_sequence_idx + image_format
        )

    @property
    def requires_image_metadata(self):
        return False

    @property
    def label_cls(self):
        return fol.Classification

    def setup(self):
        self._class_counts = defaultdict(int)
        self._filename_counts = defaultdict(int)
        self._media_exporter = ImageExporter(
            self.export_media,
            supported_modes=(True, "move", "symlink"),
            export_path=self.export_dir,
        )
        self._media_exporter.setup()

        fos.ensure_dir(self.export_dir)

    def export_sample(self, image_or_path, classification, metadata=None):
        _label = _parse_classifications(
            classification, include_confidence=False, include_attributes=False
        )

        if _label is None:
            _label = "_unlabeled"

        self._class_counts[_label] += 1

        if etau.is_str(image_or_path):
            image_path = fos.normalize_path(image_or_path)
        else:
            image_path = self._default_filename_patt % (
                self._class_counts[_label]
            )

        if self.rel_dir is not None:
            filename = fou.safe_relpath(image_path, self.rel_dir)
        else:
            filename = os.path.basename(image_path)

        name, ext = os.path.splitext(filename)

        key = (_label, filename)
        self._filename_counts[key] += 1
        count = self._filename_counts[key]
        if count > 1:
            filename = name + ("-%d" % count) + ext

        outpath = fos.join(self.export_dir, _label, filename)

        self._media_exporter.export(image_or_path, outpath=outpath)

    def close(self, *args):
        self._media_exporter.close()


class VideoClassificationDirectoryTreeExporter(LabeledVideoDatasetExporter):
    """Exporter that writes a video classification directory tree to disk.

    See :ref:`this page <VideoClassificationDirectoryTree-export>` for format
    details.

    The filenames of the input images are maintained, unless a name conflict
    would occur, in which case an index of the form ``"-%d" % count`` is
    appended to the base filename.

    Args:
        export_dir: the directory to write the export
        export_media (None): controls how to export the raw media. The
            supported values are:

            -   ``True`` (default): copy all media files into the output
                directory
            -   ``False``: don't export media
            -   ``"move"``: move all media files into the output directory
            -   ``"symlink"``: create symlinks to the media files in the output
                directory
        rel_dir (None): an optional relative directory to strip from each input
            filepath to generate a unique identifier for each video. When
            exporting media, this identifier is joined with ``export_dir`` to
            generate an output path for each exported video. This argument
            allows for populating nested subdirectories that match the shape of
            the input paths. The path is converted to an absolute path (if
            necessary) via :func:`fiftyone.core.storage.normalize_path`
    """

    def __init__(self, export_dir, export_media=None, rel_dir=None):
        if export_media is None:
            export_media = True

        if rel_dir is not None:
            rel_dir = fos.normalize_path(rel_dir)

        super().__init__(export_dir=export_dir)

        self.export_media = export_media
        self.rel_dir = rel_dir

        self._class_counts = None
        self._filename_counts = None
        self._media_exporter = None

    @property
    def requires_video_metadata(self):
        return False

    @property
    def label_cls(self):
        return fol.Classification

    @property
    def frame_labels_cls(self):
        return None

    def setup(self):
        self._class_counts = defaultdict(int)
        self._filename_counts = defaultdict(int)
        self._media_exporter = VideoExporter(
            self.export_media,
            supported_modes=(True, "move", "symlink"),
            export_path=self.export_dir,
        )
        self._media_exporter.setup()

        fos.ensure_dir(self.export_dir)

    def export_sample(self, video_path, classification, _, metadata=None):
        _label = _parse_classifications(
            classification, include_confidence=False, include_attributes=False
        )

        if _label is None:
            _label = "_unlabeled"

        self._class_counts[_label] += 1

        if self.rel_dir is not None:
            filename = fou.safe_relpath(video_path, self.rel_dir)
        else:
            filename = os.path.basename(video_path)

        name, ext = os.path.splitext(filename)

        key = (_label, filename)
        self._filename_counts[key] += 1
        count = self._filename_counts[key]
        if count > 1:
            filename = name + ("-%d" % count) + ext

        outpath = fos.join(self.export_dir, _label, filename)

        self._media_exporter.export(video_path, outpath=outpath)

    def close(self, *args):
        self._media_exporter.close()


class FiftyOneImageDetectionDatasetExporter(
    LabeledImageDatasetExporter, ExportPathsMixin
):
    """Exporter that writes an image detection dataset to disk in a simple JSON
    format.

    See :ref:`this page <FiftyOneImageDetectionDataset-export>` for format
    details.

    If the path to an image is provided, the image is directly copied to its
    destination, maintaining the original filename, unless a name conflict
    would occur, in which case an index of the form ``"-%d" % count`` is
    appended to the base filename.

    Args:
        export_dir (None): the directory to write the export. This has no
            effect if ``data_path`` and ``labels_path`` are absolute paths
        data_path (None): an optional parameter that enables explicit control
            over the location of the exported media. Can be any of the
            following:

            -   a folder name like ``"data"`` or ``"data/"`` specifying a
                subfolder of ``export_dir`` in which to export the media
            -   an absolute directory path in which to export the media. In
                this case, the ``export_dir`` has no effect on the location of
                the data
            -   a JSON filename like ``"data.json"`` specifying the filename of
                the manifest file in ``export_dir`` generated when
                ``export_media`` is ``"manifest"``
            -   an absolute filepath specifying the location to write the JSON
                manifest file when ``export_media`` is ``"manifest"``. In this
                case, ``export_dir`` has no effect on the location of the data

            If None, the default value of this parameter will be chosen based
            on the value of the ``export_media`` parameter
        labels_path (None): an optional parameter that enables explicit control
            over the location of the exported labels. Can be any of the
            following:

            -   a filename like ``"labels.json"`` specifying the location in
                ``export_dir`` in which to export the labels
            -   an absolute filepath to which to export the labels. In this
                case, the ``export_dir`` has no effect on the location of the
                labels

            If None, the labels will be exported into ``export_dir`` using the
            default filename
        export_media (None): controls how to export the raw media. The
            supported values are:

            -   ``True``: copy all media files into the output directory
            -   ``False``: don't export media
            -   ``"move"``: move all media files into the output directory
            -   ``"symlink"``: create symlinks to the media files in the output
                directory
            -   ``"manifest"``: create a ``data.json`` in the output directory
                that maps UUIDs used in the labels files to the filepaths of
                the source media, rather than exporting the actual media

            If None, the default value of this parameter will be chosen based
            on the value of the ``data_path`` parameter
        rel_dir (None): an optional relative directory to strip from each input
            filepath to generate a unique identifier for each image. When
            exporting media, this identifier is joined with ``data_path`` to
            generate an output path for each exported image. This argument
            allows for populating nested subdirectories that match the shape of
            the input paths. The path is converted to an absolute path (if
            necessary) via :func:`fiftyone.core.storage.normalize_path`
        abs_paths (False): whether to store absolute paths to the images in the
            exported labels
        classes (None): the list of possible class labels
        include_confidence (None): whether to include detection confidences in
            the export. The supported values are:

            -   ``None`` (default): include confidences only if they exist
            -   ``True``: always include confidences
            -   ``False``: do not include confidences
        include_attributes (None): whether to include dynamic attributes of the
            detections in the export. Supported values are:

            -   ``None`` (default): include attributes only if they exist
            -   ``True``: always include a (possibly empty) attributes dict
            -   ``False``: do not include attributes
            -   a name or iterable of names of specific attributes to include
        image_format (None): the image format to use when writing in-memory
            images to disk. By default, ``fiftyone.config.default_image_ext``
            is used
        pretty_print (False): whether to render the JSON in human readable
            format with newlines and indentations
    """

    def __init__(
        self,
        export_dir=None,
        data_path=None,
        labels_path=None,
        export_media=None,
        rel_dir=None,
        abs_paths=False,
        classes=None,
        include_confidence=None,
        include_attributes=None,
        image_format=None,
        pretty_print=False,
    ):
        data_path, export_media = self._parse_data_path(
            export_dir=export_dir,
            data_path=data_path,
            export_media=export_media,
            default="data/",
        )

        labels_path = self._parse_labels_path(
            export_dir=export_dir,
            labels_path=labels_path,
            default="labels.json",
        )

        super().__init__(export_dir=export_dir)

        self.data_path = data_path
        self.labels_path = labels_path
        self.export_media = export_media
        self.rel_dir = rel_dir
        self.abs_paths = abs_paths
        self.classes = classes
        self.include_confidence = include_confidence
        self.include_attributes = include_attributes
        self.image_format = image_format
        self.pretty_print = pretty_print

        self._labels_dict = None
        self._labels_map_rev = None
        self._media_exporter = None

    @property
    def requires_image_metadata(self):
        return False

    @property
    def label_cls(self):
        return fol.Detections

    def setup(self):
        self._labels_dict = {}
        self._parse_classes()

        self._media_exporter = ImageExporter(
            self.export_media,
            export_path=self.data_path,
            rel_dir=self.rel_dir,
            default_ext=self.image_format,
            ignore_exts=True,
        )
        self._media_exporter.setup()

    def export_sample(self, image_or_path, detections, metadata=None):
        out_image_path, uuid = self._media_exporter.export(image_or_path)

        if self.abs_paths:
            key = out_image_path
        else:
            key = uuid

        self._labels_dict[key] = _parse_detections(
            detections,
            labels_map_rev=self._labels_map_rev,
            include_confidence=self.include_confidence,
            include_attributes=self.include_attributes,
        )

    def close(self, *args):
        labels = {
            "classes": self.classes,
            "labels": self._labels_dict,
        }
        fos.write_json(
            labels, self.labels_path, pretty_print=self.pretty_print
        )
        self._media_exporter.close()

    def _parse_classes(self):
        if self.classes is not None:
            self._labels_map_rev = _to_labels_map_rev(self.classes)


class FiftyOneTemporalDetectionDatasetExporter(
    LabeledVideoDatasetExporter, ExportPathsMixin
):
    """Exporter that writes a temporal video detection dataset to disk in a
    simple JSON format.

    See :ref:`this page <FiftyOneTemporalDetectionDataset-export>` for format
    details.

    Each input video is directly copied to its destination, maintaining the
    original filename, unless a name conflict would occur, in which case an
    index of the form ``"-%d" % count`` is appended to the base filename.

    Args:
        export_dir (None): the directory to write the export. This has no
            effect if ``data_path`` and ``labels_path`` are absolute paths
        data_path (None): an optional parameter that enables explicit control
            over the location of the exported media. Can be any of the
            following:

            -   a folder name like ``"data"`` or ``"data/"`` specifying a
                subfolder of ``export_dir`` in which to export the media
            -   an absolute directory path in which to export the media. In
                this case, the ``export_dir`` has no effect on the location of
                the data
            -   a JSON filename like ``"data.json"`` specifying the filename of
                the manifest file in ``export_dir`` generated when
                ``export_media`` is ``"manifest"``
            -   an absolute filepath specifying the location to write the JSON
                manifest file when ``export_media`` is ``"manifest"``. In this
                case, ``export_dir`` has no effect on the location of the data

            If None, the default value of this parameter will be chosen based
            on the value of the ``export_media`` parameter
        labels_path (None): an optional parameter that enables explicit control
            over the location of the exported labels. Can be any of the
            following:

            -   a filename like ``"labels.json"`` specifying the location in
                ``export_dir`` in which to export the labels
            -   an absolute filepath to which to export the labels. In this
                case, the ``export_dir`` has no effect on the location of the
                labels

            If None, the labels will be exported into ``export_dir`` using the
            default filename
        export_media (None): controls how to export the raw media. The
            supported values are:

            -   ``True``: copy all media files into the output directory
            -   ``False``: don't export media
            -   ``"move"``: move all media files into the output directory
            -   ``"symlink"``: create symlinks to the media files in the output
                directory
            -   ``"manifest"``: create a ``data.json`` in the output directory
                that maps UUIDs used in the labels files to the filepaths of
                the source media, rather than exporting the actual media

            If None, the default value of this parameter will be chosen based
            on the value of the ``data_path`` parameter
        rel_dir (None): an optional relative directory to strip from each input
            filepath to generate a unique identifier for each video. When
            exporting media, this identifier is joined with ``data_path`` to
            generate an output path for each exported video. This argument
            allows for populating nested subdirectories that match the shape of
            the input paths. The path is converted to an absolute path (if
            necessary) via :func:`fiftyone.core.storage.normalize_path`
        abs_paths (False): whether to store absolute paths to the videos in the
            exported labels
        use_timestamps (False): whether to export the support of each temporal
            detection in seconds rather than frame numbers
        classes (None): the list of possible class labels
        include_confidence (None): whether to include detection confidences in
            the export. The supported values are:

            -   ``None`` (default): include confidences only if they exist
            -   ``True``: always include confidences
            -   ``False``: do not include confidences
        include_attributes (None): whether to include dynamic attributes of the
            detections in the export. Supported values are:

            -   ``None`` (default): include attributes only if they exist
            -   ``True``: always include a (possibly empty) attributes dict
            -   ``False``: do not include attributes
            -   a name or iterable of names of specific attributes to include
        pretty_print (False): whether to render the JSON in human readable
            format with newlines and indentations
    """

    def __init__(
        self,
        export_dir=None,
        data_path=None,
        labels_path=None,
        export_media=None,
        rel_dir=None,
        abs_paths=False,
        use_timestamps=False,
        classes=None,
        include_confidence=None,
        include_attributes=None,
        pretty_print=False,
    ):
        data_path, export_media = self._parse_data_path(
            export_dir=export_dir,
            data_path=data_path,
            export_media=export_media,
            default="data/",
        )

        labels_path = self._parse_labels_path(
            export_dir=export_dir,
            labels_path=labels_path,
            default="labels.json",
        )

        super().__init__(export_dir=export_dir)

        self.data_path = data_path
        self.labels_path = labels_path
        self.export_media = export_media
        self.rel_dir = rel_dir
        self.abs_paths = abs_paths
        self.use_timestamps = use_timestamps
        self.classes = classes
        self.include_confidence = include_confidence
        self.include_attributes = include_attributes
        self.pretty_print = pretty_print

        self._labels_dict = None
        self._labels_map_rev = None
        self._media_exporter = None

    @property
    def requires_video_metadata(self):
        return self.use_timestamps

    @property
    def label_cls(self):
        return fol.TemporalDetections

    @property
    def frame_labels_cls(self):
        return None

    def setup(self):
        self._labels_dict = {}
        self._parse_classes()

        self._media_exporter = VideoExporter(
            self.export_media,
            export_path=self.data_path,
            rel_dir=self.rel_dir,
            ignore_exts=True,
        )
        self._media_exporter.setup()

    def export_sample(self, video_path, temporal_detections, _, metadata=None):
        out_video_path, uuid = self._media_exporter.export(video_path)

        if self.abs_paths:
            key = out_video_path
        else:
            key = uuid

        self._labels_dict[key] = _parse_temporal_detections(
            temporal_detections,
            labels_map_rev=self._labels_map_rev,
            metadata=metadata,
            use_timestamps=self.use_timestamps,
            include_confidence=self.include_confidence,
            include_attributes=self.include_attributes,
        )

    def close(self, *args):
        labels = {
            "classes": self.classes,
            "labels": self._labels_dict,
        }
        fos.write_json(
            labels, self.labels_path, pretty_print=self.pretty_print
        )
        self._media_exporter.close()

    def _parse_classes(self):
        if self.classes is not None:
            self._labels_map_rev = _to_labels_map_rev(self.classes)


class ImageSegmentationDirectoryExporter(
    LabeledImageDatasetExporter, ExportPathsMixin
):
    """Exporter that writes an image segmentation dataset to disk.

    See :ref:`this page <ImageSegmentationDirectory-export>` for format
    details.

    If the path to an image is provided, the image is directly copied to its
    destination, maintaining the original filename, unless a name conflict
    would occur, in which case an index of the form ``"-%d" % count`` is
    appended to the base filename.

    Args:
        export_dir (None): the directory to write the export. This has no
            effect if ``data_path`` and ``labels_path`` are absolute paths
        data_path (None): an optional parameter that enables explicit control
            over the location of the exported media. Can be any of the
            following:

            -   a folder name like ``"data"`` or ``"data/"`` specifying a
                subfolder of ``export_dir`` in which to export the media
            -   an absolute directory path in which to export the media. In
                this case, the ``export_dir`` has no effect on the location of
                the data
            -   a JSON filename like ``"data.json"`` specifying the filename of
                the manifest file in ``export_dir`` generated when
                ``export_media`` is ``"manifest"``
            -   an absolute filepath specifying the location to write the JSON
                manifest file when ``export_media`` is ``"manifest"``. In this
                case, ``export_dir`` has no effect on the location of the data

            If None, the default value of this parameter will be chosen based
            on the value of the ``export_media`` parameter
        labels_path (None): an optional parameter that enables explicit control
            over the location of the exported labels. Can be any of the
            following:

            -   a folder name like ``"labels"`` or ``"labels/"`` specifying the
                location in ``export_dir`` in which to export the masks
            -   an absolute directory in which to export the masks. In this
                case, the ``export_dir`` has no effect on the location of the
                masks

            If None, the masks will be exported into ``export_dir`` using the
            default folder name
        export_media (None): controls how to export the raw media. The
            supported values are:

            -   ``True``: copy all media files into the output directory
            -   ``False``: don't export media
            -   ``"move"``: move all media files into the output directory
            -   ``"symlink"``: create symlinks to the media files in the output
                directory
            -   ``"manifest"``: create a ``data.json`` in the output directory
                that maps UUIDs used in the labels files to the filepaths of
                the source media, rather than exporting the actual media

            If None, the default value of this parameter will be chosen based
            on the value of the ``data_path`` parameter
        rel_dir (None): an optional relative directory to strip from each input
            filepath to generate a unique identifier for each image. When
            exporting media, this identifier is joined with ``data_path`` and
            ``labels_path`` to generate output paths for each exported image
            and mask. This argument allows for populating nested subdirectories
            that match the shape of the input paths. The path is converted to
            an absolute path (if necessary) via
            :func:`fiftyone.core.storage.normalize_path`
        image_format (None): the image format to use when writing in-memory
            images to disk. By default, ``fiftyone.config.default_image_ext``
            is used
        mask_format (".png"): the image format to use when writing masks to
            disk
        mask_size (None): the ``(width, height)`` at which to render
            segmentation masks when exporting instances or polylines. If not
            provided, masks will be rendered to match the resolution of each
            input image
        mask_targets (None): a dict mapping integer pixel values in
            ``[0, 255]`` to label strings defining which object classes to
            render and which pixel values to use for each class. If omitted,
            all objects are rendered with pixel value 255
        thickness (1): the thickness, in pixels, at which to render
            (non-filled) polylines
    """

    def __init__(
        self,
        export_dir=None,
        data_path=None,
        labels_path=None,
        export_media=None,
        rel_dir=None,
        image_format=None,
        mask_format=".png",
        mask_size=None,
        mask_targets=None,
        thickness=1,
    ):
        data_path, export_media = self._parse_data_path(
            export_dir=export_dir,
            data_path=data_path,
            export_media=export_media,
            default="data/",
        )

        labels_path = self._parse_labels_path(
            export_dir=export_dir,
            labels_path=labels_path,
            default="labels/",
        )

        super().__init__(export_dir=export_dir)

        self.data_path = data_path
        self.labels_path = labels_path
        self.export_media = export_media
        self.rel_dir = rel_dir
        self.image_format = image_format
        self.mask_format = mask_format
        self.mask_size = mask_size
        self.mask_targets = mask_targets
        self.thickness = thickness

        self._media_exporter = None
        self._labels_exporter = None

    @property
    def requires_image_metadata(self):
        return False

    @property
    def label_cls(self):
        return (fol.Segmentation, fol.Detections, fol.Polylines)

    def setup(self):
        self._media_exporter = ImageExporter(
            self.export_media,
            export_path=self.data_path,
            rel_dir=self.rel_dir,
            default_ext=self.image_format,
            ignore_exts=True,
        )
        self._media_exporter.setup()

        self._labels_exporter = LabelsExporter(type_str="masks")
        self._labels_exporter.setup()

    def export_sample(self, image_or_path, label, metadata=None):
        _, uuid = self._media_exporter.export(image_or_path)

        if label is None:
            return  # unlabeled

        if isinstance(label, (fol.Detections, fol.Polylines)):
            if self.mask_size is not None:
                frame_size = self.mask_size
            else:
                if metadata is None:
                    metadata = fom.ImageMetadata.build_for(image_or_path)

                frame_size = (metadata.width, metadata.height)

            if isinstance(label, fol.Detections):
                label = label.to_segmentation(
                    frame_size=frame_size, mask_targets=self.mask_targets
                )
            else:
                label = label.to_segmentation(
                    frame_size=frame_size,
                    mask_targets=self.mask_targets,
                    thickness=self.thickness,
                )
        elif not isinstance(label, fol.Segmentation):
            raise ValueError("Unsupported label type '%s'" % type(label))

        out_mask_path = fos.join(self.labels_path, uuid + self.mask_format)
        local_mask_path = self._labels_exporter.get_local_path(out_mask_path)
        label.export_mask(local_mask_path)

    def close(self, *args):
        self._media_exporter.close()
        self._labels_exporter.close()


class FiftyOneImageLabelsDatasetExporter(LabeledImageDatasetExporter):
    """Exporter that writes a labeled image dataset to disk with labels stored
    in `ETA ImageLabels format <https://github.com/voxel51/eta/blob/develop/docs/image_labels_guide.md>`_.

    See :ref:`this page <FiftyOneImageLabelsDataset-export>` for format
    details.

    If the path to an image is provided, the image is directly copied to its
    destination, maintaining the original filename, unless a name conflict
    would occur, in which case an index of the form ``"-%d" % count`` is
    appended to the base filename.

    Args:
        export_dir: the directory to write the export
        export_media (None): controls how to export the raw media. The
            supported values are:

            -   ``True`` (default): copy all media files into the output
                directory
            -   ``"move"``: move all media files into the output directory
            -   ``"symlink"``: create symlinks to the media files in the output
                directory
        rel_dir (None): an optional relative directory to strip from each input
            filepath to generate a unique identifier for each image. When
            exporting media, this identifier is joined with ``export_dir`` to
            generate an output path for each exported image. This argument
            allows for populating nested subdirectories that match the shape of
            the input paths. The path is converted to an absolute path (if
            necessary) via :func:`fiftyone.core.storage.normalize_path`
        image_format (None): the image format to use when writing in-memory
            images to disk. By default, ``fiftyone.config.default_image_ext``
            is used
        pretty_print (False): whether to render the JSON in human readable
            format with newlines and indentations
    """

    def __init__(
        self,
        export_dir,
        export_media=None,
        rel_dir=None,
        image_format=None,
        pretty_print=False,
    ):
        if export_media is None:
            export_media = True

        super().__init__(export_dir=export_dir)

        self.export_media = export_media
        self.rel_dir = rel_dir
        self.image_format = image_format
        self.pretty_print = pretty_print

        self._dataset_index = None
        self._manifest_path = None
        self._data_dir = None
        self._labels_dir = None
        self._description = None
        self._media_exporter = None
        self._labels_exporter = None

    @property
    def requires_image_metadata(self):
        return False

    @property
    def label_cls(self):
        return {
            "attributes": fol.Classifications,
            "detections": fol.Detections,
            "polylines": fol.Polylines,
            "keypoints": fol.Keypoints,
        }

    def setup(self):
        self._dataset_index = etad.LabeledDatasetIndex(
            etau.get_class_name(etad.LabeledImageDataset)
        )
        self._manifest_path = fos.join(self.export_dir, "manifest.json")
        self._data_dir = fos.join(self.export_dir, "data")
        self._labels_dir = fos.join(self.export_dir, "labels")

        self._media_exporter = ImageExporter(
            self.export_media,
            export_path=self._data_dir,
            rel_dir=self.rel_dir,
            supported_modes=(True, "move", "symlink"),
            default_ext=self.image_format,
            ignore_exts=True,
        )
        self._media_exporter.setup()

        self._labels_exporter = LabelsExporter()
        self._labels_exporter.setup()

    def log_collection(self, sample_collection):
        self._description = sample_collection.info.get("description", None)

    def export_sample(self, image_or_path, labels, metadata=None):
        out_image_path, uuid = self._media_exporter.export(image_or_path)

        out_labels_path = fos.join(self._labels_dir, uuid + ".json")
        local_path = self._labels_exporter.get_local_path(out_labels_path)

        il = foue.to_image_labels(labels)
        fos.write_json(il, local_path, pretty_print=self.pretty_print)

        self._dataset_index.append(
            etad.LabeledDataRecord(
                "data/" + uuid + os.path.splitext(out_image_path)[1],
                "labels/" + uuid + ".json",
            )
        )

    def close(self, *args):
        self._dataset_index.description = self._description or ""
        fos.write_json(
            self._dataset_index, self._manifest_path, pretty_print=True
        )

        self._media_exporter.close()
        self._labels_exporter.close()


class FiftyOneVideoLabelsDatasetExporter(LabeledVideoDatasetExporter):
    """Exporter that writes a labeled video dataset with labels stored in
    `ETA VideoLabels format <https://github.com/voxel51/eta/blob/develop/docs/video_labels_guide.md>`_.

    See :ref:`this page <FiftyOneVideoLabelsDataset-export>` for format
    details.

    If the path to a video is provided, the video is directly copied to its
    destination, maintaining the original filename, unless a name conflict
    would occur, in which case an index of the form ``"-%d" % count`` is
    appended to the base filename.

    Args:
        export_dir: the directory to write the export
        export_media (None): controls how to export the raw media. The
            supported values are:

            -   ``True`` (default): copy all media files into the output
                directory
            -   ``"move"``: move all media files into the output directory
            -   ``"symlink"``: create symlinks to the media files in the output
                directory
        rel_dir (None): an optional relative directory to strip from each input
            filepath to generate a unique identifier for each video. When
            exporting media, this identifier is joined with ``export_dir`` to
            generate an output path for each exported video. This argument
            allows for populating nested subdirectories that match the shape of
            the input paths. The path is converted to an absolute path (if
            necessary) via :func:`fiftyone.core.storage.normalize_path`
        pretty_print (False): whether to render the JSON in human readable
            format with newlines and indentations
    """

    def __init__(
        self, export_dir, export_media=None, rel_dir=None, pretty_print=False
    ):
        if export_media is None:
            export_media = True

        super().__init__(export_dir=export_dir)

        self.export_media = export_media
        self.rel_dir = rel_dir
        self.pretty_print = pretty_print

        self._dataset_index = None
        self._manifest_path = None
        self._data_dir = None
        self._labels_dir = None
        self._description = None
        self._media_exporter = None
        self._labels_exporter = None

    @property
    def requires_video_metadata(self):
        return False

    @property
    def label_cls(self):
        return (fol.Classifications, fol.TemporalDetections)

    @property
    def frame_labels_cls(self):
        return {
            "attributes": fol.Classifications,
            "detections": fol.Detections,
            "polylines": fol.Polylines,
            "keypoints": fol.Keypoints,
        }

    def setup(self):
        self._dataset_index = etad.LabeledDatasetIndex(
            etau.get_class_name(etad.LabeledVideoDataset)
        )
        self._manifest_path = fos.join(self.export_dir, "manifest.json")
        self._data_dir = fos.join(self.export_dir, "data")
        self._labels_dir = fos.join(self.export_dir, "labels")

        self._media_exporter = VideoExporter(
            self.export_media,
            export_path=self._data_dir,
            rel_dir=self.rel_dir,
            supported_modes=(True, "move", "symlink"),
            ignore_exts=True,
        )
        self._media_exporter.setup()

        self._labels_exporter = LabelsExporter()
        self._labels_exporter.setup()

    def log_collection(self, sample_collection):
        self._description = sample_collection.info.get("description", None)

    def export_sample(self, video_path, label, frames, metadata=None):
        out_video_path, uuid = self._media_exporter.export(video_path)

        out_labels_path = fos.join(self._labels_dir, uuid + ".json")
        local_path = self._labels_exporter.get_local_path(out_labels_path)

        vl = foue.to_video_labels(label=label, frames=frames)
        fos.write_json(vl, local_path, pretty_print=self.pretty_print)

        self._dataset_index.append(
            etad.LabeledDataRecord(
                "data/" + uuid + os.path.splitext(out_video_path)[1],
                "labels/" + uuid + ".json",
            )
        )

    def close(self, *args):
        self._dataset_index.description = self._description or ""
        fos.write_json(
            self._dataset_index, self._manifest_path, pretty_print=True
        )

        self._media_exporter.close()
        self._labels_exporter.close()


def _parse_classifications(
    label,
    labels_map_rev=None,
    include_confidence=False,
    include_attributes=None,
):
    if label is None:
        return None

    is_list = isinstance(label, fol.Classifications)

    if is_list:
        classifications = label.classifications
    else:
        classifications = [label]

    labels = []
    for classification in classifications:
        _label = classification.label

        if labels_map_rev is not None:
            if _label not in labels_map_rev:
                msg = (
                    "Ignoring classification with label '%s' not in provided "
                    "classes" % _label
                )
                warnings.warn(msg)
                continue

            _label = labels_map_rev[_label]

        if include_confidence != False or include_attributes != False:
            _label = {"label": _label}

            _parse_attributes(
                _label,
                classification,
                include_confidence=include_confidence,
                include_attributes=include_attributes,
            )

        labels.append(_label)

    if not labels:
        return None

    if is_list:
        return labels

    return labels[0]


def _parse_temporal_detections(
    temporal_detections,
    labels_map_rev=None,
    metadata=None,
    use_timestamps=False,
    include_confidence=None,
    include_attributes=None,
):
    if temporal_detections is None:
        return None

    if use_timestamps and metadata is None:
        raise ValueError(
            "Video metadata must be provided in order to export temporal "
            "detections as timestamps"
        )

    labels = []

    for detection in temporal_detections.detections:
        label = detection.label
        if labels_map_rev is not None:
            if label not in labels_map_rev:
                msg = (
                    "Ignoring temporal detection with label '%s' not in "
                    "provided classes" % label
                )
                warnings.warn(msg)
                continue

            label = labels_map_rev[label]

        label_dict = {"label": label}

        if use_timestamps:
            total_frame_count = metadata.total_frame_count
            duration = metadata.duration
            first, last = detection.support
            label_dict["timestamps"] = [
                etaf.frame_number_to_timestamp(
                    first, total_frame_count, duration
                ),
                etaf.frame_number_to_timestamp(
                    last, total_frame_count, duration
                ),
            ]
        else:
            label_dict["support"] = detection.support

        _parse_attributes(
            label_dict,
            detection,
            include_confidence=include_confidence,
            include_attributes=include_attributes,
        )

        labels.append(label_dict)

    return labels


def _parse_detections(
    detections,
    labels_map_rev=None,
    include_confidence=None,
    include_attributes=None,
):
    if detections is None:
        return None

    labels = []
    for detection in detections.detections:
        label = detection.label

        if labels_map_rev is not None:
            if label not in labels_map_rev:
                msg = (
                    "Ignoring detection with label '%s' not in provided "
                    "classes" % label
                )
                warnings.warn(msg)
                continue

            label = labels_map_rev[label]

        label_dict = {
            "label": label,
            "bounding_box": detection.bounding_box,
        }

        _parse_attributes(
            label_dict,
            detection,
            include_confidence=include_confidence,
            include_attributes=include_attributes,
        )

        labels.append(label_dict)

    return labels


def _parse_attributes(
    label_dict, label, include_confidence=None, include_attributes=None
):
    if include_confidence == True:
        label_dict["confidence"] = label.confidence
    elif include_confidence is None and label.confidence is not None:
        label_dict["confidence"] = label.confidence

    if include_attributes == True:
        label_dict["attributes"] = dict(label.iter_attributes())
    elif include_attributes is None:
        attributes = dict(label.iter_attributes())
        if attributes:
            label_dict["attributes"] = attributes
    elif isinstance(include_attributes, str):
        name = include_attributes
        label_dict["attributes"] = {
            name: label.get_attribute_value(name, None)
        }
    elif etau.is_container(include_attributes):
        label_dict["attributes"] = {
            name: label.get_attribute_value(name, None)
            for name in include_attributes
        }


def _to_labels_map_rev(classes):
    return {c: i for i, c in enumerate(classes)}<|MERGE_RESOLUTION|>--- conflicted
+++ resolved
@@ -1233,7 +1233,6 @@
                 outpath = self._filename_maker.get_output_path(media_path)
                 uuid = self._get_uuid(outpath)
 
-<<<<<<< HEAD
             if self.export_mode == "manifest":
                 self._manifest[uuid] = media_path
             elif self.export_mode != False and (
@@ -1242,10 +1241,7 @@
                 if self.export_mode in (True, "move"):
                     self._inpaths.append(media_path)
                     self._outpaths.append(outpath)
-            elif self.export_mode == True:
-=======
-            if self.export_mode is True:
->>>>>>> 20740db1
+            elif self.export_mode is True:
                 etau.copy_file(media_path, outpath)
             elif self.export_mode == "move":
                 etau.move_file(media_path, outpath)
@@ -1260,8 +1256,7 @@
                 outpath = self._filename_maker.get_output_path()
                 uuid = self._get_uuid(outpath)
 
-<<<<<<< HEAD
-            if self.export_mode == True:
+            if self.export_mode is True:
                 if fos.is_local(outpath):
                     local_path = outpath
                 else:
@@ -1276,12 +1271,7 @@
                     self._outpaths.append(outpath)
 
                 self._write_media(media, local_path)
-            elif self.export_mode != False:
-=======
-            if self.export_mode is True:
-                self._write_media(media, outpath)
             elif self.export_mode is not False:
->>>>>>> 20740db1
                 raise ValueError(
                     "Cannot export in-memory media when 'export_mode=%s'"
                     % self.export_mode
