"""
Utilities for working with datasets in YOLO format.

| Copyright 2017-2024, Voxel51, Inc.
| `voxel51.com <https://voxel51.com/>`_
|
"""
import itertools
import logging
import os
import warnings

import numpy as np

import eta.core.utils as etau

import fiftyone.core.labels as fol
import fiftyone.core.storage as fos
import fiftyone.utils.data as foud


logger = logging.getLogger(__name__)


def add_yolo_labels(
    sample_collection,
    label_field,
    labels_path,
    classes,
    label_type="detections",
    include_missing=False,
):
    """Adds the given YOLO-formatted labels to the collection.

    Each YOLO txt file should be a space-delimited file whose rows define
    objects in one of the following formats::

        # Detections
        <target> <x-center> <y-center> <width> <height>
        <target> <x-center> <y-center> <width> <height> <confidence>

        # Polylines
        <target> <x1> <y1> <x2> <y2> <x3> <y3> ...

    where ``target`` is the zero-based integer index of the object class label
    from ``classes`` and the bounding box coordinates are expressed as relative
    coordinates in ``[0, 1] x [0, 1]``.

    Args:
        sample_collection: a
            :class:`fiftyone.core.collections.SampleCollection`
        label_field: the label field in which to store the labels. The field
            will be created if necessary
        labels_path: the YOLO-formatted labels to load. This can be any of the
            following:

            -   a dict mapping either image filenames or absolute filepaths to
                YOLO TXT filepaths. The image filenames/filepaths should match
                those in ``sample_collection``, in any order
            -   a list of YOLO TXT filepaths corresponding 1-1 to the samples
                in ``sample_collection``
            -   a directory containing YOLO TXT files whose filenames (less
                extension) correspond to image filenames in
                ``sample_collection``, in any order
        classes: the list of class label strings
        label_type ("detections"): the label format to load. The supported
            values are ``("detections", "polylines")``
        include_missing (False): whether to insert empty labels for any samples
            in the input collection whose ``label_field`` is ``None`` after
            import
    """
    if isinstance(labels_path, (list, tuple)):
        # Explicit list of labels files
        with fos.LocalFiles(labels_path, "r", type_str="labels") as paths:
            labels = [
                load_yolo_annotations(p, classes, label_type=label_type)
                for p in paths
            ]

        sample_collection.set_values(label_field, labels)
        return

    if etau.is_str(labels_path):
        # Directory of label files matching image filenames (less extension)
        txt_map = {
            os.path.splitext(p)[0]: fos.join(labels_path, p)
            for p in fos.list_files(labels_path, recursive=True)
            if p.endswith(".txt")
        }
        match_type = "uuid"
    elif isinstance(labels_path, dict):
        # Dictionary mapping filename or filepath to label paths
        txt_map = labels_path
        if not txt_map:
            return

        if fos.isabs(next(iter(txt_map.keys()))):
            match_type = "filepath"
        else:
            match_type = "basename"
    else:
        raise ValueError("Unsupported `labels_path` provided")

    if not txt_map:
        return

    filepaths, ids = sample_collection.values(["filepath", "id"])

    if match_type == "uuid":
        # Match basename, no extension
        id_map = {
            os.path.splitext(os.path.basename(k))[0]: v
            for k, v in zip(filepaths, ids)
        }
    elif match_type == "basename":
        # Match basename
        id_map = {os.path.basename(k): v for k, v in zip(filepaths, ids)}
    else:
        # Match entire filepath
        id_map = {k: v for k, v in zip(filepaths, ids)}

    matched_ids = []
    matched_paths = []
    bad_paths = []
    for key, txt_path in txt_map.items():
        _id = id_map.get(key, None)
        if _id is not None:
            matched_ids.append(_id)
            matched_paths.append(txt_path)
        else:
            bad_paths.append(txt_path)

    if bad_paths:
        mtype = "filepaths" if match_type == "filepath" else "filenames"
        logger.warning(
            "Ignoring %d label files (eg '%s') that do not match %s in the "
            "sample collection",
            len(bad_paths),
            bad_paths[0],
            mtype,
        )

    with fos.LocalFiles(matched_paths, "r", type_str="labels") as paths:
        labels = [
            load_yolo_annotations(p, classes, label_type=label_type)
            for p in paths
        ]

    view = sample_collection.select(matched_ids, ordered=True)
    view.set_values(label_field, labels)

    if include_missing:
        label_cls = sample_collection.get_field(label_field).document_type
        missing_labels = sample_collection.exists(label_field, False)
        missing_labels.set_values(
            label_field, [label_cls()] * len(missing_labels)
        )


class YOLOv4DatasetImporter(
    foud.LabeledImageDatasetImporter, foud.ImportPathsMixin
):
    """Importer for YOLOv4 datasets stored on disk.

    See :ref:`this page <YOLOv4Dataset-import>` for format details.

    Args:
        dataset_dir (None): the dataset directory. If omitted, ``data_path``
            and/or ``labels_path`` must be provided
        data_path (None): an optional parameter that enables explicit control
            over the location of the media. Can be any of the following:

            -   a folder name like ``"data"`` or ``"data/"`` specifying a
                subfolder of ``dataset_dir`` where the media files reside
            -   an absolute directory path where the media files reside. In
                this case, the ``dataset_dir`` has no effect on the location of
                the data

            If None, this parameter will default to whichever of ``data/`` or
            ``data.json`` exists in the dataset directory
        labels_path (None): an optional parameter that enables explicit control
            over the location of the labels. Can be any of the following:

            -   a folder name like ``"labels"`` or ``"labels/"`` specifying the
                location of the labels in ``dataset_dir``
            -   an absolute filepath to the labels. In this case,
                ``dataset_dir`` has no effect on the location of the labels

            If None, the labels are assumed to be in the same folder as the
            data
        images_path (None): an optional parameter that enables explicit
            control over the location of the image listing file. Can be any of
            the following:

            -   a filename like ``"images.txt"`` specifying the location of the
                image listing file labels in ``dataset_dir``
            -   an absolute filepath to the image listing file. In this case,
                ``dataset_dir`` has no effect on the location of the file

            If None, the parameter will default to ``images.txt``
        objects_path (None): an optional parameter that enables explicit
            control over the location of the object names file. Can be any of
            the following:

            -   a filename like ``"obj.names"`` specifying the location of the
                object names file labels in ``dataset_dir``
            -   an absolute filepath to the object names file. In this case,
                ``dataset_dir`` has no effect on the location of the file

            If None, the parameter will default to ``obj.names``
        classes (None): the list of possible class labels. This does not need
            to be provided if ``objects_path`` contains the class labels
        label_type ("detections"): the label format to load. The supported
            values are ``("detections", "polylines")``
        include_all_data (False): whether to generate samples for all images in
            the data directory (True) rather than only creating samples for
            images with labels (False)
        shuffle (False): whether to randomly shuffle the order in which the
            samples are imported
        seed (None): a random seed to use when shuffling
        max_samples (None): a maximum number of samples to import. By default,
            all samples are imported
    """

    def __init__(
        self,
        dataset_dir=None,
        data_path=None,
        labels_path=None,
        images_path=None,
        objects_path=None,
        classes=None,
        label_type="detections",
        include_all_data=False,
        shuffle=False,
        seed=None,
        max_samples=None,
    ):
        if dataset_dir is None and data_path is None and labels_path is None:
            raise ValueError(
                "At least one of `dataset_dir`, `data_path`, and "
                "`labels_path` must be provided"
            )

        data_path = self._parse_data_path(
            dataset_dir=dataset_dir, data_path=data_path, default="data/"
        )

        labels_path = self._parse_labels_path(
            dataset_dir=dataset_dir, labels_path=labels_path, default=None
        )

        images_path = self._parse_labels_path(
            dataset_dir=dataset_dir,
            labels_path=images_path,
            default="images.txt",
        )

        objects_path = self._parse_labels_path(
            dataset_dir=dataset_dir,
            labels_path=objects_path,
            default="obj.names",
        )

        super().__init__(
            dataset_dir=dataset_dir,
            shuffle=shuffle,
            seed=seed,
            max_samples=max_samples,
        )

        self.data_path = data_path
        self.labels_path = labels_path
        self.images_path = images_path
        self.objects_path = objects_path
        self.classes = classes
        self.label_type = label_type
        self.include_all_data = include_all_data

        self._info = None
        self._classes = None
        self._labels_paths_map = None
        self._local_files = None
        self._filepaths = None
        self._iter_filepaths = None
        self._num_samples = None

    def __iter__(self):
        self._iter_filepaths = iter(self._filepaths)
        return self

    def __len__(self):
        return self._num_samples

    def __next__(self):
        filepath = next(self._iter_filepaths)

        labels_path = self._labels_paths_map.get(filepath, None)
        if labels_path:
            # Labeled image
            label = load_yolo_annotations(
                labels_path, self._classes, label_type=self.label_type
            )
        else:
            # Unlabeled image
            label = None

        return filepath, None, label

    @property
    def has_dataset_info(self):
        return True

    @property
    def has_image_metadata(self):
        return False

    @property
    def label_cls(self):
        return (fol.Detections, fol.Polylines)

    def setup(self):
        if self.images_path is not None and fos.isfile(self.images_path):
            root_dir = os.path.dirname(self.images_path)

            image_paths = []
            for path in _read_file_lines(self.images_path):
                if not fos.isabs(path):
                    path = fos.join(root_dir, path)

                image_paths.append(fos.normpath(path))
        else:
            if self.images_path is not None:
                logger.warning(
                    "Images file '%s' not found. Listing data directory '%s' "
                    "instead",
                    self.images_path,
                    self.data_path,
                )

            image_paths = [
                fos.normpath(p)
                for p in fos.list_files(
                    self.data_path, abs_paths=True, recursive=True
                )
                if not p.endswith(".txt")
            ]

        labels_paths = []
        for image_path in image_paths:
            if self.labels_path is not None:
                # Labels directory was manually specified
                uuid = os.path.splitext(os.path.basename(image_path))[0]
                labels_path = fos.join(self.labels_path, uuid + ".txt")
            else:
                # Labels are in same directory as images
                labels_path = os.path.splitext(image_path)[0] + ".txt"

            labels_paths.append(fos.normpath(labels_path))

        exists = fos.run(fos.isfile, labels_paths)

        labels_paths_map = {
            i: l for i, l, e in zip(image_paths, labels_paths, exists) if e
        }

        filepaths = set(labels_paths_map.keys())

        if self.include_all_data:
            filepaths.update(image_paths)

        filepaths = self._preprocess_list(sorted(filepaths))

        if self.max_samples is not None:
            _filepaths = set(filepaths)
            labels_paths_map = {
                i: l for i, l in labels_paths_map.items() if i in _filepaths
            }

        local_files = fos.LocalFiles(labels_paths_map, "r", type_str="labels")
        labels_paths_map = local_files.__enter__()

        if self.classes is not None:
            classes = self.classes
        elif self.objects_path is not None and fos.isfile(self.objects_path):
            classes = _read_file_lines(self.objects_path)
        else:
            classes = None

        info = {}
        if classes is not None:
            info["classes"] = classes

        self._info = info
        self._classes = classes
        self._labels_paths_map = labels_paths_map
        self._local_files = local_files
        self._filepaths = filepaths
        self._num_samples = len(filepaths)

    def close(self, *args):
        self._local_files.__exit__(*args)

    def get_dataset_info(self):
        return self._info


class YOLOv5DatasetImporter(
    foud.LabeledImageDatasetImporter, foud.ImportPathsMixin
):
    """Importer for YOLOv5 datasets stored on disk.

    See :ref:`this page <YOLOv5Dataset-import>` for format details.

    Args:
        dataset_dir (None): the dataset directory. If omitted, ``yaml_path``
            must be provided
        yaml_path (None): an optional parameter that enables explicit control
            over the location of the dataset YAML file. Can be any of the
            following:

            -   a filename like ``"dataset.yaml"`` specifying the name of the
                YAML file in ``dataset_dir``
            -   an absolute path to the YAML file. In this case,
                ``dataset_dir`` has no effect

            If None, the parameter will default to ``dataset.yaml``
        split ("val"): the split to load. Typical values are
            ``("train", "val")``
        label_type ("detections"): the label format to load. The supported
            values are ``("detections", "polylines")``
        include_all_data (False): whether to generate samples for all images in
            the data directory (True) rather than only creating samples for
            images with labels (False)
        shuffle (False): whether to randomly shuffle the order in which the
            samples are imported
        seed (None): a random seed to use when shuffling
        max_samples (None): a maximum number of samples to import. By default,
            all samples are imported
    """

    def __init__(
        self,
        dataset_dir=None,
        yaml_path=None,
        split="val",
        label_type="detections",
        include_all_data=False,
        shuffle=False,
        seed=None,
        max_samples=None,
    ):
        if dataset_dir is None and yaml_path is None:
            raise ValueError(
                "Either `dataset_dir` or `yaml_path` must be provided"
            )

        yaml_path = self._parse_labels_path(
            dataset_dir=dataset_dir,
            labels_path=yaml_path,
            default="dataset.yaml",
        )

        super().__init__(
            dataset_dir=dataset_dir,
            shuffle=shuffle,
            seed=seed,
            max_samples=max_samples,
        )

        self.yaml_path = yaml_path
        self.split = split
        self.label_type = label_type
        self.include_all_data = include_all_data

        self._info = None
        self._classes = None
        self._local_files = None
        self._labels_paths_map = None
        self._filepaths = None
        self._iter_filepaths = None
        self._num_samples = None

    def __iter__(self):
        self._iter_filepaths = iter(self._filepaths)
        return self

    def __len__(self):
        return self._num_samples

    def __next__(self):
        filepath = next(self._iter_filepaths)

        labels_path = self._labels_paths_map.get(filepath, None)
        if labels_path:
            # Labeled image
            label = load_yolo_annotations(
                labels_path, self._classes, label_type=self.label_type
            )
        else:
            # Unlabeled image
            label = None

        return filepath, None, label

    @property
    def has_dataset_info(self):
        return True

    @property
    def has_image_metadata(self):
        return False

    @property
    def label_cls(self):
        return (fol.Detections, fol.Polylines)

    def setup(self):
        d = fos.read_yaml(self.yaml_path)

        if self.split not in d:
            raise ValueError(
                "Dataset YAML '%s' does not contain split '%s'"
                % (self.yaml_path, self.split)
            )

        dataset_path = d.get("path", "")
<<<<<<< HEAD
        data = fos.normpath(fos.join(dataset_path, d[self.split]))
=======
        split_info = d[self.split]
        if isinstance(split_info, str):
            split_info = [split_info]
        data_paths = [
            fos.normpath(os.path.join(dataset_path, si)) for si in split_info
        ]
>>>>>>> dae6a01d
        classes = _parse_yolo_classes(d.get("names", None))

        image_paths = []
        for data_path in data_paths:
            if etau.is_str(data_path) and data_path.endswith(".txt"):
                txt_path = _parse_yolo_v5_path(data_path, self.yaml_path)
                image_paths.extend(
                    _parse_yolo_v5_path(fos.normpath(p), txt_path)
                    for p in _read_file_lines(txt_path)
                )
            else:
                data_dir = fos.normpath(
                    _parse_yolo_v5_path(data_path, self.yaml_path)
                )
                image_paths.extend(
                    fos.list_files(data_dir, abs_paths=True, recursive=True)
                )

        labels_paths = [_get_yolo_v5_labels_path(p) for p in image_paths]

        exists = fos.run(fos.isfile, labels_paths)

        labels_paths_map = {
            i: l for i, l, e in zip(image_paths, labels_paths, exists) if e
        }

        filepaths = set(labels_paths_map.keys())

        if self.include_all_data:
            filepaths.update(image_paths)

        filepaths = self._preprocess_list(sorted(filepaths))

        if self.max_samples is not None:
            _filepaths = set(filepaths)
            labels_paths_map = {
                i: l for i, l in labels_paths_map.items() if i in _filepaths
            }

        local_files = fos.LocalFiles(labels_paths_map, "r", type_str="labels")
        labels_paths_map = local_files.__enter__()

        info = {}
        if classes is not None:
            info["classes"] = classes

        self._info = info
        self._classes = classes
        self._local_files = local_files
        self._labels_paths_map = labels_paths_map
        self._filepaths = filepaths
        self._num_samples = len(filepaths)

    def close(self, *args):
        self._local_files.__exit__(*args)

    def get_dataset_info(self):
        return self._info


class YOLOv4DatasetExporter(
    foud.LabeledImageDatasetExporter, foud.ExportPathsMixin
):
    """Exporter that writes YOLOv4 datasets to disk.

    See :ref:`this page <YOLOv4Dataset-export>` for format details.

    Args:
        export_dir (None): the directory to write the export. This has no
            effect if ``data_path``, ``objects_path``, and ``images_path`` are
            absolute paths
        data_path (None): an optional parameter that enables explicit control
            over the location of the exported data and labels. Can be any of
            the following:

            -   a folder name like ``"data"`` or ``"data/"`` specifying a
                subfolder of ``export_dir`` in which to export the data and
                labels
            -   an absolute directory path in which to export the data and
                labels. In this case, the ``export_dir`` has no effect on the
                location of the data

            If None, the data will be written into ``export_dir`` using the
            default folder name
        labels_path (None): an optional parameter that enables explicit
            control over the location of the exported labels. Can be any of the
            following:

            -   a folder name like ``"labels"`` or ``"labels/"`` specifying the
                location in ``export_dir`` in which to export the labels
            -   an absolute folder path to which to export the labels. In this
                case, the ``export_dir`` has no effect on the location of
                the labels

            If None, the labels will be written into the same directory as the
            exported media
        objects_path (None): an optional parameter that enables explicit
            control over the location of the object names file. Can be any of
            the following:

            -   a filename like ``"obj.names"`` specifying the location in
                ``export_dir`` in which to export the object names
            -   an absolute filepath to which to export the object names. In
                this case, the ``export_dir`` has no effect on the location of
                the object names

            If None, the object names will be written into ``export_dir``
            using the default filename, unless no media is being exported, in
            which case this file will not be written
        images_path (None): an optional parameter that enables explicit control
            over the location of the image listing file. Can be any of the
            following:

            -   a filename like ``"images.txt"`` specifying the location in
                ``export_dir`` in which to export the image listing
            -   an absolute filepath to which to export the image listing. In
                this case, the ``export_dir`` has no effect on the location of
                the image listing

            If None, the image listing will be written into ``export_dir``
            using the default filename, unless no media is being exported, in
            which case this file will not be written
        export_media (None): controls how to export the raw media. The
            supported values are:

            -   ``True``: copy all media files into the output directory
            -   ``False``: don't export media
            -   ``"move"``: move all media files into the output directory
            -   ``"symlink"``: create symlinks to the media files in the output
                directory

            If None, the default value of this parameter will be chosen based
            on the value of the ``data_path`` parameter
        rel_dir (None): an optional relative directory to strip from each input
            filepath to generate a unique identifier for each image. When
            exporting media, this identifier is joined with ``data_path`` and
            ``labels_path`` to generate output paths for each exported image
            and labels file. This argument allows for populating nested
            subdirectories that match the shape of the input paths. The path is
            converted to an absolute path (if necessary) via
            :func:`fiftyone.core.storage.normalize_path`
        classes (None): the list of possible class labels
        include_confidence (False): whether to include detection confidences in
            the export, if they exist
        image_format (None): the image format to use when writing in-memory
            images to disk. By default, ``fiftyone.config.default_image_ext``
            is used
    """

    def __init__(
        self,
        export_dir=None,
        data_path=None,
        labels_path=None,
        objects_path=None,
        images_path=None,
        export_media=None,
        rel_dir=None,
        classes=None,
        include_confidence=False,
        image_format=None,
    ):
        data_path, export_media = self._parse_data_path(
            export_dir=export_dir,
            data_path=data_path,
            export_media=export_media,
            default="data/",
        )

        labels_path = self._parse_labels_path(
            export_dir=export_dir, labels_path=labels_path, default="data/"
        )

        objects_path = self._parse_labels_path(
            export_dir=export_dir,
            labels_path=objects_path,
            default="obj.names",
        )

        images_path = self._parse_labels_path(
            export_dir=export_dir,
            labels_path=images_path,
            default="images.txt",
        )

        super().__init__(export_dir=export_dir)

        self.data_path = data_path
        self.labels_path = labels_path
        self.objects_path = objects_path
        self.images_path = images_path
        self.export_media = export_media
        self.rel_dir = rel_dir
        self.classes = classes
        self.include_confidence = include_confidence
        self.image_format = image_format

        self._classes = None
        self._dynamic_classes = classes is None
        self._labels_map_rev = None
        self._rel_dir = None
        self._images = None
        self._writer = None
        self._media_exporter = None
        self._labels_exporter = None

    @property
    def requires_image_metadata(self):
        return False

    @property
    def label_cls(self):
        return (fol.Detections, fol.Polylines)

    def setup(self):
        self._classes = {}
        self._labels_map_rev = {}
        self._rel_dir = os.path.dirname(self.images_path)
        self._images = []
        self._writer = YOLOAnnotationWriter()

        self._parse_classes()

        export_path = self.data_path if self.export_media != False else None
        self._media_exporter = foud.ImageExporter(
            self.export_media,
            export_path=export_path,
            rel_dir=self.rel_dir,
            supported_modes=(True, False, "move", "symlink"),
            default_ext=self.image_format,
            ignore_exts=True,
        )
        self._media_exporter.setup()

        self._labels_exporter = foud.LabelsExporter()
        self._labels_exporter.setup()

    def export_sample(self, image_or_path, label, metadata=None):
        out_image_path, uuid = self._media_exporter.export(image_or_path)

        if self.export_media != False:
            self._images.append(os.path.relpath(out_image_path, self._rel_dir))

        if label is None:
            return

        out_labels_path = fos.join(self.labels_path, uuid + ".txt")
        local_path = self._labels_exporter.get_local_path(out_labels_path)

        self._writer.write(
            label,
            local_path,
            self._labels_map_rev,
            dynamic_classes=self._dynamic_classes,
            include_confidence=self.include_confidence,
        )

    def close(self, *args):
        self._media_exporter.close()
        self._labels_exporter.close()

        if self.export_media == False:
            return

        if self._dynamic_classes:
            classes = _to_classes(self._labels_map_rev)
        else:
            classes = self.classes

        _write_file_lines(classes, self.objects_path)
        _write_file_lines(self._images, self.images_path)

    def _parse_classes(self):
        if self.classes is not None:
            self._labels_map_rev = _to_labels_map_rev(self.classes)


class YOLOv5DatasetExporter(
    foud.LabeledImageDatasetExporter, foud.ExportPathsMixin
):
    """Exporter that writes YOLOv5 datasets to disk.

    See :ref:`this page <YOLOv5Dataset-export>` for format details.

    Args:
        export_dir (None): the directory to write the export. This has no
            effect if ``data_path``, ``labels_path``, and ``yaml_path`` are
            absolute paths
        split ("val"): the split being exported. Typical values are
            ``("train", "val")``
        data_path (None): an optional parameter that enables explicit control
            over the location of the exported media. Can be any of the
            following:

            -   a folder name like ``"images"`` or ``"images/"`` specifying a
                subfolder of ``export_dir`` in which to export the images
            -   an absolute directory path in which to export the images. In
                this case, the ``export_dir`` has no effect on the location of
                the images

            If None, the data will be written into ``export_dir`` using the
            default folder name
        labels_path (None): an optional parameter that enables explicit
            control over the location of the exported labels. Can be any of the
            following:

            -   a folder name like ``"labels"`` or ``"labels/"`` specifying the
                location in ``export_dir`` in which to export the labels
            -   an absolute folder path to which to export the labels. In this
                case, the ``export_dir`` has no effect on the location of
                the labels

            If None, the labels will be written into ``export_dir`` using the
            default folder name
        yaml_path (None): an optional parameter that enables explicit control
            over the location of the dataset YAML file. Can be any of the
            following:

            -   a filename like ``"dataset.yaml"`` specifying the location in
                ``export_dir`` to write the YAML file
            -   an absolute filepath to which to write the YAML file. In this
                case, the ``export_dir`` has no effect on the location of
                the image listing

            If None, the dataset YAML file will be written into ``export_dir``
            using the default filename, unless no media is being exported, in
            which case this file will not be written
        export_media (None): controls how to export the raw media. The
            supported values are:

            -   ``True``: copy all media files into the output directory
            -   ``False``: don't export media
            -   ``"move"``: move all media files into the output directory
            -   ``"symlink"``: create symlinks to the media files in the output
                directory

            If None, the default value of this parameter will be chosen based
            on the value of the ``data_path`` parameter
        rel_dir (None): an optional relative directory to strip from each input
            filepath to generate a unique identifier for each image. When
            exporting media, this identifier is joined with ``data_path`` and
            ``labels_path`` to generate output paths for each exported image
            and labels file. This argument allows for populating nested
            subdirectories that match the shape of the input paths. The path is
            converted to an absolute path (if necessary) via
            :func:`fiftyone.core.storage.normalize_path`
        classes (None): the list of possible class labels
        include_confidence (False): whether to include detection confidences in
            the export, if they exist
        image_format (None): the image format to use when writing in-memory
            images to disk. By default, ``fiftyone.config.default_image_ext``
            is used
        include_path (True): whether to include the directory name containing
            the YAML file in the ``path`` key of the exported YAML
    """

    def __init__(
        self,
        export_dir=None,
        split="val",
        data_path=None,
        labels_path=None,
        yaml_path=None,
        export_media=None,
        rel_dir=None,
        classes=None,
        include_confidence=False,
        image_format=None,
        include_path=True,
    ):
        data_path, export_media = self._parse_data_path(
            export_dir=export_dir,
            data_path=data_path,
            export_media=export_media,
            default="images/" + split,
        )

        labels_path = self._parse_labels_path(
            export_dir=export_dir,
            labels_path=labels_path,
            default="labels/" + split,
        )

        yaml_path = self._parse_labels_path(
            export_dir=export_dir,
            labels_path=yaml_path,
            default="dataset.yaml",
        )

        super().__init__(export_dir=export_dir)

        self.split = split
        self.data_path = data_path
        self.labels_path = labels_path
        self.yaml_path = yaml_path
        self.export_media = export_media
        self.rel_dir = rel_dir
        self.classes = classes
        self.include_confidence = include_confidence
        self.image_format = image_format
        self.include_path = include_path

        self._classes = None
        self._dynamic_classes = classes is None
        self._labels_map_rev = None
        self._rel_dir = None
        self._images = None
        self._writer = None
        self._media_exporter = None
        self._labels_exporter = None

    @property
    def requires_image_metadata(self):
        return False

    @property
    def label_cls(self):
        return (fol.Detections, fol.Polylines)

    def setup(self):
        self._classes = {}
        self._labels_map_rev = {}
        self._images = []
        self._writer = YOLOAnnotationWriter()

        self._parse_classes()

        self._media_exporter = foud.ImageExporter(
            self.export_media,
            export_path=self.data_path,
            rel_dir=self.rel_dir,
            supported_modes=(True, False, "move", "symlink"),
            default_ext=self.image_format,
            ignore_exts=True,
        )
        self._media_exporter.setup()

        self._labels_exporter = foud.LabelsExporter()
        self._labels_exporter.setup()

    def export_sample(self, image_or_path, label, metadata=None):
        _, uuid = self._media_exporter.export(image_or_path)

        if label is None:
            return

        out_labels_path = fos.join(self.labels_path, uuid + ".txt")
        local_path = self._labels_exporter.get_local_path(out_labels_path)

        self._writer.write(
            label,
            local_path,
            self._labels_map_rev,
            dynamic_classes=self._dynamic_classes,
            include_confidence=self.include_confidence,
        )

    def close(self, *args):
        self._media_exporter.close()
        self._labels_exporter.close()

        if self.export_media == False or self.data_path is None:
            return

        if fos.isfile(self.yaml_path):
            d = fos.read_yaml(self.yaml_path)
        else:
            d = {}

        if self._dynamic_classes:
            classes = _to_classes(self._labels_map_rev)
        else:
            classes = list(self.classes)

        if "names" in d and classes != _parse_yolo_classes(d["names"]):
            raise ValueError(
                "Aborting export of YOLOv5 split '%s' because its class list "
                "does not match the existing class list in '%s'.\nIf you are "
                "exporting multiple splits, you must provide a common class "
                "list via the `classes` argument"
                % (self.split, self.yaml_path)
            )

        if self.include_path:
            d["path"] = os.path.dirname(self.yaml_path)

        d[self.split] = _make_yolo_v5_path(self.data_path, self.yaml_path)

        # New data.yaml format https://docs.ultralytics.com/datasets/detect/
        d["names"] = dict(enumerate(classes))  # class names dictionary

        fos.write_yaml(d, self.yaml_path, default_flow_style=False)

    def _parse_classes(self):
        if self.classes is not None:
            self._labels_map_rev = _to_labels_map_rev(self.classes)


class YOLOAnnotationWriter(object):
    """Class for writing annotations in YOLO-style TXT format."""

    def write(
        self,
        label,
        txt_path,
        labels_map_rev,
        dynamic_classes=False,
        include_confidence=False,
    ):
        """Writes the labels to disk.

        Args:
            label: a :class:`fiftyone.core.labels.Detections` or
                :class:`fiftyone.core.labels.Polylines`
            txt_path: the path to write the annotation TXT file
            labels_map_rev: a dictionary mapping class label strings to target
                integers
            dynamic_classes (False): whether to dynamically add new labels to
                ``labels_map_rev``
            include_confidence (False): whether to include confidences in the
                export, if they exist
        """
        if isinstance(label, fol.Polylines):
            labels = label.polylines
        elif isinstance(label, fol.Detections):
            labels = label.detections
        else:
            labels = []

        rows = []
        for label in labels:
            _label = label.label

            if dynamic_classes and _label not in labels_map_rev:
                target = len(labels_map_rev)
                labels_map_rev[_label] = target
            elif _label not in labels_map_rev:
                msg = (
                    "Ignoring object with label '%s' not in provided "
                    "classes" % _label
                )
                warnings.warn(msg)
                continue
            else:
                target = labels_map_rev[_label]

            if include_confidence:
                confidence = label.confidence
            else:
                confidence = None

            row = _make_yolo_row(label, target, confidence=confidence)
            rows.append(row)

        _write_file_lines(rows, txt_path)


def load_yolo_annotations(txt_path, classes, label_type="detections"):
    """Loads the YOLO-style annotations from the given TXT file.

    The txt file should be a space-delimited file where each row corresponds
    to an object in one the following formats::

        # Detections
        <target> <x-center> <y-center> <width> <height>
        <target> <x-center> <y-center> <width> <height> <confidence>

        # Polylines
        <target> <x1> <y1> <x2> <y2> <x3> <y3> ...

    where ``target`` is the zero-based integer index of the object class label
    from ``classes`` and all coordinates are expressed as relative values in
    ``[0, 1] x [0, 1]``.

    Args:
        txt_path: the path to the annotations TXT file
        classes: the list of class label strings
        label_type ("detections"): the label format to load. The supported
            values are ``("detections", "polylines")``

    Returns:
        a :class:`fiftyone.core.labels.Detections` or
        :class:`fiftyone.core.labels.Polylines`
    """
    labels = []
    for row in _read_file_lines(txt_path):
        label = _parse_yolo_row(row, classes, label_type)
        labels.append(label)

    if label_type == "detections":
        return fol.Detections(detections=labels)

    if label_type == "polylines":
        return fol.Polylines(polylines=labels)

    raise ValueError(
        "Unsupported label_type='%s'. The supported values are %s"
        % (label_type, ("detections", "polylines"))
    )


def _parse_yolo_v5_path(filepath, yaml_path):
    if fos.isabs(filepath):
        return filepath

    # Interpret relative to YAML file
    root_dir = os.path.dirname(yaml_path)
    return fos.normpath(fos.join(root_dir, filepath))


def _make_yolo_v5_path(filepath, yaml_path):
    # Save path relative to YAML file
    sep = fos.sep(filepath)
    root_dir = os.path.dirname(yaml_path)
    filepath = os.path.relpath(filepath, root_dir) + sep
    if not filepath.startswith("."):
        filepath = "." + sep + filepath

    return filepath


def _get_yolo_v5_labels_path(image_path):
    sep = fos.sep(image_path)
    old = sep + "images" + sep
    new = sep + "labels" + sep

    chunks = image_path.rsplit(old, 1)

    if len(chunks) > 1:
        labels_path = new.join(chunks)
    elif image_path.startswith("images" + os.path.sep):
        labels_path = "labels" + image_path[len("images") :]
    else:
        raise ValueError(
            "Invalid image path '%s'. YOLOv5 image paths must contain '%s', "
            "which is replaced with '%s' to locate the corresponding labels"
            % (image_path, old, new)
        )

    root, ext = os.path.splitext(labels_path)

    if ext:
        ext = ".txt"

    return root + ext


def _parse_yolo_row(row, classes, label_type):
    row_vals = row.split()

    target = row_vals[0]
    try:
        label = classes[int(target)]
    except:
        label = str(target)

    points = None
    bounding_box = None
    confidence = None

    if len(row_vals) >= 7:
        points = list(map(float, row_vals[1:]))
        points = np.reshape(points, (-1, 2))
        if label_type == "polylines":
            points = points.tolist()
        else:
            xmin, ymin = points.min(axis=0)
            xmax, ymax = points.max(axis=0)
            w = xmax - xmin
            h = ymax - ymin
            bounding_box = [xmin, ymin, w, h]
    else:
        xc, yc, w, h = map(float, row_vals[1:5])
        xmin = xc - 0.5 * w
        ymin = yc - 0.5 * h
        xmax = xmin + w
        ymax = ymin + h
        if label_type == "polylines":
            points = [[xmin, ymin], [xmax, ymin], [xmax, ymax], [xmin, ymax]]
        else:
            bounding_box = [xmin, ymin, w, h]

        if len(row_vals) > 5:
            confidence = float(row_vals[5])

    if label_type == "polylines":
        return fol.Polyline(
            label=label,
            points=[points],
            confidence=confidence,
            closed=True,
            filled=True,
        )

    return fol.Detection(
        label=label, bounding_box=bounding_box, confidence=confidence
    )


def _make_yolo_row(label, target, confidence=None):
    if isinstance(label, fol.Polyline):
        points = itertools.chain.from_iterable(label.points)
        row = "%d " % target
        return row + " ".join("%f %f" % tuple(p) for p in points)

    xtl, ytl, w, h = label.bounding_box
    xc = xtl + 0.5 * w
    yc = ytl + 0.5 * h
    row = "%d %f %f %f %f" % (target, xc, yc, w, h)

    if confidence is not None:
        row += " %f" % confidence

    return row


def _parse_yolo_classes(classes):
    # Convert from {0: class0, ...} to [class0, ...]
    if isinstance(classes, dict):
        nc = max(classes.keys()) + 1
        classes = [classes.get(i, str(i)) for i in range(nc)]

    return classes


def _read_file_lines(path):
    with fos.open_file(path, "r") as f:
        lines = [l.strip() for l in f.read().splitlines()]
        return [l for l in lines if l]


def _write_file_lines(lines, outpath):
    fos.write_file("\n".join(lines), outpath)


def _to_labels_map_rev(classes):
    return {c: i for i, c in enumerate(classes)}


def _to_classes(labels_map_rev):
    targets_to_labels = {v: k for k, v in labels_map_rev.items()}

    classes = []
    for target in range(max(targets_to_labels.keys(), default=-1) + 1):
        if target in targets_to_labels:
            classes.append(targets_to_labels[target])
        else:
            classes.append(str(target))

    return classes<|MERGE_RESOLUTION|>--- conflicted
+++ resolved
@@ -5,6 +5,7 @@
 | `voxel51.com <https://voxel51.com/>`_
 |
 """
+
 import itertools
 import logging
 import os
@@ -525,16 +526,12 @@
             )
 
         dataset_path = d.get("path", "")
-<<<<<<< HEAD
-        data = fos.normpath(fos.join(dataset_path, d[self.split]))
-=======
         split_info = d[self.split]
         if isinstance(split_info, str):
             split_info = [split_info]
         data_paths = [
-            fos.normpath(os.path.join(dataset_path, si)) for si in split_info
+            fos.normpath(fos.join(dataset_path, si)) for si in split_info
         ]
->>>>>>> dae6a01d
         classes = _parse_yolo_classes(d.get("names", None))
 
         image_paths = []
