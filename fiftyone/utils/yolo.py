--- conflicted
+++ resolved
@@ -497,11 +497,7 @@
 
         dataset_path = d.get("path", "")
         data = fos.normpath(fos.join(dataset_path, d[self.split]))
-<<<<<<< HEAD
-        classes = d.get("names", None)
-=======
         classes = _parse_yolo_classes(d.get("names", None))
->>>>>>> 44b2ac9c
 
         if etau.is_str(data) and data.endswith(".txt"):
             txt_path = _parse_yolo_v5_path(data, self.yaml_path)
@@ -1167,8 +1163,6 @@
     return row
 
 
-<<<<<<< HEAD
-=======
 def _parse_yolo_classes(classes):
     # Convert from {0: class0, ...} to [class0, ...]
     if isinstance(classes, dict):
@@ -1178,7 +1172,6 @@
     return classes
 
 
->>>>>>> 44b2ac9c
 def _read_file_lines(path):
     with fos.open_file(path, "r") as f:
         lines = [l.strip() for l in f.read().splitlines()]
