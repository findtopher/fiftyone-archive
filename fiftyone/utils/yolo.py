--- conflicted
+++ resolved
@@ -70,14 +70,9 @@
     if etau.is_str(labels_path):
         # Directory of label files matching image filenames (less extension)
         txt_map = {
-<<<<<<< HEAD
             os.path.splitext(p)[0]: fos.join(labels_path, p)
             for p in fos.list_files(labels_path, recursive=True)
-=======
-            os.path.splitext(p)[0]: os.path.join(labels_path, p)
-            for p in etau.list_files(labels_path, recursive=True)
             if p.endswith(".txt")
->>>>>>> da03748d
         }
         match_type = "uuid"
     elif isinstance(labels_path, dict):
