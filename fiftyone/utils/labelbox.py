"""
Utilities for working with annotations in
`Labelbox format <https://labelbox.com/docs/exporting-data/export-format-detail>`_.

| Copyright 2017-2022, Voxel51, Inc.
| `voxel51.com <https://voxel51.com/>`_
|
"""
from copy import copy, deepcopy
import logging
import os
import requests
from uuid import uuid4
import warnings
import webbrowser

import ndjson
import numpy as np

import eta.core.image as etai
import eta.core.utils as etau

import fiftyone.core.fields as fof
import fiftyone.core.labels as fol
import fiftyone.core.media as fomm
import fiftyone.core.metadata as fom
<<<<<<< HEAD
import fiftyone.core.sample as fos
import fiftyone.core.storage as fost
=======
from fiftyone.core.sample import Sample
import fiftyone.core.storage as fos
>>>>>>> d7dbd344
import fiftyone.core.utils as fou
import fiftyone.utils.annotations as foua

lb = fou.lazy_import(
    "labelbox", callback=lambda: fou.ensure_import("labelbox")
)
lbs = fou.lazy_import("labelbox.schema")
lbo = fou.lazy_import("labelbox.schema.ontology")
lbr = fou.lazy_import("labelbox.schema.review")


logger = logging.getLogger(__name__)


class LabelboxBackendConfig(foua.AnnotationBackendConfig):
    """Base class for configuring :class:`LabelboxBackend` instances.

    Args:
        name: the name of the backend
        label_schema: a dictionary containing the description of label fields,
            classes and attribute to annotate
        media_field ("filepath"): string field name containing the paths to
            media files on disk to upload
        url (None): the url of the Labelbox server
        api_key (None): the Labelbox API key
        project_name (None): a name for the Labelbox project that will be
            created. The default is ``"FiftyOne_<dataset_name>"``
        members (None): an optional list of ``(email, role)`` tuples specifying
            the email addresses and roles of users to add to the project. If a
            user is not a member of the project's organization, an email
            invitation will be sent to them. The supported roles are
            ``["LABELER", "REVIEWER", "TEAM_MANAGER", "ADMIN"]``
        classes_as_attrs (True): whether to show every object class at the top
            level of the editor (False) or whether to show the label field at
            the top level and annotate the class as a required attribute of
            each object (True)
    """

    def __init__(
        self,
        name,
        label_schema,
        media_field="filepath",
        url=None,
        api_key=None,
        project_name=None,
        members=None,
        classes_as_attrs=True,
        **kwargs,
    ):
        super().__init__(name, label_schema, media_field=media_field, **kwargs)

        self.url = url
        self.project_name = project_name
        self.members = members
        self.classes_as_attrs = classes_as_attrs

        # store privately so it isn't serialized
        self._api_key = api_key

    @property
    def api_key(self):
        return self._api_key

    @api_key.setter
    def api_key(self, value):
        self._api_key = value

    @property
    def _experimental(self):
        if self.members:
            return True

        return False


class LabelboxBackend(foua.AnnotationBackend):
    """Class for interacting with the Labelbox annotation backend."""

    @property
    def supported_label_types(self):
        return [
            "classification",
            "classifications",
            "detection",
            "detections",
            "instance",
            "instances",
            "polyline",
            "polylines",
            "polygon",
            "polygons",
            "keypoint",
            "keypoints",
            "segmentation",
            "scalar",
        ]

    @property
    def supported_scalar_types(self):
        return [
            fof.IntField,
            fof.FloatField,
            fof.StringField,
            fof.BooleanField,
        ]

    @property
    def supported_attr_types(self):
        return ["text", "select", "radio", "checkbox"]

    @property
    def supports_keyframes(self):
        return False

    @property
    def supports_video_sample_fields(self):
        return False  # @todo resolve FiftyOne bug to allow this to be True

    def recommend_attr_tool(self, name, value):
        if isinstance(value, bool):
            return {"type": "radio", "values": [True, False]}

        return {"type": "text"}

    def requires_attr_values(self, attr_type):
        return attr_type != "text"

    def connect_to_api(self):
        return LabelboxAnnotationAPI(
            self.config.name,
            self.config.url,
            api_key=self.config.api_key,
            _experimental=self.config._experimental,
        )

    def upload_annotations(self, samples, launch_editor=False):
        api = self.connect_to_api()

        logger.info("Uploading media to Labelbox...")
        results = api.upload_samples(samples, self)
        logger.info("Upload complete")

        if launch_editor:
            results.launch_editor()

        return results

    def download_annotations(self, results):
        api = self.connect_to_api()

        logger.info("Downloading labels from Labelbox...")
        annotations = api.download_annotations(results)
        logger.info("Download complete")

        return annotations


class LabelboxAnnotationAPI(foua.AnnotationAPI):
    """A class to facilitate connection to and management of projects in
    Labelbox.

    On initializiation, this class constructs a client based on the provided
    server url and credentials.

    This API provides methods to easily upload, download, create, and delete
    projects and data through the formatted urls specified by the Labelbox API.

    Additionally, samples and label schemas can be uploaded and annotations
    downloaded through this class.

    Args:
        name: the name of the backend
        url: url of the Labelbox server
        api_key (None): the Labelbox API key
    """

    def __init__(self, name, url, api_key=None, _experimental=False):
        if "://" not in url:
            protocol = "http"
            base_url = url
        else:
            protocol, base_url = url.split("://")

        self._name = name
        self._url = base_url
        self._protocol = protocol
        self._api_key = api_key
        self._experimental = _experimental
        self._roles = None
        self._tool_types_map = None

        self._setup()

    def _setup(self):
        if not self._url:
            raise ValueError(
                "You must provide/configure the `url` of the Labelbox server"
            )

        api_key = self._api_key

        if api_key is None:
            api_key = self._prompt_api_key(self._name)

        self._client = lb.client.Client(
            api_key=api_key,
            endpoint=self.base_graphql_url,
            enable_experimental=self._experimental,
        )

        self._tool_types_map = {
            "detections": lbo.Tool.Type.BBOX,
            "detection": lbo.Tool.Type.BBOX,
            "instance": lbo.Tool.Type.SEGMENTATION,
            "instances": lbo.Tool.Type.SEGMENTATION,
            "segmentation": lbo.Tool.Type.SEGMENTATION,
            "polyline": lbo.Tool.Type.LINE,
            "polylines": lbo.Tool.Type.LINE,
            "polygon": lbo.Tool.Type.POLYGON,
            "polygons": lbo.Tool.Type.POLYGON,
            "keypoint": lbo.Tool.Type.POINT,
            "keypoints": lbo.Tool.Type.POINT,
            "classification": lbo.Classification,
            "classifications": lbo.Classification,
            "scalar": lbo.Classification,
        }

    @property
    def roles(self):
        if self._roles is None:
            self._roles = self._client.get_roles()

        return self._roles

    @property
    def attr_type_map(self):
        return {
            "text": lbo.Classification.Type.TEXT,
            "select": lbo.Classification.Type.DROPDOWN,
            "radio": lbo.Classification.Type.RADIO,
            "checkbox": lbo.Classification.Type.CHECKLIST,
        }

    @property
    def attr_list_types(self):
        # Attribute types that return lists of values
        return ["checkbox"]

    @property
    def base_api_url(self):
        return "%s://api.%s" % (self._protocol, self._url)

    @property
    def base_graphql_url(self):
        return "%s/graphql" % self.base_api_url

    @property
    def projects_url(self):
        return "%s/projects" % self.base_api_url

    def project_url(self, project_id):
        return "%s/%s" % (self.projects_url, project_id)

    def editor_url(self, project_id):
        return "%s://editor.%s/?project=%s" % (
            self._protocol,
            self._url,
            project_id,
        )

    def get_project_users(self, project=None, project_id=None):
        """Returns a list of users that are assigned to the given project.

        Provide either ``project`` or ``project_id`` to this method.

        Args:
            project: a ``labelbox.schema.project.Project``
            project_id: the project ID

        Returns:
            a list of ``labelbox.schema.user.User`` objects
        """
        if project is None:
            if project_id is None:
                raise ValueError(
                    "Either `project` or `project_id` must be provided"
                )

            project = self.get_project(project_id)

        project_users = []
        project_id = project.uid
        users = list(project.organization().users())
        for user in users:
            if project in user.projects():
                project_users.append(user)

        return users

    def add_member(self, project, email, role):
        """Adds a member to the given Labelbox project with the given
        project-level role.

        If the user is not a member of the project's parent organization, an
        email invitivation will be sent.

        Args:
            project: the ``labelbox.schema.project.Project``
            email: the email of the user
            role: the role for the user. Supported values are
                ``["LABELER", "REVIEWER", "TEAM_MANAGER", "ADMIN"]``
        """
        if not self._experimental:
            raise ValueError(
                "This method can only be used if the `LabelboxAnnotationAPI` "
                "object was initialized with `_experimental=True`"
            )

        if role not in self.roles or role == "NONE":
            raise ValueError("Unsupported user role '%s'" % role)

        role_id = self.roles[role]
        organization = self._client.get_organization()

        existing_users = {u.email: u for u in organization.users()}
        if email in existing_users:
            user = existing_users[email]
            user.upsert_project_role(project, role_id)
            return

        limit = organization.invite_limit()
        if limit.remaining == 0:
            logger.warning(
                "Your organization has reached its limit of %d members. "
                "Cannot invite new member %s to project '%s'",
                limit.limit,
                email,
                project.name,
            )
            return

        project_role = lbs.organization.ProjectRole(
            project=project, role=role_id
        )

        organization.invite_user(
            email, self.roles["NONE"], project_roles=[project_role]
        )

    def list_datasets(self):
        """Retrieves the list of datasets in your Labelbox account.

        Returns:
            a list of dataset IDs
        """
        datasets = self._client.get_datasets()
        return [d.uid for d in datasets]

    def delete_datasets(self, dataset_ids):
        """Deletes the given datasets from the Labelbox server.

        Args:
            dataset_ids: an iterable of dataset IDs
        """
        logger.info("Deleting datasets...")
        with fou.ProgressBar() as pb:
            for dataset_id in pb(list(dataset_ids)):
                dataset = self._client.get_dataset(dataset_id)
                dataset.delete()

    def list_projects(self):
        """Retrieves the list of projects in your Labelbox account.

        Returns:
            a list of project IDs
        """
        projects = self._client.get_projects()
        return [p.uid for p in projects]

    def get_project(self, project_id):
        """Retrieves the ``labelbox.schema.project.Project`` for the project
        with the given ID.

        Args:
            project_id: the project ID

        Returns:
            a ``labelbox.schema.project.Project``
        """
        return self._client.get_project(project_id)

    def delete_project(self, project_id, delete_datasets=True):
        """Deletes the given project from the Labelbox server.

        Args:
            project_id: the project ID
            delete_datasets: whether to delete the attached datasets as well
        """
        project = self._client.get_project(project_id)

        logger.info("Deleting project '%s'...", project_id)

        if delete_datasets:
            for dataset in project.datasets():
                dataset.delete()

        project.delete()

    def delete_projects(self, project_ids, delete_datasets=True):
        """Deletes the given projects from the Labelbox server.

        Args:
            project_ids: an iterable of project IDs
            delete_datasets: whether to delete the attached datasets as well
        """
        for project_id in project_ids:
            self.delete_project(project_id, delete_datasets=delete_datasets)

    def launch_editor(self, url=None):
        """Launches the Labelbox editor in your default web browser.

        Args:
            url (None): an optional URL to open. By default, the base URL of
                the server is opened
        """
        if url is None:
            url = self.projects_url

        webbrowser.open(url, new=2)

    def upload_data(self, samples, lb_dataset, media_field="filepath"):
        """Uploads the media for the given samples to Labelbox.

        This method uses ``labelbox.schema.dataset.Dataset.create_data_rows()``
        to add data in batches, and sets the external ID of each DataRow to the
        ID of the corresponding sample.

        Args:
            samples: a :class:`fiftyone.core.collections.SampleCollection`
                containing the media to upload
            lb_dataset: a ``labelbox.schema.dataset.Dataset`` to which to
                add the media
            media_field ("filepath"): string field name containing the paths to
                media files on disk to upload
        """
        media_paths, sample_ids = samples.values([media_field, "id"])

        upload_info = []
        for media_path, sample_id in zip(media_paths, sample_ids):
            item_url = self._client.upload_file(media_path)
            upload_info.append(
                {
                    lb.DataRow.row_data: item_url,
                    lb.DataRow.external_id: sample_id,
                }
            )

        task = lb_dataset.create_data_rows(upload_info)
        task.wait_till_done()

    def upload_samples(self, samples, backend):
        """Uploads the given samples to Labelbox according to the given
        backend's annotation and server configuration.

        Args:
            samples: a :class:`fiftyone.core.collections.SampleCollection` to
                upload to CVAT
            backend: a :class:`LabelboxBackend` to use to perform the upload

        Returns:
            a :class:`LabelboxAnnotationResults`
        """
        config = backend.config
        label_schema = config.label_schema
        media_field = config.media_field
        project_name = config.project_name
        members = config.members
        classes_as_attrs = config.classes_as_attrs

        for label_field, label_info in label_schema.items():
            if label_info["existing_field"]:
                raise ValueError(
                    "Cannot use existing field '%s'; the Labelbox backend "
                    "does not yet support uploading existing labels"
                    % label_field
                )

        if project_name is None:
            _dataset_name = samples._root_dataset.name.replace(" ", "_")
            project_name = "FiftyOne_%s" % _dataset_name

        dataset = self._client.create_dataset(name=project_name)
        self.upload_data(samples, dataset, media_field=media_field)

        project = self._setup_project(
            project_name, dataset, label_schema, classes_as_attrs
        )

        if members:
            for email, role in members:
                self.add_member(project, email, role)

        project_id = project.uid
        id_map = {}
        frame_id_map = self._build_frame_id_map(samples)

        return LabelboxAnnotationResults(
            samples, config, id_map, project_id, frame_id_map, backend=backend
        )

    def download_annotations(self, results):
        """Download the annotations from the Labelbox server for the given
        results instance and parses them into the appropriate FiftyOne types.

        Args:
            results: a :class:`LabelboxAnnotationResults`

        Returns:
            the annotations dict
        """
        project_id = results.project_id
        frame_id_map = results.frame_id_map
        classes_as_attrs = results.config.classes_as_attrs
        label_schema = results.config.label_schema

        project = self._client.get_project(project_id)
        labels_json = self._download_project_labels(project=project)
        is_video = results._samples.media_type == fomm.VIDEO

        annotations = {}

        if classes_as_attrs:
            class_attr = "class_name"
        else:
            class_attr = False

        for d in labels_json:
            labelbox_id = d["DataRow ID"]
            sample_id = d["External ID"]

            if sample_id is None:
                logger.warning(
                    "Skipping DataRow '%s' with no sample ID", labelbox_id
                )
                continue

            metadata = self._get_sample_metadata(project, sample_id)
            if metadata is None:
                logger.warning(
                    "Skipping sample '%s' with no metadata", sample_id
                )
                continue

            frame_size = (metadata["width"], metadata["height"])

            if is_video:
                video_d_list = self._get_video_labels(d["Label"])
                frames = {}
                for label_d in video_d_list:
                    frame_number = label_d["frameNumber"]
                    frame_id = frame_id_map[sample_id][frame_number]
                    labels_dict = _parse_image_labels(
                        label_d, frame_size, class_attr=class_attr
                    )
                    if not classes_as_attrs:
                        labels_dict = self._process_label_fields(
                            label_schema, labels_dict
                        )
                    frames[frame_id] = labels_dict

                self._add_video_labels_to_results(
                    annotations, frames, sample_id, label_schema,
                )

            else:
                labels_dict = _parse_image_labels(
                    d["Label"], frame_size, class_attr=class_attr
                )
                if not classes_as_attrs:
                    labels_dict = self._process_label_fields(
                        label_schema, labels_dict
                    )
                annotations = self._add_labels_to_results(
                    annotations, labels_dict, sample_id, label_schema,
                )

        return annotations

    def _process_label_fields(self, label_schema, labels_dict):
        unexpected_types = [
            "segmentation",
            "detections",
            "keypoints",
            "polylines",
        ]
        field_map = {}
        for label_field, label_info in label_schema.items():
            label_type = label_info["type"]
            mapped_type = _UNIQUE_TYPE_MAP.get(label_type, label_type)
            field_map[mapped_type] = label_field

        _labels_dict = {}
        for field_or_type, label_info in labels_dict.items():
            if field_or_type in unexpected_types:
                # field_or_type is type
                # label_info is labels
                label_field = field_map[field_or_type]
                _labels_dict[label_field] = {}
                if field_or_type in label_info:
                    label_info = label_info[field_or_type]
                _labels_dict[label_field][field_or_type] = label_info
            else:
                # field_or_type is field
                # label_info is {type: labels}
                _labels_dict[field_or_type] = label_info

        return _labels_dict

    def _build_frame_id_map(self, samples):
        if samples.media_type != fomm.VIDEO:
            return {}

        samples.ensure_frames()
        sample_ids, frame_numbers, frame_ids = samples.values(
            ["id", "frames.frame_number", "frames.id"]
        )

        frame_id_map = {}
        for sample_id, fns, fids in zip(sample_ids, frame_numbers, frame_ids):
            frame_id_map[sample_id] = {fn: fid for fn, fid in zip(fns, fids)}

        return frame_id_map

    def _setup_project(
        self, project_name, dataset, label_schema, classes_as_attrs
    ):
        project = self._client.create_project(name=project_name)
        project.datasets.connect(dataset)

        self._setup_editor(project, label_schema, classes_as_attrs)

        if project.setup_complete is None:
            raise ValueError(
                "Failed to create Labelbox project '%s'" % project_name
            )

        return project

    def _setup_editor(self, project, label_schema, classes_as_attrs):
        editor = next(
            self._client.get_labeling_frontends(
                where=lb.LabelingFrontend.name == "Editor"
            )
        )

        tools = []
        classifications = []
        label_types = {}

        _multiple_types = ["scalar", "classification", "classifications"]

        for label_field, label_info in label_schema.items():
            label_type = label_info["type"]
            if label_type not in _multiple_types:
                unique_label_type = _UNIQUE_TYPE_MAP.get(
                    label_type, label_type
                )
                if unique_label_type in label_types and not classes_as_attrs:
                    raise ValueError(
                        "Only one field of each label type is allowed when "
                        "`classes_as_attrs=False`; but found fields '%s' and "
                        "'%s' of type '%s'"
                        % (label_field, label_types[label_type], label_type)
                    )

                label_types[unique_label_type] = label_field

            field_tools, field_classifications = self._create_ontology_tools(
                label_info, label_field, classes_as_attrs
            )
            tools.extend(field_tools)
            classifications.extend(field_classifications)

        ontology_builder = lbo.OntologyBuilder(
            tools=tools, classifications=classifications
        )
        project.setup(editor, ontology_builder.asdict())

    def _create_ontology_tools(
        self, label_info, label_field, classes_as_attrs
    ):
        label_type = label_info["type"]
        classes = label_info["classes"]
        attr_schema = label_info["attributes"]
        general_attrs = self._build_attributes(attr_schema)

        if label_type in ["scalar", "classification", "classifications"]:
            tools = []
            classifications = self._build_classifications(
                classes, label_field, general_attrs, label_type, label_field
            )
        else:
            tools = self._build_tools(
                classes,
                label_field,
                label_type,
                general_attrs,
                classes_as_attrs,
            )
            classifications = []

        return tools, classifications

    def _build_attributes(self, attr_schema):
        attributes = []
        for attr_name, attr_info in attr_schema.items():
            attr_type = attr_info["type"]
            class_type = self.attr_type_map[attr_type]
            if attr_type == "text":
                attr = lbo.Classification(
                    class_type=class_type, instructions=attr_name,
                )
            else:
                attr_values = attr_info["values"]
                options = [lbo.Option(value=str(v)) for v in attr_values]
                attr = lbo.Classification(
                    class_type=class_type,
                    instructions=attr_name,
                    options=options,
                )

            attributes.append(attr)

        return attributes

    def _build_classifications(
        self, classes, name, general_attrs, label_type, label_field
    ):
        """Returns the classifications for the given label field. Generally,
        the classification is a dropdown selection for given classes, but can
        be a text entry for scalars without provided classes.

        Attributes are available for Classification and Classifications types
        in nested dropdowns.
        """
        classifications = []
        options = []
        for c in classes:
            if isinstance(c, dict):
                sub_classes = c["classes"]
                attrs = self._build_attributes(c["attributes"]) + general_attrs
            else:
                sub_classes = [c]
                attrs = general_attrs

            if label_type == "scalar":
                # Scalar fields cannot have attributes
                attrs = []

            for sc in sub_classes:
                if label_type == "scalar":
                    sub_attrs = attrs
                else:
                    # Multiple copies of attributes for different classes can
                    # get confusing, prefix each attribute with the label field
                    # and class name
                    prefix = "field:%s_class:%s_attr:" % (label_field, str(sc))
                    sub_attrs = deepcopy(attrs)
                    for attr in sub_attrs:
                        attr.instructions = prefix + attr.instructions

                options.append(lbo.Option(value=str(sc), options=sub_attrs))

        if label_type == "scalar" and not classes:
            classification = lbo.Classification(
                class_type=lbo.Classification.Type.TEXT, instructions=name,
            )
            classifications.append(classification)
        elif label_type == "classifications":
            classification = lbo.Classification(
                class_type=lbo.Classification.Type.CHECKLIST,
                instructions=name,
                options=options,
            )
            classifications.append(classification)
        else:
            classification = lbo.Classification(
                class_type=lbo.Classification.Type.RADIO,
                instructions=name,
                options=options,
            )
            classifications.append(classification)

        return classifications

    def _build_tools(
        self, classes, label_field, label_type, general_attrs, classes_as_attrs
    ):
        tools = []

        if classes_as_attrs:
            tool_type = self._tool_types_map[label_type]
            attributes = self._create_classes_as_attrs(classes, general_attrs)
            tools.append(
                lbo.Tool(
                    name=label_field,
                    tool=tool_type,
                    classifications=attributes,
                )
            )
        else:
            for c in classes:
                if isinstance(c, dict):
                    subset_classes = c["classes"]
                    subset_attr_schema = c["attributes"]
                    subset_attrs = self._build_attributes(subset_attr_schema)
                    all_attrs = general_attrs + subset_attrs
                    for sc in subset_classes:
                        tool = self._build_tool_for_class(
                            sc, label_type, all_attrs
                        )
                        tools.append(tool)
                else:
                    tool = self._build_tool_for_class(
                        c, label_type, general_attrs
                    )
                    tools.append(tool)

        return tools

    def _build_tool_for_class(self, class_name, label_type, attributes):
        tool_type = self._tool_types_map[label_type]
        return lbo.Tool(
            name=str(class_name), tool=tool_type, classifications=attributes,
        )

    def _create_classes_as_attrs(self, classes, general_attrs):
        """Creates radio attributes for all classes and formats all
        class-specific attributes.
        """
        options = []
        for c in classes:
            if isinstance(c, dict):
                subset_attrs = self._build_attributes(c["attributes"])
                for sc in c["classes"]:
                    options.append(
                        lbo.Option(value=str(sc), options=subset_attrs)
                    )
            else:
                options.append(lbo.Option(value=str(c)))

        classes_attr = lbo.Classification(
            class_type=lbo.Classification.Type.RADIO,
            instructions="class_name",
            options=options,
            required=True,
        )

        return [classes_attr] + general_attrs

    def _get_sample_metadata(self, project, sample_id):
        metadata = None
        for dataset in project.datasets():
            try:
                data_row = dataset.data_row_for_external_id(sample_id)
                metadata = data_row.media_attributes
            except lb.exceptions.ResourceNotFoundError:
                pass

        return metadata

    def _get_video_labels(self, label_dict):
        url = label_dict["frames"]
        headers = {"Authorization": "Bearer %s" % self._api_key}
        response = requests.get(url, headers=headers)
        return ndjson.loads(response.text)

    def _download_project_labels(self, project_id=None, project=None):
        if project is None:
            if project_id is None:
                raise ValueError(
                    "Either `project_id` or `project` must be provided"
                )

            project = self._client.get_project(project_id)

        return download_labels_from_labelbox(project)

    def _add_labels_to_results(
        self, results, labels_dict, sample_id, label_schema,
    ):
        """Adds the labels in ``labels_dict`` to ``results``.

        results::

            <label_field>: {
                <label_type>: {
                    <sample_id>: {
                        <label_id>:
                            <fo.Label> or <label - for scalars>
                    }
                }
            }

        labels_dict::

            {
                <label_field>: {
                    <label_type>: [<fo.Label>, ...]
                }
            }
        """
        # Parse all classification attributes first
        attributes = self._gather_classification_attributes(
            labels_dict, label_schema
        )

        # Parse remaining label fields and add classification attributes if
        # necessary
        results = self._parse_expected_label_fields(
            results, labels_dict, sample_id, label_schema, attributes,
        )

        return results

    def _add_video_labels_to_results(
        self, results, frames_dict, sample_id, label_schema,
    ):
        """Adds the video labels in ``frames_dict`` to ``results``.

        results::

            <label_field>: {
                <label_type>: {
                    <sample_id>: {
                        <frame_id>: {
                            <label_id>: <fo.Label>
                        }
                        or <label - for scalars>
                    }
                }
            }

        frames_dict::

            {
                <frame_id>: {
                    <label_field>: {
                        <label_type>: [<fo.Label>, ...]
                    }
                }
            }
        """
        for frame_id, labels_dict in frames_dict.items():
            # Parse all classification attributes first
            attributes = self._gather_classification_attributes(
                labels_dict, label_schema
            )

            # Parse remaining label fields and add classification attributes if
            # necessary
            results = self._parse_expected_label_fields(
                results,
                labels_dict,
                sample_id,
                label_schema,
                attributes,
                frame_id=frame_id,
            )

        return results

    def _gather_classification_attributes(self, labels_dict, label_schema):
        attributes = {}
        for label_field, labels in labels_dict.items():
            if label_field not in label_schema:
                if (
                    "field:" not in label_field
                    or "_class:" not in label_field
                    or "_attr:" not in label_field
                ):
                    logger.warning(
                        "Ignoring invalid classification label field '%s'",
                        label_field,
                    )
                    continue

                label_field, substr = label_field.replace("field:", "").split(
                    "_class:"
                )
                class_name, attr_name = substr.split("_attr:")

                if isinstance(labels, fol.Classification):
                    val = _parse_attribute(labels.label)
                elif isinstance(labels, fol.Classifications):
                    attr_type = _get_attr_type(
                        label_schema,
                        label_field,
                        attr_name,
                        class_name=class_name,
                    )
                    val = [
                        _parse_attribute(c.label)
                        for c in labels.classifications
                    ]
                    if attr_type not in self.attr_list_types:
                        if val:
                            val = val[0]
                        else:
                            val = None
                else:
                    logger.warning(
                        "Ignoring invalid label of type %s in label field "
                        "'%s'. Expected a %s or %s"
                        % (
                            type(labels),
                            label_field,
                            fol.Classification,
                            fol.Classifications,
                        )
                    )
                    continue

                if label_field not in attributes:
                    attributes[label_field] = {}

                if class_name not in attributes[label_field]:
                    attributes[label_field][class_name] = {}

                attributes[label_field][class_name][attr_name] = val

        return attributes

    def _parse_expected_label_fields(
        self,
        results,
        labels_dict,
        sample_id,
        label_schema,
        attributes,
        frame_id=None,
    ):
        for label_field, labels in labels_dict.items():
            if label_field in label_schema:
                label_info = label_schema[label_field]
                mask_targets = label_info.get("mask_targets", None)
                expected_type = label_info["type"]
                if isinstance(labels, dict):
                    # Object labels
                    label_results = self._convert_label_types(
                        labels,
                        expected_type,
                        sample_id,
                        frame_id=frame_id,
                        mask_targets=mask_targets,
                    )
                else:
                    # Classifications and scalar labels
                    label_info = label_schema[label_field]
                    expected_type = label_info["type"]
                    if expected_type == "classifications":
                        # Update attributes
                        if label_field in attributes:
                            for c in labels.classifications:
                                class_name = str(c.label)
                                if class_name in attributes[label_field]:
                                    for attr_name, attr_val in attributes[
                                        label_field
                                    ][class_name].items():
                                        c[attr_name] = attr_val

                        result_type = "classifications"
                        sample_results = {
                            c.id: c for c in labels.classifications
                        }
                    elif expected_type == "classification":
                        # Update attributes
                        if label_field in attributes:
                            class_name = str(labels.label)
                            if class_name in attributes[label_field]:
                                for attr_name, attr_val in attributes[
                                    label_field
                                ][class_name].items():
                                    labels[attr_name] = attr_val

                        result_type = "classifications"
                        sample_results = {labels.id: labels}
                    else:
                        # Scalar
                        result_type = "scalar"
                        sample_results = _parse_attribute(labels.label)

                    if frame_id is not None:
                        sample_results = {frame_id: sample_results}

                    label_results = {result_type: {sample_id: sample_results}}

                label_results = {label_field: label_results}
                results = self._merge_results(results, label_results)

        return results

    def _convert_label_types(
        self,
        labels_dict,
        expected_type,
        sample_id,
        frame_id=None,
        mask_targets=None,
    ):
        output_labels = {}
        for lb_type, labels_list in labels_dict.items():
            if lb_type == "detections":
                fo_type = "detections"

            if lb_type == "keypoints":
                fo_type = "keypoints"

            if lb_type == "polylines":
                if expected_type in ["detections", "instances"]:
                    fo_type = "detections"
                elif expected_type == "segmentation":
                    fo_type = "segmentation"
                else:
                    fo_type = "polylines"

            if lb_type == "segmentation":
                if expected_type == "segmentation":
                    fo_type = "segmentation"
                else:
                    fo_type = "detections"

                labels_list = self._convert_segmentations(
                    labels_list, fo_type, mask_targets=mask_targets
                )

            if fo_type not in output_labels:
                output_labels[fo_type] = {}

            if sample_id not in output_labels[fo_type]:
                output_labels[fo_type][sample_id] = {}

            if labels_list:
                if frame_id is not None:
                    if frame_id not in output_labels[fo_type][sample_id]:
                        output_labels[fo_type][sample_id][frame_id] = {}

            for label in labels_list:
                if frame_id is not None:
                    output_labels[fo_type][sample_id][frame_id][
                        label.id
                    ] = label
                else:
                    output_labels[fo_type][sample_id][label.id] = label

        return output_labels

    def _convert_segmentations(
        self, labels_list, label_type, mask_targets=None
    ):
        labels = []
        for seg_dict in labels_list:
            mask = seg_dict["mask"]
            label = str(seg_dict["label"])
            attrs = seg_dict["attributes"]
            labels.append(fol.Detection.from_mask(mask, label, **attrs))

        if label_type != "segmentation":
            return labels

        frame_size = (mask.shape[1], mask.shape[0])
        detections = fol.Detections(detections=labels)
        segmentation = detections.to_segmentation(
            frame_size=frame_size, mask_targets=mask_targets
        )
        return [segmentation]

    def _merge_results(self, results, new_results):
        if isinstance(new_results, dict):
            for key, val in new_results.items():
                if key not in results:
                    results[key] = val
                else:
                    results[key] = self._merge_results(results[key], val)

        return results


class LabelboxAnnotationResults(foua.AnnotationResults):
    """Class that stores all relevant information needed to monitor the
    progress of an annotation run sent to Labelbox and download the results.
    """

    def __init__(
        self, samples, config, id_map, project_id, frame_id_map, backend=None
    ):
        super().__init__(samples, config, id_map, backend=backend)
        self.project_id = project_id
        self.frame_id_map = frame_id_map

    def load_credentials(self, url=None, api_key=None):
        """Load the Labelbox credentials from the given keyword arguments or
        the FiftyOne annotation config.

        Args:
            url (None): the url of the Labelbox server
            api_key (None): the Labelbox API key
        """
        self._load_config_parameters(url=url, api_key=api_key)

    def connect_to_api(self):
        """Returns an API instance connected to the Labelbox server.

        Returns:
            a :class:`LabelboxAnnotationAPI`
        """
        return self._backend.connect_to_api()

    def launch_editor(self):
        """Launches the Labelbox editor and loads the project for this
        annotation run.
        """
        api = self.connect_to_api()
        project_id = self.project_id

        editor_url = api.editor_url(project_id)
        logger.info("Launching editor at '%s'...", editor_url)
        api.launch_editor(url=editor_url)

    def get_status(self):
        """Gets the status of the annotation run.

        Returns:
            a dict of status information
        """
        return self._get_status()

    def print_status(self):
        """Prints the status of the annotation run."""
        self._get_status(log=True)

    def cleanup(self):
        """Deletes the project associated with this annotation run from the
        Labelbox server.
        """
        if self.project_id is not None:
            api = self.connect_to_api()
            api.delete_project(self.project_id)

        # @todo save updated results to DB?
        self.project_id = None

    def _get_status(self, log=False):
        api = self.connect_to_api()

        project = api.get_project(self.project_id)

        created_at = project.created_at
        updated_at = project.updated_at
        num_labeled_samples = len(list(project.labels()))
        members = list(project.members())
        positive = project.review_metrics(lbr.Review.NetScore.Positive)
        negative = project.review_metrics(lbr.Review.NetScore.Negative)
        zero = project.review_metrics(lbr.Review.NetScore.Zero)

        status = {}
        status["name"] = project.name
        status["id"] = project.uid
        status["created"] = created_at
        status["updated"] = updated_at
        status["num_labeled_samples"] = num_labeled_samples
        status["members"] = members
        status["review"] = {
            "positive": positive,
            "negative": negative,
            "zero": zero,
        }

        if log:
            logger.info(
                "\nProject: %s\n"
                "ID: %s\n"
                "Created at: %s\n"
                "Updated at: %s\n"
                "Number of labeled samples: %d\n"
                "Members:\n",
                project.name,
                project.uid,
                str(created_at),
                str(updated_at),
                num_labeled_samples,
            )

            if not members:
                logger.info("\t-")

            for member in members:
                user = member.user()
                role = member.role()
                logger.info(
                    "\tUser: %s\n"
                    "\tName: %s\n"
                    "\tRole: %s\n"
                    "\tEmail: %s\n"
                    "\tID: %s\n",
                    user.name,
                    user.nickname,
                    role.name,
                    user.email,
                    user.uid,
                )

            logger.info(
                "\nReviews:\n"
                "\tPositive: %d\n"
                "\tNegative: %d\n"
                "\tZero: %d",
                positive,
                negative,
                zero,
            )

        return status

    @classmethod
    def _from_dict(cls, d, samples, config):
        return cls(
            samples, config, d["id_map"], d["project_id"], d["frame_id_map"],
        )


#
# @todo
#   Must add support for populating `schemaId` when exporting
#   labels in order for model-assisted labeling to work properly
#
#   cf https://labelbox.com/docs/automation/model-assisted-labeling
#


def import_from_labelbox(
    dataset,
    json_path,
    label_prefix=None,
    download_dir=None,
    labelbox_id_field="labelbox_id",
):
    """Imports the labels from the Labelbox project into the FiftyOne dataset.

    The ``labelbox_id_field`` of the FiftyOne samples are used to associate the
    corresponding Labelbox labels.

    If a ``download_dir`` is provided, any Labelbox IDs with no matching
    FiftyOne sample are added to the FiftyOne dataset, and their media is
    downloaded into ``download_dir``.

    The provided ``json_path`` should contain a JSON file in the following
    format::

        [
            {
                "DataRow ID": <labelbox-id>,
                "Labeled Data": <url-or-None>,
                "Label": {...}
            }
        ]

    When importing image labels, the ``Label`` field should contain a dict of
    `Labelbox image labels <https://labelbox.com/docs/exporting-data/export-format-detail#images>`_::

        {
            "objects": [...],
            "classifications": [...]
        }

    When importing video labels, the ``Label`` field should contain a dict as
    follows::

        {
            "frames": <url-or-filepath>
        }

    where the ``frames`` field can either contain a URL, in which case the
    file is downloaded from the web, or the path to NDJSON file on disk of
    `Labelbox video labels <https://labelbox.com/docs/exporting-data/export-format-detail#video>`_::

        {"frameNumber": 1, "objects": [...], "classifications": [...]}
        {"frameNumber": 2, "objects": [...], "classifications": [...]}
        ...

    Args:
        dataset: a :class:`fiftyone.core.dataset.Dataset`
        json_path: the path to the Labelbox JSON export to load
        label_prefix (None): a prefix to prepend to the sample label field(s)
            that are created, separated by an underscore
        download_dir (None): a directory into which to download the media for
            any Labelbox IDs with no corresponding sample with the matching
            ``labelbox_id_field`` value. This can be omitted if all IDs are
            already present or you do not wish to download media and add new
            samples
        labelbox_id_field ("labelbox_id"): the sample field to lookup/store the
            IDs of the Labelbox DataRows
    """
    if download_dir:
        filename_maker = fou.UniqueFilenameMaker(output_dir=download_dir)

    if labelbox_id_field not in dataset.get_field_schema():
        dataset.add_sample_field(labelbox_id_field, fof.StringField)

    id_map = {k: v for k, v in zip(*dataset.values([labelbox_id_field, "id"]))}

    if label_prefix:
        label_key = lambda k: label_prefix + "_" + k
    else:
        label_key = lambda k: k

    is_video = dataset.media_type == fomm.VIDEO

    # Load labels
<<<<<<< HEAD
    d_list = fost.read_json(json_path)
=======
    d_list = fos.read_json(json_path)
>>>>>>> d7dbd344

    # ref: https://github.com/Labelbox/labelbox/blob/7c79b76310fa867dd38077e83a0852a259564da1/exporters/coco-exporter/coco_exporter.py#L33
    with fou.ProgressBar() as pb:
        for d in pb(d_list):
            labelbox_id = d["DataRow ID"]

            if labelbox_id in id_map:
                # Get existing sample
                sample = dataset[id_map[labelbox_id]]
            elif download_dir:
                # Download image and create new sample
                # @todo optimize by downloading images in a background thread
                # pool?
                image_url = d["Labeled Data"]
                filepath = filename_maker.get_output_path(image_url)
                fos.copy_file(image_url, filepath)
                sample = Sample(filepath=filepath)
                dataset.add_sample(sample)
            else:
                logger.info(
                    "Skipping labels for unknown Labelbox ID '%s'; provide a "
                    "`download_dir` if you wish to download media and create "
                    "samples for new media",
                    labelbox_id,
                )
                continue

            if sample.metadata is None:
                if is_video:
                    sample.metadata = fom.VideoMetadata.build_for(
                        sample.filepath
                    )
                else:
                    sample.metadata = fom.ImageMetadata.build_for(
                        sample.filepath
                    )

            if is_video:
                frame_size = (
                    sample.metadata.frame_width,
                    sample.metadata.frame_height,
                )
                frames = _parse_video_labels(d["Label"], frame_size)
                sample.frames.merge(
                    {
                        frame_number: {
                            label_key(fname): flabel
                            for fname, flabel in frame_dict.items()
                        }
                        for frame_number, frame_dict in frames.items()
                    }
                )
            else:
                frame_size = (sample.metadata.width, sample.metadata.height)
                labels_dict = _parse_image_labels(d["Label"], frame_size)
                sample.update_fields(
                    {label_key(k): v for k, v in labels_dict.items()}
                )

            sample.save()


def export_to_labelbox(
    sample_collection,
    ndjson_path,
    video_labels_dir=None,
    labelbox_id_field="labelbox_id",
    label_field=None,
    frame_labels_field=None,
):
    """Exports labels from the FiftyOne samples to Labelbox format.

    This function is useful for loading predictions into Labelbox for
    `model-assisted labeling <https://labelbox.com/docs/automation/model-assisted-labeling>`_.

    You can use :meth:`upload_labels_to_labelbox` to upload the exported labels
    to a Labelbox project.

    You can use :meth:`upload_media_to_labelbox` to upload sample media to
    Labelbox and populate the ``labelbox_id_field`` field, if necessary.

    The IDs of the Labelbox DataRows corresponding to each sample must be
    stored in the ``labelbox_id_field`` of the samples. Any samples with no
    value in ``labelbox_id_field`` will be skipped.

    When exporting frame labels for video datasets, the ``frames`` key of the
    exported labels will contain the paths on disk to per-sample NDJSON files
    that are written to ``video_labels_dir`` as follows::

        video_labels_dir/
            <labelbox-id1>.json
            <labelbox-id2>.json
            ...

    where each NDJSON file contains the frame labels for the video with the
    corresponding Labelbox ID.

    Args:
        sample_collection: a
            :class:`fiftyone.core.collections.SampleCollection`
        ndjson_path: the path to write an NDJSON export of the labels
        video_labels_dir (None): a directory to write the per-sample video
            labels. Only applicable for video datasets
        labelbox_id_field ("labelbox_id"): the sample field to lookup/store the
            IDs of the Labelbox DataRows
        label_field (None): optional label field(s) to export. Can be any of
            the following:

            -   the name of a label field to export
            -   a glob pattern of label field(s) to export
            -   a list or tuple of label field(s) to export
            -   a dictionary mapping label field names to keys to use when
                constructing the exported labels

            By default, no labels are exported
        frame_labels_field (None): optional frame label field(s) to export.
            Only applicable to video datasets. Can be any of the following:

            -   the name of a frame label field to export
            -   a glob pattern of frame label field(s) to export
            -   a list or tuple of frame label field(s) to export
            -   a dictionary mapping frame label field names to keys to use
                when constructing the exported frame labels

            By default, no frame labels are exported
    """
    is_video = sample_collection.media_type == fomm.VIDEO

    # Get label fields to export
    label_fields = sample_collection._parse_label_field(
        label_field, allow_coercion=False, force_dict=True, required=False,
    )

    # Get frame label fields to export
    if is_video:
        frame_label_fields = sample_collection._parse_frame_labels_field(
            frame_labels_field,
            allow_coercion=False,
            force_dict=True,
            required=False,
        )

        if frame_label_fields and video_labels_dir is None:
            raise ValueError(
                "Must provide `video_labels_dir` when exporting frame labels "
                "for video datasets"
            )

    # Export the labels
    annos = []
    with fou.ProgressBar() as pb:
        for sample in pb(sample_collection):
            labelbox_id = sample[labelbox_id_field]
            if labelbox_id is None:
                logger.warning(
                    "Skipping sample '%s' with no '%s' value",
                    sample.id,
                    labelbox_id_field,
                )
                continue

            # Compute metadata if necessary
            if sample.metadata is None:
                if is_video:
                    metadata = fom.VideoMetadata.build_for(sample.filepath)
                else:
                    metadata = fom.ImageMetadata.build_for(sample.filepath)

                sample.metadata = metadata
                sample.save()

            # Get frame size
            if is_video:
                frame_size = (
                    sample.metadata.frame_width,
                    sample.metadata.frame_height,
                )
            else:
                frame_size = (sample.metadata.width, sample.metadata.height)

            # Export sample-level labels
            if label_fields:
                labels_dict = _get_labels(sample, label_fields)
                sample_annos = _to_labelbox_image_labels(
                    labels_dict, frame_size, labelbox_id
                )
                annos.extend(sample_annos)

            # Export frame-level labels
            if is_video and frame_label_fields:
                frames = _get_frame_labels(sample, frame_label_fields)
                video_annos = _to_labelbox_video_labels(
                    frames, frame_size, labelbox_id
                )

<<<<<<< HEAD
                video_labels_path = fost.join(
                    video_labels_dir, labelbox_id + ".json"
                )
                fost.write_ndjson(video_annos, video_labels_path)
=======
                video_labels_path = fos.join(
                    video_labels_dir, labelbox_id + ".json"
                )
                fos.write_ndjson(video_annos, video_labels_path)
>>>>>>> d7dbd344

                video_anno = _make_video_anno(
                    video_labels_path, data_row_id=labelbox_id
                )
                annos.append(video_anno)

<<<<<<< HEAD
    fost.write_ndjson(annos, ndjson_path)
=======
    fos.write_ndjson(annos, ndjson_path)
>>>>>>> d7dbd344


def download_labels_from_labelbox(labelbox_project, outpath=None):
    """Downloads the labels for the given Labelbox project.

    Args:
        labelbox_project: a ``labelbox.schema.project.Project``
        outpath (None): the path to write the JSON export on disk

    Returns:
        ``None`` if an ``outpath`` is provided, or the loaded JSON itself if no
        ``outpath`` is provided
    """
    export_url = labelbox_project.export_labels()

    if outpath:
        fos.copy_file(export_url, outpath)
        return None

<<<<<<< HEAD
    return fost.read_json(export_url)
=======
    return fos.read_json(export_url)
>>>>>>> d7dbd344


def upload_media_to_labelbox(
    labelbox_dataset, sample_collection, labelbox_id_field="labelbox_id"
):
    """Uploads the raw media for the FiftyOne samples to Labelbox.

    The IDs of the Labelbox DataRows that are created are stored in the
    ``labelbox_id_field`` of the samples.

    Args:
        labelbox_dataset: a ``labelbox.schema.dataset.Dataset`` to which to
            add the media
        sample_collection: a
            :class:`fiftyone.core.collections.SampleCollection`
        labelbox_id_field ("labelbox_id"): the sample field in which to store
            the IDs of the Labelbox DataRows
    """
    # @todo use `create_data_rows()` to optimize performance
    # @todo handle API rate limits
    # Reference: https://labelbox.com/docs/python-api/data-rows
    with fou.ProgressBar() as pb:
        for sample in pb(sample_collection):
            try:
                has_id = sample[labelbox_id_field] is not None
            except:
                has_id = False

            if has_id:
                logger.warning(
                    "Skipping sample '%s' with an existing '%s' value",
                    sample.id,
                    labelbox_id_field,
                )
                continue

            filepath = sample.filepath
            data_row = labelbox_dataset.create_data_row(row_data=filepath)
            sample[labelbox_id_field] = data_row.uid
            sample.save()


def upload_labels_to_labelbox(
    labelbox_project, annos_or_ndjson_path, batch_size=None
):
    """Uploads labels to a Labelbox project.

    Use this function to load predictions into Labelbox for
    `model-assisted labeling <https://labelbox.com/docs/automation/model-assisted-labeling>`_.

    Use :meth:`export_to_labelbox` to export annotations in the format expected
    by this method.

    Args:
        labelbox_project: a ``labelbox.schema.project.Project``
        annos_or_ndjson_path: a list of annotation dicts or the path to an
            NDJSON file containing annotations
        batch_size (None): an optional batch size to use when uploading the
            annotations. By default, ``annos_or_ndjson_path`` is passed
            directly to ``labelbox_project.upload_annotations()``
    """
    if batch_size is None:
        name = "%s-upload-request" % labelbox_project.name
        return labelbox_project.upload_annotations(name, annos_or_ndjson_path)

    if etau.is_str(annos_or_ndjson_path):
<<<<<<< HEAD
        annos = fost.read_ndjson(annos_or_ndjson_path)
=======
        annos = fos.read_ndjson(annos_or_ndjson_path)
>>>>>>> d7dbd344
    else:
        annos = annos_or_ndjson_path

    requests = []
    count = 0
    for anno_batch in fou.iter_batches(annos, batch_size):
        count += 1
        name = "%s-upload-request-%d" % (labelbox_project.name, count)
        request = labelbox_project.upload_annotations(name, anno_batch)
        requests.append(request)

    return requests


def convert_labelbox_export_to_import(inpath, outpath=None, video_outdir=None):
    """Converts a Labelbox NDJSON export generated by
    :meth:`export_to_labelbox` into the format expected by
    :meth:`import_from_labelbox`.

    The output JSON file will have the same format that is generated when
    `exporting a Labelbox project's labels <https://labelbox.com/docs/exporting-data/export-overview>`_.

    The ``Labeled Data`` fields of the output labels will be ``None``.

    Args:
        inpath: the path to an NDJSON file generated (for example) by
            :meth:`export_to_labelbox`
        outpath (None): the path to write a JSON file containing the converted
            labels. If omitted, the input file will be overwritten
        video_outdir (None): a directory to write the converted video frame
            labels (if applicable). If omitted, the input frame label files
            will be overwritten
    """
    if outpath is None:
        outpath = inpath

<<<<<<< HEAD
    din_list = fost.read_ndjson(inpath)
=======
    din_list = fos.read_ndjson(inpath)
>>>>>>> d7dbd344

    dout_map = {}

    for din in din_list:
        uuid = din.pop("dataRow")["id"]
        din.pop("uuid")

        if "frames" in din:
            # Video annotation
            frames_inpath = din["frames"]

            # Convert frame labels
            if video_outdir is not None:
<<<<<<< HEAD
                frames_outpath = fost.join(
=======
                frames_outpath = fos.join(
>>>>>>> d7dbd344
                    video_outdir, os.path.basename(frames_inpath)
                )
            else:
                frames_outpath = frames_inpath

            _convert_labelbox_frames_export_to_import(
                frames_inpath, frames_outpath
            )

            dout_map[uuid] = {
                "DataRow ID": uuid,
                "Labeled Data": None,
                "Label": {"frames": frames_outpath},
            }
            continue

        if uuid not in dout_map:
            dout_map[uuid] = {
                "DataRow ID": uuid,
                "Labeled Data": None,
                "Label": {"objects": [], "classifications": []},
            }

        _ingest_label(din, dout_map[uuid]["Label"])

    dout = list(dout_map.values())
<<<<<<< HEAD
    fost.write_json(dout, outpath)


def _convert_labelbox_frames_export_to_import(inpath, outpath):
    din_list = fost.read_ndjson(inpath)
=======
    fos.write_json(dout, outpath)


def _convert_labelbox_frames_export_to_import(inpath, outpath):
    din_list = fos.read_ndjson(inpath)
>>>>>>> d7dbd344

    dout_map = {}

    for din in din_list:
        frame_number = din.pop("frameNumber")
        din.pop("dataRow")
        din.pop("uuid")

        if frame_number not in dout_map:
            dout_map[frame_number] = {
                "frameNumber": frame_number,
                "objects": [],
                "classifications": [],
            }

        _ingest_label(din, dout_map[frame_number])

    dout = [dout_map[fn] for fn in sorted(dout_map.keys())]
<<<<<<< HEAD
    fost.write_ndjson(dout, outpath)
=======
    fos.write_ndjson(dout, outpath)
>>>>>>> d7dbd344


def _ingest_label(din, d_label):
    if any(k in din for k in ("bbox", "polygon", "line", "point", "mask")):
        # Object
        if "mask" in din:
            din["instanceURI"] = din.pop("mask")["instanceURI"]

        d_label["objects"].append(din)
    else:
        # Classification
        d_label["classifications"].append(din)


def _get_labels(sample_or_frame, label_fields):
    labels_dict = {}
    for field, key in label_fields.items():
        value = sample_or_frame[field]
        if value is not None:
            labels_dict[key] = value

    return labels_dict


def _get_frame_labels(sample, frame_label_fields):
    frames = {}
    for frame_number, frame in sample.frames.items():
        frames[frame_number] = _get_labels(frame, frame_label_fields)

    return frames


def _to_labelbox_image_labels(labels_dict, frame_size, data_row_id):
    annotations = []
    for name, label in labels_dict.items():
        if isinstance(label, (fol.Classification, fol.Classifications)):
            anno = _to_global_classification(name, label, data_row_id)
            annotations.append(anno)
        elif isinstance(label, (fol.Detection, fol.Detections)):
            annos = _to_detections(label, frame_size, data_row_id)
            annotations.extend(annos)
        elif isinstance(label, (fol.Polyline, fol.Polylines)):
            annos = _to_polylines(label, frame_size, data_row_id)
            annotations.extend(annos)
        elif isinstance(label, (fol.Keypoint, fol.Keypoints)):
            annos = _to_points(label, frame_size, data_row_id)
            annotations.extend(annos)
        elif isinstance(label, fol.Segmentation):
            annos = _to_mask(name, label, data_row_id)
            annotations.extend(annos)
        elif label is not None:
            msg = "Ignoring unsupported label type '%s'" % label.__class__
            warnings.warn(msg)

    return annotations


def _to_labelbox_video_labels(frames, frame_size, data_row_id):
    annotations = []
    for frame_number, labels_dict in frames.items():
        frame_annos = _to_labelbox_image_labels(
            labels_dict, frame_size, data_row_id
        )
        for anno in frame_annos:
            anno["frameNumber"] = frame_number
            annotations.append(anno)

    return annotations


# https://labelbox.com/docs/exporting-data/export-format-detail#classification
def _to_global_classification(name, label, data_row_id):
    anno = _make_base_anno(name, data_row_id=data_row_id)
    anno.update(_make_classification_answer(label))
    return anno


# https://labelbox.com/docs/exporting-data/export-format-detail#nested_classification
def _get_nested_classifications(label):
    classifications = []
    for name, value in label.iter_attributes():
        if etau.is_str(value) or isinstance(value, (list, tuple)):
            anno = _make_base_anno(name)
            anno.update(_make_classification_answer(value))
            classifications.append(anno)
        else:
            msg = "Ignoring unsupported attribute type '%s'" % type(value)
            warnings.warn(msg)
            continue

    return classifications


# https://labelbox.com/docs/automation/model-assisted-labeling#mask_annotations
def _to_mask(name, label, data_row_id):
    mask = np.asarray(label.mask)
    if mask.ndim < 3 or mask.dtype != np.uint8:
        raise ValueError(
            "Segmentation masks must be stored as RGB color uint8 images"
        )

    try:
        instance_uri = label.instance_uri
    except:
        raise ValueError(
            "You must populate the `instance_uri` field of segmentation masks"
        )

    # Get unique colors
    colors = np.unique(np.reshape(mask, (-1, 3)), axis=0).tolist()

    annos = []
    base_anno = _make_base_anno(name, data_row_id=data_row_id)
    for color in colors:
        anno = copy(base_anno)
        anno["mask"] = _make_mask(instance_uri, color)
        annos.append(anno)

    return annos


# https://labelbox.com/docs/exporting-data/export-format-detail#bounding_boxes
def _to_detections(label, frame_size, data_row_id):
    if isinstance(label, fol.Detections):
        detections = label.detections
    else:
        detections = [label]

    annos = []
    for detection in detections:
        anno = _make_base_anno(detection.label, data_row_id=data_row_id)
        anno["bbox"] = _make_bbox(detection.bounding_box, frame_size)

        classifications = _get_nested_classifications(detection)
        if classifications:
            anno["classifications"] = classifications

        annos.append(anno)

    return annos


# https://labelbox.com/docs/exporting-data/export-format-detail#polygons
# https://labelbox.com/docs/exporting-data/export-format-detail#polylines
def _to_polylines(label, frame_size, data_row_id):
    if isinstance(label, fol.Polylines):
        polylines = label.polylines
    else:
        polylines = [label]

    annos = []
    for polyline in polylines:
        field = "polygon" if polyline.filled else "line"
        classifications = _get_nested_classifications(polyline)
        for points in polyline.points:
            anno = _make_base_anno(polyline.label, data_row_id=data_row_id)
            anno[field] = [_make_point(point, frame_size) for point in points]
            if classifications:
                anno["classifications"] = classifications

            annos.append(anno)

    return annos


# https://labelbox.com/docs/exporting-data/export-format-detail#points
def _to_points(label, frame_size, data_row_id):
    if isinstance(label, fol.Keypoints):
        keypoints = label.keypoints
    else:
        keypoints = [keypoints]

    annos = []
    for keypoint in keypoints:
        classifications = _get_nested_classifications(keypoint)
        for point in keypoint.points:
            anno = _make_base_anno(keypoint.label, data_row_id=data_row_id)
            anno["point"] = _make_point(point, frame_size)
            if classifications:
                anno["classifications"] = classifications

            annos.append(anno)

    return annos


def _make_base_anno(value, data_row_id=None):
    anno = {
        "uuid": str(uuid4()),
        "schemaId": None,
        "title": value,
        "value": value,
    }

    if data_row_id:
        anno["dataRow"] = {"id": data_row_id}

    return anno


def _make_video_anno(labels_path, data_row_id=None):
    anno = {
        "uuid": str(uuid4()),
        "frames": labels_path,
    }

    if data_row_id:
        anno["dataRow"] = {"id": data_row_id}

    return anno


def _make_classification_answer(label):
    if isinstance(label, fol.Classification):
        # Assume free text
        return {"answer": label.label}

    if isinstance(label, fol.Classifications):
        # Assume checklist
        return {"answers": [{"value": c.label} for c in label.classifications]}

    if etau.is_str(label):
        # Assume free text
        return {"answer": label}

    if isinstance(label, (list, tuple)):
        # Assume checklist
        return {"answers": [{"value": value} for value in label]}

    raise ValueError("Cannot convert %s to a classification" % label.__class__)


def _make_bbox(bounding_box, frame_size):
    x, y, w, h = bounding_box
    width, height = frame_size
    return {
        "left": round(x * width, 1),
        "top": round(y * height, 1),
        "width": round(w * width, 1),
        "height": round(h * height, 1),
    }


def _make_point(point, frame_size):
    x, y = point
    width, height = frame_size
    return {"x": round(x * width, 1), "y": round(y * height, 1)}


def _make_mask(instance_uri, color):
    return {
        "instanceURI": instance_uri,
        "colorRGB": list(color),
    }


# https://labelbox.com/docs/exporting-data/export-format-detail#video
def _parse_video_labels(video_label_d, frame_size):
    url_or_filepath = video_label_d["frames"]
<<<<<<< HEAD
    label_d_list = fost.read_ndjson(url_or_filepath)
=======
    label_d_list = fos.read_ndjson(url_or_filepath)
>>>>>>> d7dbd344

    frames = {}
    for label_d in label_d_list:
        frame_number = label_d["frameNumber"]
        frames[frame_number] = _parse_image_labels(label_d, frame_size)

    return frames


# https://labelbox.com/docs/exporting-data/export-format-detail#images
def _parse_image_labels(label_d, frame_size, class_attr=None):
    labels = {}

    # Parse classifications
    cd_list = label_d.get("classifications", [])

    classifications = _parse_classifications(cd_list)
    labels.update(classifications)

    # Parse objects
    # @todo what if `objects.keys()` conflicts with `classifications.keys()`?
    od_list = label_d.get("objects", [])
    objects = _parse_objects(od_list, frame_size, class_attr=class_attr)
    labels.update(objects)

    return labels


def _parse_classifications(cd_list):
    labels = {}

    for cd in cd_list:
        name = cd["value"]
        if "answer" in cd:
            answer = cd["answer"]
            if isinstance(answer, list):
                # Dropdown
                labels[name] = fol.Classifications(
                    classifications=[
                        fol.Classification(label=a["value"]) for a in answer
                    ]
                )
            elif isinstance(answer, dict):
                # Radio question
                labels[name] = fol.Classification(label=answer["value"])
            else:
                # Free text
                labels[name] = fol.Classification(label=answer)

        if "answers" in cd:
            # Checklist
            answers = cd["answers"]
            labels[name] = fol.Classifications(
                classifications=[
                    fol.Classification(label=a["value"]) for a in answers
                ]
            )

    return labels


def _parse_attributes(cd_list):
    attributes = {}

    for cd in cd_list:
        name = cd["value"]
        if "answer" in cd:
            answer = cd["answer"]
            if isinstance(answer, list):
                # Dropdown
                answers = [_parse_attribute(a["value"]) for a in answer]
                if len(answers) == 1:
                    answers = answers[0]

                attributes[name] = answers

            elif isinstance(answer, dict):
                # Radio question
                attributes[name] = _parse_attribute(answer["value"])
            else:
                # Free text
                attributes[name] = _parse_attribute(answer)

        if "answers" in cd:
            # Checklist
            answer = cd["answers"]
            attributes[name] = [_parse_attribute(a["value"]) for a in answer]

    return attributes


def _parse_objects(od_list, frame_size, class_attr=None):
    detections = []
    polylines = []
    keypoints = []
    segmentations = []
    mask = None
    mask_instance_uri = None
    label_fields = {}
    for od in od_list:
        attributes = _parse_attributes(od.get("classifications", []))
        load_fo_seg = class_attr is not None
        if class_attr and class_attr in attributes:
            label_field = od["title"]
            label = attributes.pop(class_attr)
            if label_field not in label_fields:
                label_fields[label_field] = {}
        else:
            label = od["value"]
            label_field = None

        if "bbox" in od:
            # Detection
            bounding_box = _parse_bbox(od["bbox"], frame_size)
            det = fol.Detection(
                label=label, bounding_box=bounding_box, **attributes
            )
            if label_field is None:
                detections.append(det)
            else:
                if "detections" not in label_fields[label_field]:
                    label_fields[label_field]["detections"] = []

                label_fields[label_field]["detections"].append(det)

        elif "polygon" in od:
            # Polyline
            points = _parse_points(od["polygon"], frame_size)
            polyline = fol.Polyline(
                label=label,
                points=[points],
                closed=True,
                filled=True,
                **attributes,
            )
            if label_field is None:
                polylines.append(polyline)
            else:
                if "polylines" not in label_fields[label_field]:
                    label_fields[label_field]["polylines"] = []

                label_fields[label_field]["polylines"].append(polyline)

        elif "line" in od:
            # Polyline
            points = _parse_points(od["line"], frame_size)
            polyline = fol.Polyline(
                label=label,
                points=[points],
                closed=True,
                filled=False,
                **attributes,
            )
            if label_field is None:
                polylines.append(polyline)
            else:
                if "polylines" not in label_fields[label_field]:
                    label_fields[label_field]["polylines"] = []

                label_fields[label_field]["polylines"].append(polyline)

        elif "point" in od:
            # Keypoint
            point = _parse_point(od["point"], frame_size)
            keypoint = fol.Keypoint(label=label, points=[point], **attributes)
            if label_field is None:
                keypoints.append(keypoint)
            else:
                if "keypoints" not in label_fields[label_field]:
                    label_fields[label_field]["keypoints"] = []

                label_fields[label_field]["keypoints"].append(keypoint)

        elif "instanceURI" in od:
            # Segmentation mask
            if not load_fo_seg:
                if mask is None:
                    mask_instance_uri = od["instanceURI"]
                    mask = _parse_mask(mask_instance_uri)
                    segmentation = {
                        "mask": current_mask,
                        "label": label,
                        "attributes": attributes,
                    }
                elif od["instanceURI"] != mask_instance_uri:
                    msg = (
                        "Only one segmentation mask per image/frame is "
                        "allowed; skipping additional mask(s)"
                    )
                    warnings.warn(msg)
            else:
                current_mask_instance_uri = od["instanceURI"]
                current_mask = _parse_mask(current_mask_instance_uri)
                segmentation = {
                    "mask": current_mask,
                    "label": label,
                    "attributes": attributes,
                }
                if label_field is not None:
                    if "segmentation" not in label_fields[label_field]:
                        label_fields[label_field]["segmentation"] = []

                    label_fields[label_field]["segmentation"].append(
                        segmentation
                    )
                else:
                    segmentations.append(segmentation)
        else:
            msg = "Ignoring unsupported label"
            warnings.warn(msg)

    labels = {}

    if detections:
        labels["detections"] = fol.Detections(detections=detections)

    if polylines:
        labels["polylines"] = fol.Polylines(polylines=polylines)

    if keypoints:
        labels["keypoints"] = fol.Keypoints(keypoints=keypoints)

    if mask is not None:
        labels["segmentation"] = mask
    elif segmentations:
        labels["segmentation"] = segmentations

    labels.update(label_fields)

    return labels


def _parse_bbox(bd, frame_size):
    width, height = frame_size
    x = bd["left"] / width
    y = bd["top"] / height
    w = bd["width"] / width
    h = bd["height"] / height
    return [x, y, w, h]


def _parse_points(pd_list, frame_size):
    return [_parse_point(pd, frame_size) for pd in pd_list]


def _parse_point(pd, frame_size):
    width, height = frame_size
    return (pd["x"] / width, pd["y"] / height)


def _parse_mask(instance_uri):
    img_bytes = fos.read_file(instance_uri, "rb")
    return etai.decode(img_bytes)


def _parse_attribute(value):
    if value in {"True", "true"}:
        return True

    if value in {"False", "false"}:
        return False

    try:
        return int(value)
    except:
        pass

    try:
        return float(value)
    except:
        pass

    if value == "None":
        return None

    return value


def _get_attr_type(label_schema, label_field, attr_name, class_name=None):
    # Get type of attribute whether it was defined globally or class-wise
    label_info = label_schema.get(label_field, {})
    classes = label_info.get("classes", [])
    global_attrs = label_info.get("attributes", {})
    if attr_name in global_attrs:
        return global_attrs[attr_name]["type"]

    else:
        for _class in classes:
            if isinstance(_class, dict):
                _classes = _class["classes"]
                if class_name in _classes:
                    _attrs = _class["attributes"]
                    if attr_name in _attrs:
                        return _attrs[attr_name]["type"]

    return None


_UNIQUE_TYPE_MAP = {
    "instance": "segmentation",
    "instances": "segmentation",
    "polygons": "polylines",
    "polygon": "polylines",
    "polyline": "polylines",
}<|MERGE_RESOLUTION|>--- conflicted
+++ resolved
@@ -24,13 +24,8 @@
 import fiftyone.core.labels as fol
 import fiftyone.core.media as fomm
 import fiftyone.core.metadata as fom
-<<<<<<< HEAD
-import fiftyone.core.sample as fos
-import fiftyone.core.storage as fost
-=======
 from fiftyone.core.sample import Sample
 import fiftyone.core.storage as fos
->>>>>>> d7dbd344
 import fiftyone.core.utils as fou
 import fiftyone.utils.annotations as foua
 
@@ -1451,11 +1446,7 @@
     is_video = dataset.media_type == fomm.VIDEO
 
     # Load labels
-<<<<<<< HEAD
-    d_list = fost.read_json(json_path)
-=======
     d_list = fos.read_json(json_path)
->>>>>>> d7dbd344
 
     # ref: https://github.com/Labelbox/labelbox/blob/7c79b76310fa867dd38077e83a0852a259564da1/exporters/coco-exporter/coco_exporter.py#L33
     with fou.ProgressBar() as pb:
@@ -1651,28 +1642,17 @@
                     frames, frame_size, labelbox_id
                 )
 
-<<<<<<< HEAD
-                video_labels_path = fost.join(
-                    video_labels_dir, labelbox_id + ".json"
-                )
-                fost.write_ndjson(video_annos, video_labels_path)
-=======
                 video_labels_path = fos.join(
                     video_labels_dir, labelbox_id + ".json"
                 )
                 fos.write_ndjson(video_annos, video_labels_path)
->>>>>>> d7dbd344
 
                 video_anno = _make_video_anno(
                     video_labels_path, data_row_id=labelbox_id
                 )
                 annos.append(video_anno)
 
-<<<<<<< HEAD
-    fost.write_ndjson(annos, ndjson_path)
-=======
     fos.write_ndjson(annos, ndjson_path)
->>>>>>> d7dbd344
 
 
 def download_labels_from_labelbox(labelbox_project, outpath=None):
@@ -1692,11 +1672,7 @@
         fos.copy_file(export_url, outpath)
         return None
 
-<<<<<<< HEAD
-    return fost.read_json(export_url)
-=======
     return fos.read_json(export_url)
->>>>>>> d7dbd344
 
 
 def upload_media_to_labelbox(
@@ -1763,11 +1739,7 @@
         return labelbox_project.upload_annotations(name, annos_or_ndjson_path)
 
     if etau.is_str(annos_or_ndjson_path):
-<<<<<<< HEAD
-        annos = fost.read_ndjson(annos_or_ndjson_path)
-=======
         annos = fos.read_ndjson(annos_or_ndjson_path)
->>>>>>> d7dbd344
     else:
         annos = annos_or_ndjson_path
 
@@ -1804,11 +1776,7 @@
     if outpath is None:
         outpath = inpath
 
-<<<<<<< HEAD
-    din_list = fost.read_ndjson(inpath)
-=======
     din_list = fos.read_ndjson(inpath)
->>>>>>> d7dbd344
 
     dout_map = {}
 
@@ -1822,11 +1790,7 @@
 
             # Convert frame labels
             if video_outdir is not None:
-<<<<<<< HEAD
-                frames_outpath = fost.join(
-=======
                 frames_outpath = fos.join(
->>>>>>> d7dbd344
                     video_outdir, os.path.basename(frames_inpath)
                 )
             else:
@@ -1853,19 +1817,11 @@
         _ingest_label(din, dout_map[uuid]["Label"])
 
     dout = list(dout_map.values())
-<<<<<<< HEAD
-    fost.write_json(dout, outpath)
-
-
-def _convert_labelbox_frames_export_to_import(inpath, outpath):
-    din_list = fost.read_ndjson(inpath)
-=======
     fos.write_json(dout, outpath)
 
 
 def _convert_labelbox_frames_export_to_import(inpath, outpath):
     din_list = fos.read_ndjson(inpath)
->>>>>>> d7dbd344
 
     dout_map = {}
 
@@ -1884,11 +1840,7 @@
         _ingest_label(din, dout_map[frame_number])
 
     dout = [dout_map[fn] for fn in sorted(dout_map.keys())]
-<<<<<<< HEAD
-    fost.write_ndjson(dout, outpath)
-=======
     fos.write_ndjson(dout, outpath)
->>>>>>> d7dbd344
 
 
 def _ingest_label(din, d_label):
@@ -2148,11 +2100,7 @@
 # https://labelbox.com/docs/exporting-data/export-format-detail#video
 def _parse_video_labels(video_label_d, frame_size):
     url_or_filepath = video_label_d["frames"]
-<<<<<<< HEAD
-    label_d_list = fost.read_ndjson(url_or_filepath)
-=======
     label_d_list = fos.read_ndjson(url_or_filepath)
->>>>>>> d7dbd344
 
     frames = {}
     for label_d in label_d_list:
