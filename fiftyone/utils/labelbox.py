"""
Utilities for working with annotations in
`Labelbox format <https://labelbox.com/docs/exporting-data/export-format-detail>`_.

| Copyright 2017-2022, Voxel51, Inc.
| `voxel51.com <https://voxel51.com/>`_
|
"""
from copy import copy, deepcopy
import logging
import os
import requests
from uuid import uuid4
import warnings
import webbrowser

import ndjson
import numpy as np

import eta.core.image as etai
import eta.core.utils as etau

import fiftyone.core.cache as foc
import fiftyone.core.fields as fof
import fiftyone.core.labels as fol
import fiftyone.core.media as fomm
import fiftyone.core.metadata as fom
from fiftyone.core.sample import Sample
import fiftyone.core.storage as fos
import fiftyone.core.utils as fou
import fiftyone.core.validation as fov
import fiftyone.utils.annotations as foua

lb = fou.lazy_import(
    "labelbox", callback=lambda: fou.ensure_import("labelbox")
)
lbs = fou.lazy_import("labelbox.schema")
lbo = fou.lazy_import("labelbox.schema.ontology")
lbr = fou.lazy_import("labelbox.schema.review")


logger = logging.getLogger(__name__)


class LabelboxBackendConfig(foua.AnnotationBackendConfig):
    """Class for configuring :class:`LabelboxBackend` instances.

    Args:
        name: the name of the backend
        label_schema: a dictionary containing the description of label fields,
            classes and attribute to annotate
        media_field ("filepath"): string field name containing the paths to
            media files on disk to upload
        url (None): the url of the Labelbox server
        api_key (None): the Labelbox API key
        project_name (None): a name for the Labelbox project that will be
            created. The default is ``"FiftyOne_<dataset_name>"``
        members (None): an optional list of ``(email, role)`` tuples specifying
            the email addresses and roles of users to add to the project. If a
            user is not a member of the project's organization, an email
            invitation will be sent to them. The supported roles are
            ``["LABELER", "REVIEWER", "TEAM_MANAGER", "ADMIN"]``
        classes_as_attrs (True): whether to show every object class at the top
            level of the editor (False) or whether to show the label field at
            the top level and annotate the class as a required attribute of
            each object (True)
    """

    def __init__(
        self,
        name,
        label_schema,
        media_field="filepath",
        url=None,
        api_key=None,
        project_name=None,
        members=None,
        classes_as_attrs=True,
        **kwargs,
    ):
        super().__init__(name, label_schema, media_field=media_field, **kwargs)

        self.url = url
        self.project_name = project_name
        self.members = members
        self.classes_as_attrs = classes_as_attrs

        # store privately so it isn't serialized
        self._api_key = api_key

    @property
    def api_key(self):
        return self._api_key

    @api_key.setter
    def api_key(self, value):
        self._api_key = value

    @property
    def _experimental(self):
        if self.members:
            return True

        return False


class LabelboxBackend(foua.AnnotationBackend):
    """Class for interacting with the Labelbox annotation backend."""

    @property
    def supported_media_types(self):
        return [fomm.IMAGE, fomm.VIDEO]

    @property
    def supported_label_types(self):
        return [
            "classification",
            "classifications",
            "detection",
            "detections",
            "instance",
            "instances",
            "polyline",
            "polylines",
            "polygon",
            "polygons",
            "keypoint",
            "keypoints",
            "segmentation",
            "scalar",
        ]

    @property
    def supported_scalar_types(self):
        return [
            fof.IntField,
            fof.FloatField,
            fof.StringField,
            fof.BooleanField,
        ]

    @property
    def supported_attr_types(self):
        return ["text", "select", "radio", "checkbox"]

    @property
    def supports_keyframes(self):
        return False

    @property
    def supports_video_sample_fields(self):
        return False  # @todo resolve FiftyOne bug to allow this to be True

    @property
    def requires_label_schema(self):
        return True

    def recommend_attr_tool(self, name, value):
        if isinstance(value, bool):
            return {"type": "radio", "values": [True, False]}

        return {"type": "text"}

    def requires_attr_values(self, attr_type):
        return attr_type != "text"

    def _connect_to_api(self):
        return LabelboxAnnotationAPI(
            self.config.name,
            self.config.url,
            api_key=self.config.api_key,
            _experimental=self.config._experimental,
        )

    def upload_annotations(self, samples, launch_editor=False):
        api = self.connect_to_api()

        logger.info("Uploading media to Labelbox...")
        results = api.upload_samples(samples, self)
        logger.info("Upload complete")

        if launch_editor:
            results.launch_editor()

        return results

    def download_annotations(self, results):
        api = self.connect_to_api()

        logger.info("Downloading labels from Labelbox...")
        annotations = api.download_annotations(results)
        logger.info("Download complete")

        return annotations


class LabelboxAnnotationAPI(foua.AnnotationAPI):
    """A class to facilitate connection to and management of projects in
    Labelbox.

    On initializiation, this class constructs a client based on the provided
    server url and credentials.

    This API provides methods to easily upload, download, create, and delete
    projects and data through the formatted urls specified by the Labelbox API.

    Additionally, samples and label schemas can be uploaded and annotations
    downloaded through this class.

    Args:
        name: the name of the backend
        url: url of the Labelbox server
        api_key (None): the Labelbox API key
    """

    def __init__(self, name, url, api_key=None, _experimental=False):
        if "://" not in url:
            protocol = "http"
            base_url = url
        else:
            protocol, base_url = url.split("://")

        self._name = name
        self._url = base_url
        self._protocol = protocol
        self._api_key = api_key
        self._experimental = _experimental
        self._roles = None
        self._tool_types_map = None

        self._setup()

    def _setup(self):
        if not self._url:
            raise ValueError(
                "You must provide/configure the `url` of the Labelbox server"
            )

        api_key = self._api_key

        if api_key is None:
            api_key = self._prompt_api_key(self._name)

        self._client = lb.client.Client(
            api_key=api_key,
            endpoint=self.base_graphql_url,
            enable_experimental=self._experimental,
        )

        self._tool_types_map = {
            "detections": lbo.Tool.Type.BBOX,
            "detection": lbo.Tool.Type.BBOX,
            "instance": lbo.Tool.Type.SEGMENTATION,
            "instances": lbo.Tool.Type.SEGMENTATION,
            "segmentation": lbo.Tool.Type.SEGMENTATION,
            "polyline": lbo.Tool.Type.LINE,
            "polylines": lbo.Tool.Type.LINE,
            "polygon": lbo.Tool.Type.POLYGON,
            "polygons": lbo.Tool.Type.POLYGON,
            "keypoint": lbo.Tool.Type.POINT,
            "keypoints": lbo.Tool.Type.POINT,
            "classification": lbo.Classification,
            "classifications": lbo.Classification,
            "scalar": lbo.Classification,
        }

    @property
    def roles(self):
        if self._roles is None:
            self._roles = self._client.get_roles()

        return self._roles

    @property
    def attr_type_map(self):
        return {
            "text": lbo.Classification.Type.TEXT,
            "select": lbo.Classification.Type.DROPDOWN,
            "radio": lbo.Classification.Type.RADIO,
            "checkbox": lbo.Classification.Type.CHECKLIST,
        }

    @property
    def attr_list_types(self):
        # Attribute types that return lists of values
        return ["checkbox"]

    @property
    def base_api_url(self):
        return "%s://api.%s" % (self._protocol, self._url)

    @property
    def base_graphql_url(self):
        return "%s/graphql" % self.base_api_url

    @property
    def projects_url(self):
        return "%s/projects" % self.base_api_url

    def project_url(self, project_id):
        return "%s/%s" % (self.projects_url, project_id)

    def editor_url(self, project_id):
        return "%s://editor.%s/?project=%s" % (
            self._protocol,
            self._url,
            project_id,
        )

    def get_project_users(self, project=None, project_id=None):
        """Returns a list of users that are assigned to the given project.

        Provide either ``project`` or ``project_id`` to this method.

        Args:
            project: a ``labelbox.schema.project.Project``
            project_id: the project ID

        Returns:
            a list of ``labelbox.schema.user.User`` objects
        """
        if project is None:
            if project_id is None:
                raise ValueError(
                    "Either `project` or `project_id` must be provided"
                )

            project = self.get_project(project_id)

        project_users = []
        project_id = project.uid
        users = list(project.organization().users())
        for user in users:
            if project in user.projects():
                project_users.append(user)

        return users

    def add_member(self, project, email, role):
        """Adds a member to the given Labelbox project with the given
        project-level role.

        If the user is not a member of the project's parent organization, an
        email invitivation will be sent.

        Args:
            project: the ``labelbox.schema.project.Project``
            email: the email of the user
            role: the role for the user. Supported values are
                ``["LABELER", "REVIEWER", "TEAM_MANAGER", "ADMIN"]``
        """
        if not self._experimental:
            raise ValueError(
                "This method can only be used if the `LabelboxAnnotationAPI` "
                "object was initialized with `_experimental=True`"
            )

        if role not in self.roles or role == "NONE":
            raise ValueError("Unsupported user role '%s'" % role)

        role_id = self.roles[role]
        organization = self._client.get_organization()

        existing_users = {u.email: u for u in organization.users()}
        if email in existing_users:
            user = existing_users[email]
            user.upsert_project_role(project, role_id)
            return

        limit = organization.invite_limit()
        if limit.remaining == 0:
            logger.warning(
                "Your organization has reached its limit of %d members. "
                "Cannot invite new member %s to project '%s'",
                limit.limit,
                email,
                project.name,
            )
            return

        project_role = lbs.organization.ProjectRole(
            project=project, role=role_id
        )

        organization.invite_user(
            email, self.roles["NONE"], project_roles=[project_role]
        )

    def list_datasets(self):
        """Retrieves the list of datasets in your Labelbox account.

        Returns:
            a list of dataset IDs
        """
        datasets = self._client.get_datasets()
        return [d.uid for d in datasets]

    def delete_datasets(self, dataset_ids):
        """Deletes the given datasets from the Labelbox server.

        Args:
            dataset_ids: an iterable of dataset IDs
        """
        logger.info("Deleting datasets...")
        with fou.ProgressBar() as pb:
            for dataset_id in pb(list(dataset_ids)):
                dataset = self._client.get_dataset(dataset_id)
                dataset.delete()

    def list_projects(self):
        """Retrieves the list of projects in your Labelbox account.

        Returns:
            a list of project IDs
        """
        projects = self._client.get_projects()
        return [p.uid for p in projects]

    def get_project(self, project_id):
        """Retrieves the ``labelbox.schema.project.Project`` for the project
        with the given ID.

        Args:
            project_id: the project ID

        Returns:
            a ``labelbox.schema.project.Project``
        """
        return self._client.get_project(project_id)

    def delete_project(self, project_id, delete_datasets=True):
        """Deletes the given project from the Labelbox server.

        Args:
            project_id: the project ID
            delete_datasets: whether to delete the attached datasets as well
        """
        project = self._client.get_project(project_id)

        logger.info("Deleting project '%s'...", project_id)

        if delete_datasets:
            for dataset in project.datasets():
                dataset.delete()

        project.delete()

    def delete_projects(self, project_ids, delete_datasets=True):
        """Deletes the given projects from the Labelbox server.

        Args:
            project_ids: an iterable of project IDs
            delete_datasets: whether to delete the attached datasets as well
        """
        for project_id in project_ids:
            self.delete_project(project_id, delete_datasets=delete_datasets)

    def launch_editor(self, url=None):
        """Launches the Labelbox editor in your default web browser.

        Args:
            url (None): an optional URL to open. By default, the base URL of
                the server is opened
        """
        if url is None:
            url = self.projects_url

        webbrowser.open(url, new=2)

    def upload_data(self, samples, lb_dataset, media_field="filepath"):
        """Uploads the media for the given samples to Labelbox.

        This method uses ``labelbox.schema.dataset.Dataset.create_data_rows()``
        to add data in batches, and sets the external ID of each DataRow to the
        ID of the corresponding sample.

        Args:
            samples: a :class:`fiftyone.core.collections.SampleCollection`
                containing the media to upload
            lb_dataset: a ``labelbox.schema.dataset.Dataset`` to which to
                add the media
            media_field ("filepath"): string field name containing the paths to
                media files on disk to upload
        """
        media_paths, sample_ids = samples.values([media_field, "id"])
        media_paths = foc.media_cache.get_local_paths(media_paths)

        upload_info = []
        for media_path, sample_id in zip(media_paths, sample_ids):
            item_url = self._client.upload_file(media_path)
            upload_info.append(
                {
                    lb.DataRow.row_data: item_url,
                    lb.DataRow.external_id: sample_id,
                }
            )

        task = lb_dataset.create_data_rows(upload_info)
        task.wait_till_done()

    def upload_samples(self, samples, backend):
        """Uploads the given samples to Labelbox according to the given
        backend's annotation and server configuration.

        Args:
            samples: a :class:`fiftyone.core.collections.SampleCollection`
            backend: a :class:`LabelboxBackend` to use to perform the upload

        Returns:
            a :class:`LabelboxAnnotationResults`
        """
        config = backend.config
        label_schema = config.label_schema
        media_field = config.media_field
        project_name = config.project_name
        members = config.members
        classes_as_attrs = config.classes_as_attrs

        for label_field, label_info in label_schema.items():
            if label_info["existing_field"]:
                raise ValueError(
                    "Cannot use existing field '%s'; the Labelbox backend "
                    "does not yet support uploading existing labels"
                    % label_field
                )

        if project_name is None:
            _dataset_name = samples._root_dataset.name.replace(" ", "_")
            project_name = "FiftyOne_%s" % _dataset_name

        dataset = self._client.create_dataset(name=project_name)
        self.upload_data(samples, dataset, media_field=media_field)

        project = self._setup_project(
            project_name, dataset, label_schema, classes_as_attrs
        )

        if members:
            for email, role in members:
                self.add_member(project, email, role)

        project_id = project.uid
        id_map = {}
        frame_id_map = self._build_frame_id_map(samples)

        return LabelboxAnnotationResults(
            samples, config, id_map, project_id, frame_id_map, backend=backend
        )

    def download_annotations(self, results):
        """Downloads the annotations from the Labelbox server for the given
        results instance and parses them into the appropriate FiftyOne types.

        Args:
            results: a :class:`LabelboxAnnotationResults`

        Returns:
            the annotations dict
        """
        project_id = results.project_id
        frame_id_map = results.frame_id_map
        classes_as_attrs = results.config.classes_as_attrs
        label_schema = results.config.label_schema

        project = self._client.get_project(project_id)
        labels_json = self._download_project_labels(project=project)
        is_video = results._samples.media_type == fomm.VIDEO

        annotations = {}

        if classes_as_attrs:
            class_attr = "class_name"
        else:
            class_attr = False

        for d in labels_json:
            labelbox_id = d["DataRow ID"]
            sample_id = d["External ID"]

            if sample_id is None:
                logger.warning(
                    "Skipping DataRow '%s' with no sample ID", labelbox_id
                )
                continue

            metadata = self._get_sample_metadata(project, sample_id)
            if metadata is None:
                logger.warning(
                    "Skipping sample '%s' with no metadata", sample_id
                )
                continue

            frame_size = (metadata["width"], metadata["height"])

            if is_video:
                video_d_list = self._get_video_labels(d["Label"])
                frames = {}
                for label_d in video_d_list:
                    frame_number = label_d["frameNumber"]
                    frame_id = frame_id_map[sample_id][frame_number]
                    labels_dict = _parse_image_labels(
                        label_d, frame_size, class_attr=class_attr
                    )
                    if not classes_as_attrs:
                        labels_dict = self._process_label_fields(
                            label_schema, labels_dict
                        )
                    frames[frame_id] = labels_dict

                self._add_video_labels_to_results(
                    annotations,
                    frames,
                    sample_id,
                    label_schema,
                )

            else:
                labels_dict = _parse_image_labels(
                    d["Label"], frame_size, class_attr=class_attr
                )
                if not classes_as_attrs:
                    labels_dict = self._process_label_fields(
                        label_schema, labels_dict
                    )
                annotations = self._add_labels_to_results(
                    annotations,
                    labels_dict,
                    sample_id,
                    label_schema,
                )

        return annotations

    def _process_label_fields(self, label_schema, labels_dict):
        unexpected_types = [
            "segmentation",
            "detections",
            "keypoints",
            "polylines",
        ]
        field_map = {}
        for label_field, label_info in label_schema.items():
            label_type = label_info["type"]
            mapped_type = _UNIQUE_TYPE_MAP.get(label_type, label_type)
            field_map[mapped_type] = label_field

        _labels_dict = {}
        for field_or_type, label_info in labels_dict.items():
            if field_or_type in unexpected_types:
                # field_or_type is type
                # label_info is labels
                label_field = field_map[field_or_type]
                _labels_dict[label_field] = {}
                if field_or_type in label_info:
                    label_info = label_info[field_or_type]
                _labels_dict[label_field][field_or_type] = label_info
            else:
                # field_or_type is field
                # label_info is {type: labels}
                _labels_dict[field_or_type] = label_info

        return _labels_dict

    def _build_frame_id_map(self, samples):
        if samples.media_type != fomm.VIDEO:
            return {}

        samples.ensure_frames()
        sample_ids, frame_numbers, frame_ids = samples.values(
            ["id", "frames.frame_number", "frames.id"]
        )

        frame_id_map = {}
        for sample_id, fns, fids in zip(sample_ids, frame_numbers, frame_ids):
            frame_id_map[sample_id] = {fn: fid for fn, fid in zip(fns, fids)}

        return frame_id_map

    def _setup_project(
        self, project_name, dataset, label_schema, classes_as_attrs
    ):
        project = self._client.create_project(name=project_name)
        project.datasets.connect(dataset)

        self._setup_editor(project, label_schema, classes_as_attrs)

        if project.setup_complete is None:
            raise ValueError(
                "Failed to create Labelbox project '%s'" % project_name
            )

        return project

    def _setup_editor(self, project, label_schema, classes_as_attrs):
        editor = next(
            self._client.get_labeling_frontends(
                where=lb.LabelingFrontend.name == "Editor"
            )
        )

        tools = []
        classifications = []
        label_types = {}

        _multiple_types = ["scalar", "classification", "classifications"]

        for label_field, label_info in label_schema.items():
            label_type = label_info["type"]
            if label_type not in _multiple_types:
                unique_label_type = _UNIQUE_TYPE_MAP.get(
                    label_type, label_type
                )
                if unique_label_type in label_types and not classes_as_attrs:
                    raise ValueError(
                        "Only one field of each label type is allowed when "
                        "`classes_as_attrs=False`; but found fields '%s' and "
                        "'%s' of type '%s'"
                        % (label_field, label_types[label_type], label_type)
                    )

                label_types[unique_label_type] = label_field

            field_tools, field_classifications = self._create_ontology_tools(
                label_info, label_field, classes_as_attrs
            )
            tools.extend(field_tools)
            classifications.extend(field_classifications)

        ontology_builder = lbo.OntologyBuilder(
            tools=tools, classifications=classifications
        )
        project.setup(editor, ontology_builder.asdict())

    def _create_ontology_tools(
        self, label_info, label_field, classes_as_attrs
    ):
        label_type = label_info["type"]
        classes = label_info["classes"]
        attr_schema = label_info["attributes"]
        general_attrs = self._build_attributes(attr_schema)

        if label_type in ["scalar", "classification", "classifications"]:
            tools = []
            classifications = self._build_classifications(
                classes, label_field, general_attrs, label_type, label_field
            )
        else:
            tools = self._build_tools(
                classes,
                label_field,
                label_type,
                general_attrs,
                classes_as_attrs,
            )
            classifications = []

        return tools, classifications

    def _build_attributes(self, attr_schema):
        attributes = []
        for attr_name, attr_info in attr_schema.items():
            attr_type = attr_info["type"]
            class_type = self.attr_type_map[attr_type]
            if attr_type == "text":
                attr = lbo.Classification(
                    class_type=class_type,
                    instructions=attr_name,
                )
            else:
                attr_values = attr_info["values"]
                options = [lbo.Option(value=str(v)) for v in attr_values]
                attr = lbo.Classification(
                    class_type=class_type,
                    instructions=attr_name,
                    options=options,
                )

            attributes.append(attr)

        return attributes

    def _build_classifications(
        self, classes, name, general_attrs, label_type, label_field
    ):
        """Returns the classifications for the given label field. Generally,
        the classification is a dropdown selection for given classes, but can
        be a text entry for scalars without provided classes.

        Attributes are available for Classification and Classifications types
        in nested dropdowns.
        """
        classifications = []
        options = []
        for c in classes:
            if isinstance(c, dict):
                sub_classes = c["classes"]
                attrs = self._build_attributes(c["attributes"]) + general_attrs
            else:
                sub_classes = [c]
                attrs = general_attrs

            if label_type == "scalar":
                # Scalar fields cannot have attributes
                attrs = []

            for sc in sub_classes:
                if label_type == "scalar":
                    sub_attrs = attrs
                else:
                    # Multiple copies of attributes for different classes can
                    # get confusing, prefix each attribute with the label field
                    # and class name
                    prefix = "field:%s_class:%s_attr:" % (label_field, str(sc))
                    sub_attrs = deepcopy(attrs)
                    for attr in sub_attrs:
                        attr.instructions = prefix + attr.instructions

                options.append(lbo.Option(value=str(sc), options=sub_attrs))

        if label_type == "scalar" and not classes:
            classification = lbo.Classification(
                class_type=lbo.Classification.Type.TEXT,
                instructions=name,
            )
            classifications.append(classification)
        elif label_type == "classifications":
            classification = lbo.Classification(
                class_type=lbo.Classification.Type.CHECKLIST,
                instructions=name,
                options=options,
            )
            classifications.append(classification)
        else:
            classification = lbo.Classification(
                class_type=lbo.Classification.Type.RADIO,
                instructions=name,
                options=options,
            )
            classifications.append(classification)

        return classifications

    def _build_tools(
        self, classes, label_field, label_type, general_attrs, classes_as_attrs
    ):
        tools = []

        if classes_as_attrs:
            tool_type = self._tool_types_map[label_type]
            attributes = self._create_classes_as_attrs(classes, general_attrs)
            tools.append(
                lbo.Tool(
                    name=label_field,
                    tool=tool_type,
                    classifications=attributes,
                )
            )
        else:
            for c in classes:
                if isinstance(c, dict):
                    subset_classes = c["classes"]
                    subset_attr_schema = c["attributes"]
                    subset_attrs = self._build_attributes(subset_attr_schema)
                    all_attrs = general_attrs + subset_attrs
                    for sc in subset_classes:
                        tool = self._build_tool_for_class(
                            sc, label_type, all_attrs
                        )
                        tools.append(tool)
                else:
                    tool = self._build_tool_for_class(
                        c, label_type, general_attrs
                    )
                    tools.append(tool)

        return tools

    def _build_tool_for_class(self, class_name, label_type, attributes):
        tool_type = self._tool_types_map[label_type]
        return lbo.Tool(
            name=str(class_name),
            tool=tool_type,
            classifications=attributes,
        )

    def _create_classes_as_attrs(self, classes, general_attrs):
        """Creates radio attributes for all classes and formats all
        class-specific attributes.
        """
        options = []
        for c in classes:
            if isinstance(c, dict):
                subset_attrs = self._build_attributes(c["attributes"])
                for sc in c["classes"]:
                    options.append(
                        lbo.Option(value=str(sc), options=subset_attrs)
                    )
            else:
                options.append(lbo.Option(value=str(c)))

        classes_attr = lbo.Classification(
            class_type=lbo.Classification.Type.RADIO,
            instructions="class_name",
            options=options,
            required=True,
        )

        return [classes_attr] + general_attrs

    def _get_sample_metadata(self, project, sample_id):
        metadata = None
        for dataset in project.datasets():
            try:
                data_row = dataset.data_row_for_external_id(sample_id)
                metadata = data_row.media_attributes
            except lb.exceptions.ResourceNotFoundError:
                pass

        return metadata

    def _get_video_labels(self, label_dict):
        url = label_dict["frames"]
        headers = {"Authorization": "Bearer %s" % self._api_key}
        response = requests.get(url, headers=headers)
        return ndjson.loads(response.text)

    def _download_project_labels(self, project_id=None, project=None):
        if project is None:
            if project_id is None:
                raise ValueError(
                    "Either `project_id` or `project` must be provided"
                )

            project = self._client.get_project(project_id)

        return download_labels_from_labelbox(project)

    def _add_labels_to_results(
        self,
        results,
        labels_dict,
        sample_id,
        label_schema,
    ):
        """Adds the labels in ``labels_dict`` to ``results``.

        results::

            <label_field>: {
                <label_type>: {
                    <sample_id>: {
                        <label_id>:
                            <fo.Label> or <label - for scalars>
                    }
                }
            }

        labels_dict::

            {
                <label_field>: {
                    <label_type>: [<fo.Label>, ...]
                }
            }
        """
        # Parse all classification attributes first
        attributes = self._gather_classification_attributes(
            labels_dict, label_schema
        )

        # Parse remaining label fields and add classification attributes if
        # necessary
        results = self._parse_expected_label_fields(
            results,
            labels_dict,
            sample_id,
            label_schema,
            attributes,
        )

        return results

    def _add_video_labels_to_results(
        self,
        results,
        frames_dict,
        sample_id,
        label_schema,
    ):
        """Adds the video labels in ``frames_dict`` to ``results``.

        results::

            <label_field>: {
                <label_type>: {
                    <sample_id>: {
                        <frame_id>: {
                            <label_id>: <fo.Label>
                        }
                        or <label - for scalars>
                    }
                }
            }

        frames_dict::

            {
                <frame_id>: {
                    <label_field>: {
                        <label_type>: [<fo.Label>, ...]
                    }
                }
            }
        """
        for frame_id, labels_dict in frames_dict.items():
            # Parse all classification attributes first
            attributes = self._gather_classification_attributes(
                labels_dict, label_schema
            )

            # Parse remaining label fields and add classification attributes if
            # necessary
            results = self._parse_expected_label_fields(
                results,
                labels_dict,
                sample_id,
                label_schema,
                attributes,
                frame_id=frame_id,
            )

        return results

    def _gather_classification_attributes(self, labels_dict, label_schema):
        attributes = {}
        for label_field, labels in labels_dict.items():
            if label_field not in label_schema:
                if (
                    "field:" not in label_field
                    or "_class:" not in label_field
                    or "_attr:" not in label_field
                ):
                    logger.warning(
                        "Ignoring invalid classification label field '%s'",
                        label_field,
                    )
                    continue

                label_field, substr = label_field.replace("field:", "").split(
                    "_class:"
                )
                class_name, attr_name = substr.split("_attr:")

                if isinstance(labels, fol.Classification):
                    val = _parse_attribute(labels.label)
                elif isinstance(labels, fol.Classifications):
                    attr_type = _get_attr_type(
                        label_schema,
                        label_field,
                        attr_name,
                        class_name=class_name,
                    )
                    val = [
                        _parse_attribute(c.label)
                        for c in labels.classifications
                    ]
                    if attr_type not in self.attr_list_types:
                        if val:
                            val = val[0]
                        else:
                            val = None
                else:
                    logger.warning(
                        "Ignoring invalid label of type %s in label field "
                        "'%s'. Expected a %s or %s"
                        % (
                            type(labels),
                            label_field,
                            fol.Classification,
                            fol.Classifications,
                        )
                    )
                    continue

                if label_field not in attributes:
                    attributes[label_field] = {}

                if class_name not in attributes[label_field]:
                    attributes[label_field][class_name] = {}

                attributes[label_field][class_name][attr_name] = val

        return attributes

    def _parse_expected_label_fields(
        self,
        results,
        labels_dict,
        sample_id,
        label_schema,
        attributes,
        frame_id=None,
    ):
        for label_field, labels in labels_dict.items():
            if label_field in label_schema:
                label_info = label_schema[label_field]
                mask_targets = label_info.get("mask_targets", None)
                expected_type = label_info["type"]
                if isinstance(labels, dict):
                    # Object labels
                    label_results = self._convert_label_types(
                        labels,
                        expected_type,
                        sample_id,
                        frame_id=frame_id,
                        mask_targets=mask_targets,
                    )
                else:
                    # Classifications and scalar labels
                    label_info = label_schema[label_field]
                    expected_type = label_info["type"]
                    if expected_type == "classifications":
                        # Update attributes
                        if label_field in attributes:
                            for c in labels.classifications:
                                class_name = str(c.label)
                                if class_name in attributes[label_field]:
                                    for attr_name, attr_val in attributes[
                                        label_field
                                    ][class_name].items():
                                        c[attr_name] = attr_val

                        result_type = "classifications"
                        sample_results = {
                            c.id: c for c in labels.classifications
                        }
                    elif expected_type == "classification":
                        # Update attributes
                        if label_field in attributes:
                            class_name = str(labels.label)
                            if class_name in attributes[label_field]:
                                for attr_name, attr_val in attributes[
                                    label_field
                                ][class_name].items():
                                    labels[attr_name] = attr_val

                        result_type = "classifications"
                        sample_results = {labels.id: labels}
                    else:
                        # Scalar
                        result_type = "scalar"
                        sample_results = _parse_attribute(labels.label)

                    if frame_id is not None:
                        sample_results = {frame_id: sample_results}

                    label_results = {result_type: {sample_id: sample_results}}

                label_results = {label_field: label_results}
                results = self._merge_results(results, label_results)

        return results

    def _convert_label_types(
        self,
        labels_dict,
        expected_type,
        sample_id,
        frame_id=None,
        mask_targets=None,
    ):
        output_labels = {}
        for lb_type, labels_list in labels_dict.items():
            if lb_type == "detections":
                fo_type = "detections"

            if lb_type == "keypoints":
                fo_type = "keypoints"

            if lb_type == "polylines":
                if expected_type in ["detections", "instances"]:
                    fo_type = "detections"
                elif expected_type == "segmentation":
                    fo_type = "segmentation"
                else:
                    fo_type = "polylines"

            if lb_type == "segmentation":
                if expected_type == "segmentation":
                    fo_type = "segmentation"
                else:
                    fo_type = "detections"

                labels_list = self._convert_segmentations(
                    labels_list, fo_type, mask_targets=mask_targets
                )

            if fo_type not in output_labels:
                output_labels[fo_type] = {}

            if sample_id not in output_labels[fo_type]:
                output_labels[fo_type][sample_id] = {}

            if labels_list:
                if frame_id is not None:
                    if frame_id not in output_labels[fo_type][sample_id]:
                        output_labels[fo_type][sample_id][frame_id] = {}

            for label in labels_list:
                if frame_id is not None:
                    output_labels[fo_type][sample_id][frame_id][
                        label.id
                    ] = label
                else:
                    output_labels[fo_type][sample_id][label.id] = label

        return output_labels

    def _convert_segmentations(
        self, labels_list, label_type, mask_targets=None
    ):
        labels = []
        for seg_dict in labels_list:
            mask = seg_dict["mask"]
            label = str(seg_dict["label"])
            attrs = seg_dict["attributes"]
            labels.append(fol.Detection.from_mask(mask, label, **attrs))

        if label_type != "segmentation":
            return labels

        frame_size = (mask.shape[1], mask.shape[0])
        detections = fol.Detections(detections=labels)
        segmentation = detections.to_segmentation(
            frame_size=frame_size, mask_targets=mask_targets
        )
        return [segmentation]

    def _merge_results(self, results, new_results):
        if isinstance(new_results, dict):
            for key, val in new_results.items():
                if key not in results:
                    results[key] = val
                else:
                    results[key] = self._merge_results(results[key], val)

        return results


class LabelboxAnnotationResults(foua.AnnotationResults):
    """Class that stores all relevant information needed to monitor the
    progress of an annotation run sent to Labelbox and download the results.
    """

    def __init__(
        self, samples, config, id_map, project_id, frame_id_map, backend=None
    ):
        super().__init__(samples, config, id_map, backend=backend)
        self.project_id = project_id
        self.frame_id_map = frame_id_map

    def load_credentials(self, url=None, api_key=None):
        """Load the Labelbox credentials from the given keyword arguments or
        the FiftyOne annotation config.

        Args:
            url (None): the url of the Labelbox server
            api_key (None): the Labelbox API key
        """
        self._load_config_parameters(url=url, api_key=api_key)

    def launch_editor(self):
        """Launches the Labelbox editor and loads the project for this
        annotation run.
        """
        api = self.connect_to_api()
        project_id = self.project_id

        editor_url = api.editor_url(project_id)
        logger.info("Launching editor at '%s'...", editor_url)
        api.launch_editor(url=editor_url)

    def get_status(self):
        """Gets the status of the annotation run.

        Returns:
            a dict of status information
        """
        return self._get_status()

    def print_status(self):
        """Prints the status of the annotation run."""
        self._get_status(log=True)

    def cleanup(self):
        """Deletes the project associated with this annotation run from the
        Labelbox server.
        """
        if self.project_id is not None:
            api = self.connect_to_api()
            api.delete_project(self.project_id)

        # @todo save updated results to DB?
        self.project_id = None

    def _get_status(self, log=False):
        api = self.connect_to_api()

        project = api.get_project(self.project_id)

        created_at = project.created_at
        updated_at = project.updated_at
        num_labeled_samples = len(list(project.labels()))
        members = list(project.members())
        positive = project.review_metrics(lbr.Review.NetScore.Positive)
        negative = project.review_metrics(lbr.Review.NetScore.Negative)
        zero = project.review_metrics(lbr.Review.NetScore.Zero)

        status = {}
        status["name"] = project.name
        status["id"] = project.uid
        status["created"] = created_at
        status["updated"] = updated_at
        status["num_labeled_samples"] = num_labeled_samples
        status["members"] = members
        status["review"] = {
            "positive": positive,
            "negative": negative,
            "zero": zero,
        }

        if log:
            logger.info(
                "\nProject: %s\n"
                "ID: %s\n"
                "Created at: %s\n"
                "Updated at: %s\n"
                "Number of labeled samples: %d\n"
                "Members:\n",
                project.name,
                project.uid,
                str(created_at),
                str(updated_at),
                num_labeled_samples,
            )

            if not members:
                logger.info("\t-")

            for member in members:
                user = member.user()
                role = member.role()
                logger.info(
                    "\tUser: %s\n"
                    "\tName: %s\n"
                    "\tRole: %s\n"
                    "\tEmail: %s\n"
                    "\tID: %s\n",
                    user.name,
                    user.nickname,
                    role.name,
                    user.email,
                    user.uid,
                )

            logger.info(
                "\nReviews:\n"
                "\tPositive: %d\n"
                "\tNegative: %d\n"
                "\tZero: %d",
                positive,
                negative,
                zero,
            )

        return status

    @classmethod
    def _from_dict(cls, d, samples, config):
        return cls(
            samples,
            config,
            d["id_map"],
            d["project_id"],
            d["frame_id_map"],
        )


#
# @todo
#   Must add support for populating `schemaId` when exporting
#   labels in order for model-assisted labeling to work properly
#
#   cf https://labelbox.com/docs/automation/model-assisted-labeling
#


def import_from_labelbox(
    dataset,
    json_path,
    label_prefix=None,
    download_dir=None,
    labelbox_id_field="labelbox_id",
):
    """Imports the labels from the Labelbox project into the FiftyOne dataset.

    The ``labelbox_id_field`` of the FiftyOne samples are used to associate the
    corresponding Labelbox labels.

    If a ``download_dir`` is provided, any Labelbox IDs with no matching
    FiftyOne sample are added to the FiftyOne dataset, and their media is
    downloaded into ``download_dir``.

    The provided ``json_path`` should contain a JSON file in the following
    format::

        [
            {
                "DataRow ID": <labelbox-id>,
                "Labeled Data": <url-or-None>,
                "Label": {...}
            }
        ]

    When importing image labels, the ``Label`` field should contain a dict of
    `Labelbox image labels <https://labelbox.com/docs/exporting-data/export-format-detail#images>`_::

        {
            "objects": [...],
            "classifications": [...]
        }

    When importing video labels, the ``Label`` field should contain a dict as
    follows::

        {
            "frames": <url-or-filepath>
        }

    where the ``frames`` field can either contain a URL, in which case the
    file is downloaded from the web, or the path to NDJSON file on disk of
    `Labelbox video labels <https://labelbox.com/docs/exporting-data/export-format-detail#video>`_::

        {"frameNumber": 1, "objects": [...], "classifications": [...]}
        {"frameNumber": 2, "objects": [...], "classifications": [...]}
        ...

    Args:
        dataset: a :class:`fiftyone.core.dataset.Dataset`
        json_path: the path to the Labelbox JSON export to load
        label_prefix (None): a prefix to prepend to the sample label field(s)
            that are created, separated by an underscore
        download_dir (None): a directory into which to download the media for
            any Labelbox IDs with no corresponding sample with the matching
            ``labelbox_id_field`` value. This can be omitted if all IDs are
            already present or you do not wish to download media and add new
            samples
        labelbox_id_field ("labelbox_id"): the sample field to lookup/store the
            IDs of the Labelbox DataRows
    """
    fov.validate_collection(dataset, media_type=(fomm.IMAGE, fomm.VIDEO))
    is_video = dataset.media_type == fomm.VIDEO

    if download_dir:
        filename_maker = fou.UniqueFilenameMaker(output_dir=download_dir)

    if labelbox_id_field not in dataset.get_field_schema():
        dataset.add_sample_field(labelbox_id_field, fof.StringField)

    id_map = {k: v for k, v in zip(*dataset.values([labelbox_id_field, "id"]))}

    if label_prefix:
        label_key = lambda k: label_prefix + "_" + k
    else:
        label_key = lambda k: k

    # Load labels
    d_list = fos.read_json(json_path)

    # ref: https://github.com/Labelbox/labelbox/blob/7c79b76310fa867dd38077e83a0852a259564da1/exporters/coco-exporter/coco_exporter.py#L33
    with fou.ProgressBar() as pb:
        for d in pb(d_list):
            labelbox_id = d["DataRow ID"]

            if labelbox_id in id_map:
                # Get existing sample
                sample = dataset[id_map[labelbox_id]]
            elif download_dir:
                # Download image and create new sample
                # @todo optimize by downloading images in a background thread
                # pool?
                image_url = d["Labeled Data"]
                filepath = filename_maker.get_output_path(image_url)
                fos.copy_file(image_url, filepath)
                sample = Sample(filepath=filepath)
                dataset.add_sample(sample)
            else:
                logger.info(
                    "Skipping labels for unknown Labelbox ID '%s'; provide a "
                    "`download_dir` if you wish to download media and create "
                    "samples for new media",
                    labelbox_id,
                )
                continue

            if sample.metadata is None:
                if is_video:
                    sample.metadata = fom.VideoMetadata.build_for(
                        sample.filepath
                    )
                else:
                    sample.metadata = fom.ImageMetadata.build_for(
                        sample.filepath
                    )

            if is_video:
                frame_size = (
                    sample.metadata.frame_width,
                    sample.metadata.frame_height,
                )
                frames = _parse_video_labels(d["Label"], frame_size)
                sample.frames.merge(
                    {
                        frame_number: {
                            label_key(fname): flabel
                            for fname, flabel in frame_dict.items()
                        }
                        for frame_number, frame_dict in frames.items()
                    }
                )
            else:
                frame_size = (sample.metadata.width, sample.metadata.height)
                labels_dict = _parse_image_labels(d["Label"], frame_size)
                sample.update_fields(
                    {label_key(k): v for k, v in labels_dict.items()}
                )

            sample.save()


def export_to_labelbox(
    sample_collection,
    ndjson_path,
    video_labels_dir=None,
    labelbox_id_field="labelbox_id",
    label_field=None,
    frame_labels_field=None,
):
    """Exports labels from the FiftyOne samples to Labelbox format.

    This function is useful for loading predictions into Labelbox for
    `model-assisted labeling <https://labelbox.com/docs/automation/model-assisted-labeling>`_.

    You can use :meth:`upload_labels_to_labelbox` to upload the exported labels
    to a Labelbox project.

    You can use :meth:`upload_media_to_labelbox` to upload sample media to
    Labelbox and populate the ``labelbox_id_field`` field, if necessary.

    The IDs of the Labelbox DataRows corresponding to each sample must be
    stored in the ``labelbox_id_field`` of the samples. Any samples with no
    value in ``labelbox_id_field`` will be skipped.

    When exporting frame labels for video datasets, the ``frames`` key of the
    exported labels will contain the paths on disk to per-sample NDJSON files
    that are written to ``video_labels_dir`` as follows::

        video_labels_dir/
            <labelbox-id1>.json
            <labelbox-id2>.json
            ...

    where each NDJSON file contains the frame labels for the video with the
    corresponding Labelbox ID.

    Args:
        sample_collection: a
            :class:`fiftyone.core.collections.SampleCollection`
        ndjson_path: the path to write an NDJSON export of the labels
        video_labels_dir (None): a directory to write the per-sample video
            labels. Only applicable for video datasets
        labelbox_id_field ("labelbox_id"): the sample field to lookup/store the
            IDs of the Labelbox DataRows
        label_field (None): optional label field(s) to export. Can be any of
            the following:

            -   the name of a label field to export
            -   a glob pattern of label field(s) to export
            -   a list or tuple of label field(s) to export
            -   a dictionary mapping label field names to keys to use when
                constructing the exported labels

            By default, no labels are exported
        frame_labels_field (None): optional frame label field(s) to export.
            Only applicable to video datasets. Can be any of the following:

            -   the name of a frame label field to export
            -   a glob pattern of frame label field(s) to export
            -   a list or tuple of frame label field(s) to export
            -   a dictionary mapping frame label field names to keys to use
                when constructing the exported frame labels

            By default, no frame labels are exported
    """
    fov.validate_collection(
        sample_collection, media_type=(fomm.IMAGE, fomm.VIDEO)
    )
    is_video = sample_collection.media_type == fomm.VIDEO

    # Get label fields to export
    label_fields = sample_collection._parse_label_field(
        label_field,
        allow_coercion=False,
        force_dict=True,
        required=False,
    )

    # Get frame label fields to export
    if is_video:
        frame_label_fields = sample_collection._parse_frame_labels_field(
            frame_labels_field,
            allow_coercion=False,
            force_dict=True,
            required=False,
        )

        if frame_label_fields and video_labels_dir is None:
            raise ValueError(
                "Must provide `video_labels_dir` when exporting frame labels "
                "for video datasets"
            )

<<<<<<< HEAD
    if label_fields:
        media_fields = sample_collection._get_media_fields(
            whitelist=label_fields
        )
        if media_fields:
            sample_collection.download_media(media_fields=media_fields)
=======
    sample_collection.compute_metadata()

    etau.ensure_empty_file(ndjson_path)
>>>>>>> a3c83958

    # Export the labels
    annos = []
    with fou.ProgressBar() as pb:
        for sample in pb(sample_collection):
            labelbox_id = sample[labelbox_id_field]
            if labelbox_id is None:
                logger.warning(
                    "Skipping sample '%s' with no '%s' value",
                    sample.id,
                    labelbox_id_field,
                )
                continue

            # Get frame size
            if is_video:
                frame_size = (
                    sample.metadata.frame_width,
                    sample.metadata.frame_height,
                )
            else:
                frame_size = (sample.metadata.width, sample.metadata.height)

            # Export sample-level labels
            if label_fields:
                labels_dict = _get_labels(sample, label_fields)
                sample_annos = _to_labelbox_image_labels(
                    labels_dict, frame_size, labelbox_id
                )
                annos.extend(sample_annos)

            # Export frame-level labels
            if is_video and frame_label_fields:
                frames = _get_frame_labels(sample, frame_label_fields)
                video_annos = _to_labelbox_video_labels(
                    frames, frame_size, labelbox_id
                )

                video_labels_path = fos.join(
                    video_labels_dir, labelbox_id + ".json"
                )
                fos.write_ndjson(video_annos, video_labels_path)

                video_anno = _make_video_anno(
                    video_labels_path, data_row_id=labelbox_id
                )
                annos.append(video_anno)

    fos.write_ndjson(annos, ndjson_path)


def download_labels_from_labelbox(labelbox_project, outpath=None):
    """Downloads the labels for the given Labelbox project.

    Args:
        labelbox_project: a ``labelbox.schema.project.Project``
        outpath (None): the path to write the JSON export on disk

    Returns:
        ``None`` if an ``outpath`` is provided, or the loaded JSON itself if no
        ``outpath`` is provided
    """
    export_url = labelbox_project.export_labels()

    if outpath:
        fos.copy_file(export_url, outpath)
        return None

    return fos.read_json(export_url)


def upload_media_to_labelbox(
    labelbox_dataset, sample_collection, labelbox_id_field="labelbox_id"
):
    """Uploads the raw media for the FiftyOne samples to Labelbox.

    The IDs of the Labelbox DataRows that are created are stored in the
    ``labelbox_id_field`` of the samples.

    Args:
        labelbox_dataset: a ``labelbox.schema.dataset.Dataset`` to which to
            add the media
        sample_collection: a
            :class:`fiftyone.core.collections.SampleCollection`
        labelbox_id_field ("labelbox_id"): the sample field in which to store
            the IDs of the Labelbox DataRows
    """
    # @todo use `create_data_rows()` to optimize performance
    # @todo handle API rate limits
    # Reference: https://labelbox.com/docs/python-api/data-rows
    with fou.ProgressBar() as pb:
        for sample in pb(sample_collection):
            try:
                has_id = sample[labelbox_id_field] is not None
            except:
                has_id = False

            if has_id:
                logger.warning(
                    "Skipping sample '%s' with an existing '%s' value",
                    sample.id,
                    labelbox_id_field,
                )
                continue

            filepath = sample.filepath
            data_row = labelbox_dataset.create_data_row(row_data=filepath)
            sample[labelbox_id_field] = data_row.uid
            sample.save()


def upload_labels_to_labelbox(
    labelbox_project, annos_or_ndjson_path, batch_size=None
):
    """Uploads labels to a Labelbox project.

    Use this function to load predictions into Labelbox for
    `model-assisted labeling <https://labelbox.com/docs/automation/model-assisted-labeling>`_.

    Use :meth:`export_to_labelbox` to export annotations in the format expected
    by this method.

    Args:
        labelbox_project: a ``labelbox.schema.project.Project``
        annos_or_ndjson_path: a list of annotation dicts or the path to an
            NDJSON file containing annotations
        batch_size (None): an optional batch size to use when uploading the
            annotations. By default, ``annos_or_ndjson_path`` is passed
            directly to ``labelbox_project.upload_annotations()``
    """
    if batch_size is None:
        name = "%s-upload-request" % labelbox_project.name
        return labelbox_project.upload_annotations(name, annos_or_ndjson_path)

    if etau.is_str(annos_or_ndjson_path):
        annos = fos.read_ndjson(annos_or_ndjson_path)
    else:
        annos = annos_or_ndjson_path

    requests = []
    count = 0
    for anno_batch in fou.iter_batches(annos, batch_size):
        count += 1
        name = "%s-upload-request-%d" % (labelbox_project.name, count)
        request = labelbox_project.upload_annotations(name, anno_batch)
        requests.append(request)

    return requests


def convert_labelbox_export_to_import(inpath, outpath=None, video_outdir=None):
    """Converts a Labelbox NDJSON export generated by
    :meth:`export_to_labelbox` into the format expected by
    :meth:`import_from_labelbox`.

    The output JSON file will have the same format that is generated when
    `exporting a Labelbox project's labels <https://labelbox.com/docs/exporting-data/export-overview>`_.

    The ``Labeled Data`` fields of the output labels will be ``None``.

    Args:
        inpath: the path to an NDJSON file generated (for example) by
            :meth:`export_to_labelbox`
        outpath (None): the path to write a JSON file containing the converted
            labels. If omitted, the input file will be overwritten
        video_outdir (None): a directory to write the converted video frame
            labels (if applicable). If omitted, the input frame label files
            will be overwritten
    """
    if outpath is None:
        outpath = inpath

    din_list = fos.read_ndjson(inpath)

    dout_map = {}

    for din in din_list:
        uuid = din.pop("dataRow")["id"]
        din.pop("uuid")

        if "frames" in din:
            # Video annotation
            frames_inpath = din["frames"]

            # Convert frame labels
            if video_outdir is not None:
                frames_outpath = fos.join(
                    video_outdir, os.path.basename(frames_inpath)
                )
            else:
                frames_outpath = frames_inpath

            _convert_labelbox_frames_export_to_import(
                frames_inpath, frames_outpath
            )

            dout_map[uuid] = {
                "DataRow ID": uuid,
                "Labeled Data": None,
                "Label": {"frames": frames_outpath},
            }
            continue

        if uuid not in dout_map:
            dout_map[uuid] = {
                "DataRow ID": uuid,
                "Labeled Data": None,
                "Label": {"objects": [], "classifications": []},
            }

        _ingest_label(din, dout_map[uuid]["Label"])

    dout = list(dout_map.values())
    fos.write_json(dout, outpath)


def _convert_labelbox_frames_export_to_import(inpath, outpath):
    din_list = fos.read_ndjson(inpath)

    dout_map = {}

    for din in din_list:
        frame_number = din.pop("frameNumber")
        din.pop("dataRow")
        din.pop("uuid")

        if frame_number not in dout_map:
            dout_map[frame_number] = {
                "frameNumber": frame_number,
                "objects": [],
                "classifications": [],
            }

        _ingest_label(din, dout_map[frame_number])

    dout = [dout_map[fn] for fn in sorted(dout_map.keys())]
    fos.write_ndjson(dout, outpath)


def _ingest_label(din, d_label):
    if any(k in din for k in ("bbox", "polygon", "line", "point", "mask")):
        # Object
        if "mask" in din:
            din["instanceURI"] = din.pop("mask")["instanceURI"]

        d_label["objects"].append(din)
    else:
        # Classification
        d_label["classifications"].append(din)


def _get_labels(sample_or_frame, label_fields):
    labels_dict = {}
    for field, key in label_fields.items():
        value = sample_or_frame[field]
        if value is not None:
            labels_dict[key] = value

    return labels_dict


def _get_frame_labels(sample, frame_label_fields):
    frames = {}
    for frame_number, frame in sample.frames.items():
        frames[frame_number] = _get_labels(frame, frame_label_fields)

    return frames


def _to_labelbox_image_labels(labels_dict, frame_size, data_row_id):
    annotations = []
    for name, label in labels_dict.items():
        if isinstance(label, (fol.Classification, fol.Classifications)):
            anno = _to_global_classification(name, label, data_row_id)
            annotations.append(anno)
        elif isinstance(label, (fol.Detection, fol.Detections)):
            annos = _to_detections(label, frame_size, data_row_id)
            annotations.extend(annos)
        elif isinstance(label, (fol.Polyline, fol.Polylines)):
            annos = _to_polylines(label, frame_size, data_row_id)
            annotations.extend(annos)
        elif isinstance(label, (fol.Keypoint, fol.Keypoints)):
            annos = _to_points(label, frame_size, data_row_id)
            annotations.extend(annos)
        elif isinstance(label, fol.Segmentation):
            annos = _to_mask(name, label, data_row_id)
            annotations.extend(annos)
        elif label is not None:
            msg = "Ignoring unsupported label type '%s'" % label.__class__
            warnings.warn(msg)

    return annotations


def _to_labelbox_video_labels(frames, frame_size, data_row_id):
    annotations = []
    for frame_number, labels_dict in frames.items():
        frame_annos = _to_labelbox_image_labels(
            labels_dict, frame_size, data_row_id
        )
        for anno in frame_annos:
            anno["frameNumber"] = frame_number
            annotations.append(anno)

    return annotations


# https://labelbox.com/docs/exporting-data/export-format-detail#classification
def _to_global_classification(name, label, data_row_id):
    anno = _make_base_anno(name, data_row_id=data_row_id)
    anno.update(_make_classification_answer(label))
    return anno


# https://labelbox.com/docs/exporting-data/export-format-detail#nested_classification
def _get_nested_classifications(label):
    classifications = []
    for name, value in label.iter_attributes():
        if etau.is_str(value) or isinstance(value, (list, tuple)):
            anno = _make_base_anno(name)
            anno.update(_make_classification_answer(value))
            classifications.append(anno)
        else:
            msg = "Ignoring unsupported attribute type '%s'" % type(value)
            warnings.warn(msg)
            continue

    return classifications


# https://labelbox.com/docs/automation/model-assisted-labeling#mask_annotations
def _to_mask(name, label, data_row_id):
    mask = np.asarray(label.get_mask())
    if mask.ndim < 3 or mask.dtype != np.uint8:
        raise ValueError(
            "Segmentation masks must be stored as RGB color uint8 images"
        )

    try:
        instance_uri = label.instance_uri
    except:
        raise ValueError(
            "You must populate the `instance_uri` field of segmentation masks"
        )

    # Get unique colors
    colors = np.unique(np.reshape(mask, (-1, 3)), axis=0).tolist()

    annos = []
    base_anno = _make_base_anno(name, data_row_id=data_row_id)
    for color in colors:
        anno = copy(base_anno)
        anno["mask"] = _make_mask(instance_uri, color)
        annos.append(anno)

    return annos


# https://labelbox.com/docs/exporting-data/export-format-detail#bounding_boxes
def _to_detections(label, frame_size, data_row_id):
    if isinstance(label, fol.Detections):
        detections = label.detections
    else:
        detections = [label]

    annos = []
    for detection in detections:
        anno = _make_base_anno(detection.label, data_row_id=data_row_id)
        anno["bbox"] = _make_bbox(detection.bounding_box, frame_size)

        classifications = _get_nested_classifications(detection)
        if classifications:
            anno["classifications"] = classifications

        annos.append(anno)

    return annos


# https://labelbox.com/docs/exporting-data/export-format-detail#polygons
# https://labelbox.com/docs/exporting-data/export-format-detail#polylines
def _to_polylines(label, frame_size, data_row_id):
    if isinstance(label, fol.Polylines):
        polylines = label.polylines
    else:
        polylines = [label]

    annos = []
    for polyline in polylines:
        field = "polygon" if polyline.filled else "line"
        classifications = _get_nested_classifications(polyline)
        for points in polyline.points:
            anno = _make_base_anno(polyline.label, data_row_id=data_row_id)
            anno[field] = [_make_point(point, frame_size) for point in points]
            if classifications:
                anno["classifications"] = classifications

            annos.append(anno)

    return annos


# https://labelbox.com/docs/exporting-data/export-format-detail#points
def _to_points(label, frame_size, data_row_id):
    if isinstance(label, fol.Keypoints):
        keypoints = label.keypoints
    else:
        keypoints = [keypoints]

    annos = []
    for keypoint in keypoints:
        classifications = _get_nested_classifications(keypoint)
        for point in keypoint.points:
            anno = _make_base_anno(keypoint.label, data_row_id=data_row_id)
            anno["point"] = _make_point(point, frame_size)
            if classifications:
                anno["classifications"] = classifications

            annos.append(anno)

    return annos


def _make_base_anno(value, data_row_id=None):
    anno = {
        "uuid": str(uuid4()),
        "schemaId": None,
        "title": value,
        "value": value,
    }

    if data_row_id:
        anno["dataRow"] = {"id": data_row_id}

    return anno


def _make_video_anno(labels_path, data_row_id=None):
    anno = {
        "uuid": str(uuid4()),
        "frames": labels_path,
    }

    if data_row_id:
        anno["dataRow"] = {"id": data_row_id}

    return anno


def _make_classification_answer(label):
    if isinstance(label, fol.Classification):
        # Assume free text
        return {"answer": label.label}

    if isinstance(label, fol.Classifications):
        # Assume checklist
        return {"answers": [{"value": c.label} for c in label.classifications]}

    if etau.is_str(label):
        # Assume free text
        return {"answer": label}

    if isinstance(label, (list, tuple)):
        # Assume checklist
        return {"answers": [{"value": value} for value in label]}

    raise ValueError("Cannot convert %s to a classification" % label.__class__)


def _make_bbox(bounding_box, frame_size):
    x, y, w, h = bounding_box
    width, height = frame_size
    return {
        "left": round(x * width, 1),
        "top": round(y * height, 1),
        "width": round(w * width, 1),
        "height": round(h * height, 1),
    }


def _make_point(point, frame_size):
    x, y = point
    width, height = frame_size
    return {"x": round(x * width, 1), "y": round(y * height, 1)}


def _make_mask(instance_uri, color):
    return {
        "instanceURI": instance_uri,
        "colorRGB": list(color),
    }


# https://labelbox.com/docs/exporting-data/export-format-detail#video
def _parse_video_labels(video_label_d, frame_size):
    url_or_filepath = video_label_d["frames"]
    label_d_list = fos.read_ndjson(url_or_filepath)

    frames = {}
    for label_d in label_d_list:
        frame_number = label_d["frameNumber"]
        frames[frame_number] = _parse_image_labels(label_d, frame_size)

    return frames


# https://labelbox.com/docs/exporting-data/export-format-detail#images
def _parse_image_labels(label_d, frame_size, class_attr=None):
    labels = {}

    # Parse classifications
    cd_list = label_d.get("classifications", [])

    classifications = _parse_classifications(cd_list)
    labels.update(classifications)

    # Parse objects
    # @todo what if `objects.keys()` conflicts with `classifications.keys()`?
    od_list = label_d.get("objects", [])
    objects = _parse_objects(od_list, frame_size, class_attr=class_attr)
    labels.update(objects)

    return labels


def _parse_classifications(cd_list):
    labels = {}

    for cd in cd_list:
        name = cd["value"]
        if "answer" in cd:
            answer = cd["answer"]
            if isinstance(answer, list):
                # Dropdown
                labels[name] = fol.Classifications(
                    classifications=[
                        fol.Classification(label=a["value"]) for a in answer
                    ]
                )
            elif isinstance(answer, dict):
                # Radio question
                labels[name] = fol.Classification(label=answer["value"])
            else:
                # Free text
                labels[name] = fol.Classification(label=answer)

        if "answers" in cd:
            # Checklist
            answers = cd["answers"]
            labels[name] = fol.Classifications(
                classifications=[
                    fol.Classification(label=a["value"]) for a in answers
                ]
            )

    return labels


def _parse_attributes(cd_list):
    attributes = {}

    for cd in cd_list:
        name = cd["value"]
        if "answer" in cd:
            answer = cd["answer"]
            if isinstance(answer, list):
                # Dropdown
                answers = [_parse_attribute(a["value"]) for a in answer]
                if len(answers) == 1:
                    answers = answers[0]

                attributes[name] = answers

            elif isinstance(answer, dict):
                # Radio question
                attributes[name] = _parse_attribute(answer["value"])
            else:
                # Free text
                attributes[name] = _parse_attribute(answer)

        if "answers" in cd:
            # Checklist
            answer = cd["answers"]
            attributes[name] = [_parse_attribute(a["value"]) for a in answer]

    return attributes


def _parse_objects(od_list, frame_size, class_attr=None):
    detections = []
    polylines = []
    keypoints = []
    segmentations = []
    mask = None
    mask_instance_uri = None
    label_fields = {}
    for od in od_list:
        attributes = _parse_attributes(od.get("classifications", []))
        load_fo_seg = class_attr is not None
        if class_attr and class_attr in attributes:
            label_field = od["title"]
            label = attributes.pop(class_attr)
            if label_field not in label_fields:
                label_fields[label_field] = {}
        else:
            label = od["value"]
            label_field = None

        if "bbox" in od:
            # Detection
            bounding_box = _parse_bbox(od["bbox"], frame_size)
            det = fol.Detection(
                label=label, bounding_box=bounding_box, **attributes
            )
            if label_field is None:
                detections.append(det)
            else:
                if "detections" not in label_fields[label_field]:
                    label_fields[label_field]["detections"] = []

                label_fields[label_field]["detections"].append(det)

        elif "polygon" in od:
            # Polyline
            points = _parse_points(od["polygon"], frame_size)
            polyline = fol.Polyline(
                label=label,
                points=[points],
                closed=True,
                filled=True,
                **attributes,
            )
            if label_field is None:
                polylines.append(polyline)
            else:
                if "polylines" not in label_fields[label_field]:
                    label_fields[label_field]["polylines"] = []

                label_fields[label_field]["polylines"].append(polyline)

        elif "line" in od:
            # Polyline
            points = _parse_points(od["line"], frame_size)
            polyline = fol.Polyline(
                label=label,
                points=[points],
                closed=True,
                filled=False,
                **attributes,
            )
            if label_field is None:
                polylines.append(polyline)
            else:
                if "polylines" not in label_fields[label_field]:
                    label_fields[label_field]["polylines"] = []

                label_fields[label_field]["polylines"].append(polyline)

        elif "point" in od:
            # Keypoint
            point = _parse_point(od["point"], frame_size)
            keypoint = fol.Keypoint(label=label, points=[point], **attributes)
            if label_field is None:
                keypoints.append(keypoint)
            else:
                if "keypoints" not in label_fields[label_field]:
                    label_fields[label_field]["keypoints"] = []

                label_fields[label_field]["keypoints"].append(keypoint)

        elif "instanceURI" in od:
            # Segmentation mask
            if not load_fo_seg:
                if mask is None:
                    mask_instance_uri = od["instanceURI"]
                    mask = _parse_mask(mask_instance_uri)
                    segmentation = {
                        "mask": current_mask,
                        "label": label,
                        "attributes": attributes,
                    }
                elif od["instanceURI"] != mask_instance_uri:
                    msg = (
                        "Only one segmentation mask per image/frame is "
                        "allowed; skipping additional mask(s)"
                    )
                    warnings.warn(msg)
            else:
                current_mask_instance_uri = od["instanceURI"]
                current_mask = _parse_mask(current_mask_instance_uri)
                segmentation = {
                    "mask": current_mask,
                    "label": label,
                    "attributes": attributes,
                }
                if label_field is not None:
                    if "segmentation" not in label_fields[label_field]:
                        label_fields[label_field]["segmentation"] = []

                    label_fields[label_field]["segmentation"].append(
                        segmentation
                    )
                else:
                    segmentations.append(segmentation)
        else:
            msg = "Ignoring unsupported label"
            warnings.warn(msg)

    labels = {}

    if detections:
        labels["detections"] = fol.Detections(detections=detections)

    if polylines:
        labels["polylines"] = fol.Polylines(polylines=polylines)

    if keypoints:
        labels["keypoints"] = fol.Keypoints(keypoints=keypoints)

    if mask is not None:
        labels["segmentation"] = mask
    elif segmentations:
        labels["segmentation"] = segmentations

    labels.update(label_fields)

    return labels


def _parse_bbox(bd, frame_size):
    width, height = frame_size
    x = bd["left"] / width
    y = bd["top"] / height
    w = bd["width"] / width
    h = bd["height"] / height
    return [x, y, w, h]


def _parse_points(pd_list, frame_size):
    return [_parse_point(pd, frame_size) for pd in pd_list]


def _parse_point(pd, frame_size):
    width, height = frame_size
    return (pd["x"] / width, pd["y"] / height)


def _parse_mask(instance_uri):
    img_bytes = fos.read_file(instance_uri, "rb")
    return etai.decode(img_bytes)


def _parse_attribute(value):
    if value in {"True", "true"}:
        return True

    if value in {"False", "false"}:
        return False

    try:
        return int(value)
    except:
        pass

    try:
        return float(value)
    except:
        pass

    if value == "None":
        return None

    return value


def _get_attr_type(label_schema, label_field, attr_name, class_name=None):
    # Get type of attribute whether it was defined globally or class-wise
    label_info = label_schema.get(label_field, {})
    classes = label_info.get("classes", [])
    global_attrs = label_info.get("attributes", {})
    if attr_name in global_attrs:
        return global_attrs[attr_name]["type"]

    else:
        for _class in classes:
            if isinstance(_class, dict):
                _classes = _class["classes"]
                if class_name in _classes:
                    _attrs = _class["attributes"]
                    if attr_name in _attrs:
                        return _attrs[attr_name]["type"]

    return None


_UNIQUE_TYPE_MAP = {
    "instance": "segmentation",
    "instances": "segmentation",
    "polygons": "polylines",
    "polygon": "polylines",
    "polyline": "polylines",
}<|MERGE_RESOLUTION|>--- conflicted
+++ resolved
@@ -1630,18 +1630,14 @@
                 "for video datasets"
             )
 
-<<<<<<< HEAD
+    sample_collection.compute_metadata()
+
     if label_fields:
         media_fields = sample_collection._get_media_fields(
             whitelist=label_fields
         )
         if media_fields:
             sample_collection.download_media(media_fields=media_fields)
-=======
-    sample_collection.compute_metadata()
-
-    etau.ensure_empty_file(ndjson_path)
->>>>>>> a3c83958
 
     # Export the labels
     annos = []
