--- conflicted
+++ resolved
@@ -22,11 +22,8 @@
 import fiftyone.core.metadata as fom
 import fiftyone.core.storage as fos
 import fiftyone.core.utils as fou
-<<<<<<< HEAD
+import fiftyone.core.validation as fov
 import fiftyone.utils.image as foui
-=======
-import fiftyone.core.validation as fov
->>>>>>> 5dce63b1
 
 
 logger = logging.getLogger(__name__)
