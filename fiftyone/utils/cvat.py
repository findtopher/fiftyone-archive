"""
Utilities for working with datasets in
`CVAT format <https://github.com/opencv/cvat>`_.

| Copyright 2017-2022, Voxel51, Inc.
| `voxel51.com <https://voxel51.com/>`_
|
"""
from collections import defaultdict
from copy import copy, deepcopy
from datetime import datetime
import itertools
import logging
import multiprocessing
import multiprocessing.dummy
import os
import warnings
import webbrowser

from bson import ObjectId
import jinja2
import numpy as np
import requests
from urllib.parse import parse_qsl
import urllib3

import eta.core.data as etad
import eta.core.image as etai
import eta.core.utils as etau

import fiftyone.constants as foc
import fiftyone.core.cache as focc
import fiftyone.core.fields as fof
import fiftyone.core.labels as fol
import fiftyone.core.media as fom
import fiftyone.core.metadata as fomt
from fiftyone.core.sample import Sample
import fiftyone.core.storage as fos
import fiftyone.core.utils as fou
import fiftyone.utils.annotations as foua
import fiftyone.utils.data as foud
import fiftyone.utils.video as fouv


logger = logging.getLogger(__name__)


def import_annotations(
    sample_collection,
    project_name=None,
    project_id=None,
    task_ids=None,
    data_path=None,
    label_types=None,
    insert_new=True,
    download_media=False,
    num_workers=None,
    occluded_attr=None,
    backend="cvat",
    **kwargs,
):
    """Imports annotations from the specified CVAT project or task(s) into the
    given sample collection.

    Provide one of ``project_name``, ``project_id``, or ``task_ids`` to perform
    an import.

    This method can be configured in any of the following three ways:

    1.  Pass the ``data_path`` argument to define a mapping between media
        filenames in CVAT and local filepaths to the same media.

    2.  Pass the ``download_media=True`` option to download both the
        annotations and the media files themselves, which are stored in a
        directory you specify via the ``data_path`` argument.

    3.  Don't provide ``data_path`` or ``download_media=True``, in which case
        it is assumed that the CVAT filenames correspond to the base filenames
        of existing sample filepaths in the provided ``sample_collection``.

    Args:
        sample_collection: a
            :class:`fiftyone.core.collections.SampleCollection`
        project_name (None): the name of a CVAT project to import
        project_id (None): the ID of a CVAT project to import
        task_ids (None): a CVAT task ID or iterable of CVAT task IDs to import
        data_path (None): a parameter that defines the correspondence between
            the filenames in CVAT and the filepaths of ``sample_collection``.
            Can be any of the following:

            -   a directory where the media files reside. In this case, the
                filenames must match those in CVAT
            -   a dict mapping CVAT filenames to absolute filepaths to the
                corresponding media
            -   the path to a JSON manifest containing a mapping between CVAT
                filenames and absolute filepaths to the media

            By default, only annotations whose filename matches an existing
            filepath in ``sample_collection`` will be imported
        label_types (None): an optional parameter specifying the label types to
            import. Can be any of the following:

            -   ``None`` (default): all label types will be stored in fields of
                the same name on ``sample_collection``
            -   a list of label types to load. In this case, the labels will be
                stored in fields of the same names in ``sample_collection``
            -   a dict mapping label types to field names of
                ``sample_collection`` in which to store the labels
            -   ``"prompt"``: present an interactive prompt to decide/discard
                field names in which to store each label type
        insert_new (True): whether to create new samples for any media for
            which annotations are found in CVAT but which do not exist in
            ``sample_collection``
        download_media (False): whether to download the images or videos found
            in CVAT to the directory or filepaths in ``data_path`` if not
            already present
        num_workers (None): the number of processes to use when downloading
            media. By default, ``multiprocessing.cpu_count()`` is used
        occluded_attr (None): an optional attribute name in which to store the
            occlusion information for all spatial labels
        backend ("cvat"): the name of the CVAT backend to use
        **kwargs: CVAT authentication credentials to pass to
            :class:`CVATBackendConfig`
    """
    if bool(project_name) + bool(project_id) + bool(task_ids) != 1:
        raise ValueError(
            "Exactly one of 'project_name', 'project_id', or 'task_ids' must "
            "be provided"
        )

    config = foua._parse_config(
        backend, None, occluded_attr=occluded_attr, **kwargs
    )
    anno_backend = config.build()
    api = anno_backend.connect_to_api()

    if project_name is not None:
        project_id = api.get_project_id(project_name)

    if project_id is not None:
        task_ids = api.get_project_tasks(project_id)

    if etau.is_str(task_ids):
        task_ids = [task_ids]
    else:
        task_ids = list(task_ids)

    # Build mapping from CVAT filenames to local filepaths
    data_dir = None
    existing_filepaths = sample_collection.values("filepath")
    if data_path is None:
        data_map = {os.path.basename(f): f for f in existing_filepaths}
    elif etau.is_str(data_path) and data_path.endswith(".json"):
        data_map = fos.read_json(data_path)
    elif etau.is_str(data_path):
        if fos.isdir(data_path):
            data_map = {
                os.path.basename(f): f
                for f in fos.list_files(
                    data_path, abs_paths=True, recursive=True
                )
            }
        else:
            data_map = {}

        data_dir = data_path
    else:
        data_map = data_path

    # Determine what filepaths we have annotations for
    cvat_id_map = {}
    task_filepaths = []
    ignored_filenames = []
    download_tasks = []
    for task_id in task_ids:
        cvat_id_map[task_id] = _parse_task_metadata(
            api,
            task_id,
            data_map,
            task_filepaths,
            ignored_filenames,
            download_tasks,
            data_dir=data_dir,
            download_media=download_media,
        )

    # Download media from CVAT, if requested
    if download_tasks:
        _download_media(download_tasks, num_workers)

    if ignored_filenames:
        logger.warning(
            "Ignoring annotations for %d files in CVAT (eg %s) that do not "
            "appear in the provided data map",
            len(ignored_filenames),
            ignored_filenames[0],
        )

    if not task_filepaths:
        logger.warning("No applicable annotations found to download")
        return

    dataset = sample_collection._dataset

    new_filepaths = set(task_filepaths) - set(existing_filepaths)

    # Insert samples for new filepaths, if necessary and we're allowed to
    if new_filepaths:
        if insert_new:
            dataset.add_samples([Sample(filepath=fp) for fp in new_filepaths])
        else:
            logger.warning(
                "Ignoring annotations for %d filepaths (eg %s) that do not "
                "appear in the input collection",
                len(new_filepaths),
                new_filepaths[0],
            )

    if dataset.media_type == fom.VIDEO:
        # The download implementation requires IDs for all possible frames
        dataset.select_by("filepath", task_filepaths).ensure_frames()

    anno_key = "tmp_" + str(ObjectId())
    anno_backend.register_run(dataset, anno_key, overwrite=False)

    # Download annotations
    try:
        if project_id is not None:
            # CVAT projects share a label schema, so we can download all tasks
            # in one batch
            label_schema = api._get_label_schema(
                project_id=project_id, occluded_attr=occluded_attr
            )

            _download_annotations(
                dataset,
                task_ids,
                cvat_id_map,
                label_schema,
                label_types,
                anno_backend,
                anno_key,
                **kwargs,
            )
        else:
            # Each task may have a different label schema, so we must download
            # each task separately
            for task_id in task_ids:
                label_schema = api._get_label_schema(
                    task_id=task_id, occluded_attr=occluded_attr
                )

                _download_annotations(
                    dataset,
                    [task_id],
                    cvat_id_map,
                    label_schema,
                    label_types,
                    anno_backend,
                    anno_key,
                    **kwargs,
                )
    finally:
        anno_backend.delete_run(dataset, anno_key)
        api.close()


def _parse_task_metadata(
    api,
    task_id,
    data_map,
    task_filepaths,
    ignored_filenames,
    download_tasks,
    data_dir=None,
    download_media=False,
):
    resp = api.get(api.task_data_meta_url(task_id)).json()
    start_frame = resp.get("start_frame", None)
    stop_frame = resp.get("stop_frame", None)
    chunk_size = resp.get("chunk_size", None)

    cvat_id_map = {}
    new_filepaths = []
    new_tasks = []
    for frame_id, frame in enumerate(resp["frames"]):
        filename = frame["name"]
        filepath = data_map.get(filename, None)
        if download_media:
            if filepath is None and data_dir:
                filepath = fos.join(data_dir, filename)

            if filepath is not None:
                new_filepaths.append(filepath)
                new_tasks.append(
                    (
                        api,
                        task_id,
                        frame_id,
                        filepath,
                        start_frame,
                        stop_frame,
                        chunk_size,
                    )
                )

        if filepath is not None:
            cvat_id_map[filepath] = frame_id
            task_filepaths.append(filepath)
        else:
            ignored_filenames.append(filename)

    if new_tasks:
        exists = fos.run(fos.isfile, new_filepaths)
        for task, _exists in zip(new_tasks, exists):
            if not _exists:
                download_tasks.append(task)

    return cvat_id_map


def _download_media(tasks, num_workers):
    if num_workers is None:
        num_workers = multiprocessing.cpu_count()

    logger.info("Downloading media...")
    if num_workers <= 1:
        with fou.ProgressBar() as pb:
            for task in pb(tasks):
                _do_download_media(task)
    else:
        with multiprocessing.dummy.Pool(processes=num_workers) as pool:
            with fou.ProgressBar(total=len(tasks)) as pb:
                for _ in pb(pool.imap_unordered(_do_download_media, tasks)):
                    pass


def _do_download_media(task):
    (
        api,
        task_id,
        frame_id,
        filepath,
        start_frame,
        stop_frame,
        chunk_size,
    ) = task

    if fom.get_media_type(filepath) == fom.VIDEO:
        ext = os.path.splitext(filepath)[1]
        num_chunks = int(np.ceil((stop_frame - start_frame) / chunk_size))

        # CVAT stores videos in chunks, so we must download them individually
        # and then concatenate them...
        with etau.TempDir() as tmp_dir:
            chunk_paths = []
            for chunk_id in range(num_chunks):
                resp = api.get(
                    api.task_data_download_url(
                        task_id, chunk_id, data_type="chunk"
                    )
                )
                chunk_path = fos.join(tmp_dir, "%d.%s" % (chunk_id, ext))
                fos.write_file(resp._content, chunk_path)
                chunk_paths.append(chunk_path)

            fouv.concat_videos(chunk_paths, filepath)
    else:
        resp = api.get(api.task_data_download_url(task_id, frame_id))
        fos.write_file(resp._content, filepath)


def _download_annotations(
    dataset,
    task_ids,
    cvat_id_map,
    label_schema,
    label_types,
    anno_backend,
    anno_key,
    **kwargs,
):
    config = anno_backend.config
    config.label_schema = label_schema
    anno_backend.update_run_config(dataset, anno_key, config)

    id_map = {}
    server_id_map = {}
    project_ids = []
    job_ids = []
    frame_id_map = {
        task_id: _build_sparse_frame_id_map(dataset, cvat_id_map[task_id])
        for task_id in task_ids
    }
    labels_task_map = {None: task_ids}

    results = CVATAnnotationResults(
        dataset,
        config,
        id_map,
        server_id_map,
        project_ids,
        task_ids,
        job_ids,
        frame_id_map,
        labels_task_map,
        backend=anno_backend,
    )
    anno_backend.save_run_results(dataset, anno_key, results)

    if label_types is None:
        unexpected = "keep"
    else:
        unexpected = label_types

    dataset.load_annotations(
        anno_key, unexpected=unexpected, cleanup=False, **kwargs
    )


def _build_sparse_frame_id_map(dataset, cvat_id_map):
    task_filepaths = list(cvat_id_map.keys())
    samples = dataset.select_by("filepath", task_filepaths)

    frame_id_map = {}

    if samples.media_type == fom.VIDEO:
        # Video tasks have exactly one video, and we download labels for all
        # of its frames
        frame_id = -1
        sample_ids, frame_ids = samples.values(["id", "frames.id"])
        for sample_id, _frame_ids in zip(sample_ids, frame_ids):
            for _frame_id in _frame_ids:
                frame_id += 1
                frame_id_map[frame_id] = {
                    "sample_id": sample_id,
                    "frame_id": _frame_id,
                }
    else:
        # For image tasks, only allow downloads for filepaths in `cvat_id_map`
        sample_ids, filepaths = samples.values(["id", "filepath"])
        for sample_id, filepath in zip(sample_ids, filepaths):
            frame_id = cvat_id_map.get(filepath, None)
            if frame_id is not None:
                frame_id_map[frame_id] = {"sample_id": sample_id}

    return frame_id_map


class CVATImageDatasetImporter(
    foud.LabeledImageDatasetImporter, foud.ImportPathsMixin
):
    """Importer for CVAT image datasets stored on disk.

    See :ref:`this page <CVATImageDataset-import>` for format details.

    Args:
        dataset_dir (None): the dataset directory. If omitted, ``data_path``
            and/or ``labels_path`` must be provided
        data_path (None): an optional parameter that enables explicit control
            over the location of the media. Can be any of the following:

            -   a folder name like ``"data"`` or ``"data/"`` specifying a
                subfolder of ``dataset_dir`` where the media files reside
            -   an absolute directory path where the media files reside. In
                this case, the ``dataset_dir`` has no effect on the location of
                the data
            -   a filename like ``"data.json"`` specifying the filename of the
                JSON data manifest file in ``dataset_dir``
            -   an absolute filepath specifying the location of the JSON data
                manifest. In this case, ``dataset_dir`` has no effect on the
                location of the data
            -   a dict mapping filenames to absolute filepaths

            If None, this parameter will default to whichever of ``data/`` or
            ``data.json`` exists in the dataset directory
        labels_path (None): an optional parameter that enables explicit control
            over the location of the labels. Can be any of the following:

            -   a filename like ``"labels.xml"`` specifying the location of the
                labels in ``dataset_dir``
            -   an absolute filepath to the labels. In this case,
                ``dataset_dir`` has no effect on the location of the labels

            If None, the parameter will default to ``labels.xml``
        include_all_data (False): whether to generate samples for all images in
            the data directory (True) rather than only creating samples for
            images with label entries (False)
        shuffle (False): whether to randomly shuffle the order in which the
            samples are imported
        seed (None): a random seed to use when shuffling
        max_samples (None): a maximum number of samples to import. By default,
            all samples are imported
    """

    def __init__(
        self,
        dataset_dir=None,
        data_path=None,
        labels_path=None,
        include_all_data=False,
        shuffle=False,
        seed=None,
        max_samples=None,
    ):
        if dataset_dir is None and data_path is None and labels_path is None:
            raise ValueError(
                "At least one of `dataset_dir`, `data_path`, and "
                "`labels_path` must be provided"
            )

        data_path = self._parse_data_path(
            dataset_dir=dataset_dir, data_path=data_path, default="data/",
        )

        labels_path = self._parse_labels_path(
            dataset_dir=dataset_dir,
            labels_path=labels_path,
            default="labels.xml",
        )

        super().__init__(
            dataset_dir=dataset_dir,
            shuffle=shuffle,
            seed=seed,
            max_samples=max_samples,
        )

        self.data_path = data_path
        self.labels_path = labels_path
        self.include_all_data = include_all_data

        self._info = None
        self._image_paths_map = None
        self._cvat_images_map = None
        self._filenames = None
        self._iter_filenames = None
        self._num_samples = None

    def __iter__(self):
        self._iter_filenames = iter(self._filenames)
        return self

    def __len__(self):
        return self._num_samples

    def __next__(self):
        filename = next(self._iter_filenames)

        if fos.isabs(filename):
            image_path = filename
        else:
            image_path = self._image_paths_map[filename]

        cvat_image = self._cvat_images_map.get(filename, None)
        if cvat_image is not None:
            # Labeled image
            image_metadata = cvat_image.get_image_metadata()
            labels = cvat_image.to_labels()
        else:
            # Unlabeled image
            image_metadata = None
            labels = None

        return image_path, image_metadata, labels

    @property
    def has_dataset_info(self):
        return True

    @property
    def has_image_metadata(self):
        return True

    @property
    def label_cls(self):
        return {
            "classifications": fol.Classifications,
            "detections": fol.Detections,
            "polylines": fol.Polylines,
            "keypoints": fol.Keypoints,
        }

    def setup(self):
        image_paths_map = self._load_data_map(self.data_path, recursive=True)

        if self.labels_path is not None and fos.isfile(self.labels_path):
            info, _, cvat_images = load_cvat_image_annotations(
                self.labels_path
            )
        else:
            info = {}
            cvat_images = []

        self._info = info

        # Use subset/name as the key if it exists, else just name
        cvat_images_map = {}
        for i in cvat_images:
            if i.subset:
                key = fos.join(i.subset, i.name)
            else:
                key = i.name

            cvat_images_map[fou.normpath(key)] = i

        filenames = set(cvat_images_map.keys())

        if self.include_all_data:
            filenames.update(image_paths_map.keys())

        filenames = self._preprocess_list(sorted(filenames))

        self._image_paths_map = image_paths_map
        self._cvat_images_map = cvat_images_map
        self._filenames = filenames
        self._num_samples = len(filenames)

    def get_dataset_info(self):
        return self._info


class CVATVideoDatasetImporter(
    foud.LabeledVideoDatasetImporter, foud.ImportPathsMixin
):
    """Importer for CVAT video datasets stored on disk.

    See :ref:`this page <CVATVideoDataset-import>` for format details.

    Args:
        dataset_dir (None): the dataset directory. If omitted, ``data_path``
            and/or ``labels_path`` must be provided
        data_path (None): an optional parameter that enables explicit control
            over the location of the media. Can be any of the following:

            -   a folder name like ``"data"`` or ``"data/"`` specifying a
                subfolder of ``dataset_dir`` where the media files reside
            -   an absolute directory path where the media files reside. In
                this case, the ``dataset_dir`` has no effect on the location of
                the data
            -   a filename like ``"data.json"`` specifying the filename of the
                JSON data manifest file in ``dataset_dir``
            -   an absolute filepath specifying the location of the JSON data
                manifest. In this case, ``dataset_dir`` has no effect on the
                location of the data
            -   a dict mapping filenames to absolute filepaths

            If None, this parameter will default to whichever of ``data/`` or
            ``data.json`` exists in the dataset directory
        labels_path (None): an optional parameter that enables explicit control
            over the location of the labels. Can be any of the following:

            -   a folder name like ``"labels"`` or ``"labels/"`` specifying the
                location of the labels in ``dataset_dir``
            -   an absolute folder path to the labels. In this case,
                ``dataset_dir`` has no effect on the location of the labels

            If None, the parameter will default to ``labels/``
        include_all_data (False): whether to generate samples for all videos in
            the data directory (True) rather than only creating samples for
            videos with label entries (False)
        shuffle (False): whether to randomly shuffle the order in which the
            samples are imported
        seed (None): a random seed to use when shuffling
        max_samples (None): a maximum number of samples to import. By default,
            all samples are imported
    """

    def __init__(
        self,
        dataset_dir=None,
        data_path=None,
        labels_path=None,
        include_all_data=False,
        shuffle=False,
        seed=None,
        max_samples=None,
    ):
        if dataset_dir is None and data_path is None and labels_path is None:
            raise ValueError(
                "At least one of `dataset_dir`, `data_path`, and "
                "`labels_path` must be provided"
            )

        data_path = self._parse_data_path(
            dataset_dir=dataset_dir, data_path=data_path, default="data/",
        )

        labels_path = self._parse_labels_path(
            dataset_dir=dataset_dir,
            labels_path=labels_path,
            default="labels/",
        )

        super().__init__(
            dataset_dir=dataset_dir,
            shuffle=shuffle,
            seed=seed,
            max_samples=max_samples,
        )

        self.data_path = data_path
        self.labels_path = labels_path
        self.include_all_data = include_all_data

        self._info = None
        self._cvat_task_labels = None
        self._video_paths_map = None
        self._labels_paths_map = None
        self._local_files = None
        self._uuids = None
        self._iter_uuids = None
        self._num_samples = None

    def __iter__(self):
        self._iter_uuids = iter(self._uuids)
        return self

    def __len__(self):
        return self._num_samples

    def __next__(self):
        uuid = next(self._iter_uuids)

        video_path = self._video_paths_map[uuid]

        labels_path = self._labels_paths_map.get(uuid, None)
        if labels_path:
            # Labeled video
            info, cvat_task_labels, cvat_tracks = load_cvat_video_annotations(
                labels_path
            )

            if self._info is None:
                self._info = info

            self._cvat_task_labels.merge_task_labels(cvat_task_labels)
            self._info["task_labels"] = self._cvat_task_labels.labels

            frames = _cvat_tracks_to_frames_dict(cvat_tracks)
        else:
            # Unlabeled video
            frames = None

        return video_path, None, None, frames

    @property
    def has_dataset_info(self):
        return True

    @property
    def has_video_metadata(self):
        return False  # has (width, height) but not other important info

    @property
    def label_cls(self):
        return None

    @property
    def frame_labels_cls(self):
        return {
            "detections": fol.Detections,
            "polylines": fol.Polylines,
            "keypoints": fol.Keypoints,
        }

    def setup(self):
        video_paths_map = self._load_data_map(
            self.data_path, ignore_exts=True, recursive=True
        )

<<<<<<< HEAD
        if self.labels_path is not None and fos.isdir(self.labels_path):
            labels_paths_map = {
                os.path.splitext(p)[0]: fos.join(self.labels_path, p)
                for p in fos.list_files(self.labels_path, recursive=True)
=======
        if self.labels_path is not None and os.path.isdir(self.labels_path):
            labels_path = fou.normpath(self.labels_path)
            labels_paths_map = {
                os.path.splitext(p)[0]: os.path.join(labels_path, p)
                for p in etau.list_files(labels_path, recursive=True)
>>>>>>> d6aeb474
            }
        else:
            labels_paths_map = {}

        uuids = set(labels_paths_map.keys())

        if self.include_all_data:
            uuids.update(video_paths_map.keys())

        uuids = self._preprocess_list(sorted(uuids))

        if self.max_samples is not None:
            _uuids = set(uuids)
            labels_paths_map = {
                uuid: path
                for uuid, path in labels_paths_map.items()
                if uuid in _uuids
            }

        local_files = fos.LocalFiles(labels_paths_map, "r", type_str="labels")
        labels_paths_map = local_files.__enter__()

        self._info = None
        self._cvat_task_labels = CVATTaskLabels()
        self._video_paths_map = video_paths_map
        self._labels_paths_map = labels_paths_map
        self._local_files = local_files
        self._uuids = uuids
        self._num_samples = len(uuids)

    def close(self, *args):
        self._local_files.__exit__(*args)

    def get_dataset_info(self):
        return self._info


class CVATImageDatasetExporter(
    foud.LabeledImageDatasetExporter, foud.ExportPathsMixin
):
    """Exporter that writes CVAT image datasets to disk.

    See :ref:`this page <CVATImageDataset-export>` for format details.

    Args:
        export_dir (None): the directory to write the export. This has no
            effect if ``data_path`` and ``labels_path`` are absolute paths
        data_path (None): an optional parameter that enables explicit control
            over the location of the exported media. Can be any of the
            following:

            -   a folder name like ``"data"`` or ``"data/"`` specifying a
                subfolder of ``export_dir`` in which to export the media
            -   an absolute directory path in which to export the media. In
                this case, the ``export_dir`` has no effect on the location of
                the data
            -   a JSON filename like ``"data.json"`` specifying the filename of
                the manifest file in ``export_dir`` generated when
                ``export_media`` is ``"manifest"``
            -   an absolute filepath specifying the location to write the JSON
                manifest file when ``export_media`` is ``"manifest"``. In this
                case, ``export_dir`` has no effect on the location of the data

            If None, the default value of this parameter will be chosen based
            on the value of the ``export_media`` parameter
        labels_path (None): an optional parameter that enables explicit control
            over the location of the exported labels. Can be any of the
            following:

            -   a filename like ``"labels.xml"`` specifying the location in
                ``export_dir`` in which to export the labels
            -   an absolute filepath to which to export the labels. In this
                case, the ``export_dir`` has no effect on the location of the
                labels

            If None, the labels will be exported into ``export_dir`` using the
            default filename
        export_media (None): controls how to export the raw media. The
            supported values are:

            -   ``True``: copy all media files into the output directory
            -   ``False``: don't export media
            -   ``"move"``: move all media files into the output directory
            -   ``"symlink"``: create symlinks to the media files in the output
                directory
            -   ``"manifest"``: create a ``data.json`` in the output directory
                that maps UUIDs used in the labels files to the filepaths of
                the source media, rather than exporting the actual media

            If None, the default value of this parameter will be chosen based
            on the value of the ``data_path`` parameter
        image_format (None): the image format to use when writing in-memory
            images to disk. By default, ``fiftyone.config.default_image_ext``
            is used
    """

    def __init__(
        self,
        export_dir=None,
        data_path=None,
        labels_path=None,
        export_media=None,
        image_format=None,
    ):
        data_path, export_media = self._parse_data_path(
            export_dir=export_dir,
            data_path=data_path,
            export_media=export_media,
            default="data/",
        )

        labels_path = self._parse_labels_path(
            export_dir=export_dir,
            labels_path=labels_path,
            default="labels.xml",
        )

        super().__init__(export_dir=export_dir)

        self.data_path = data_path
        self.labels_path = labels_path
        self.export_media = export_media
        self.image_format = image_format

        self._name = None
        self._task_labels = None
        self._cvat_images = None
        self._media_exporter = None

    @property
    def requires_image_metadata(self):
        return True

    @property
    def label_cls(self):
        return {
            "classifications": fol.Classifications,
            "detections": fol.Detections,
            "polylines": fol.Polylines,
            "keypoints": fol.Keypoints,
        }

    def setup(self):
        self._cvat_images = []
        self._media_exporter = foud.ImageExporter(
            self.export_media,
            export_path=self.data_path,
            default_ext=self.image_format,
        )
        self._media_exporter.setup()

    def log_collection(self, sample_collection):
        self._name = sample_collection.name
        self._task_labels = sample_collection.info.get("task_labels", None)

    def export_sample(self, image_or_path, labels, metadata=None):
        _, uuid = self._media_exporter.export(image_or_path)

        if labels is None:
            return  # unlabeled

        if not isinstance(labels, dict):
            labels = {"labels": labels}

        if all(v is None for v in labels.values()):
            return  # unlabeled

        if metadata is None:
            metadata = fomt.ImageMetadata.build_for(image_or_path)

        cvat_image = CVATImage.from_labels(labels, metadata)

        cvat_image.id = len(self._cvat_images)
        cvat_image.name = uuid

        self._cvat_images.append(cvat_image)

    def close(self, *args):
        # Get task labels
        if self._task_labels is None:
            # Compute task labels from active label schema
            cvat_task_labels = CVATTaskLabels.from_cvat_images(
                self._cvat_images
            )
        else:
            # Use task labels from logged collection info
            cvat_task_labels = CVATTaskLabels(labels=self._task_labels)

        # Write annotations
        writer = CVATImageAnnotationWriter()
        writer.write(
            cvat_task_labels,
            self._cvat_images,
            self.labels_path,
            id=0,
            name=self._name,
        )

        self._media_exporter.close()


class CVATVideoDatasetExporter(
    foud.LabeledVideoDatasetExporter, foud.ExportPathsMixin
):
    """Exporter that writes CVAT video datasets to disk.

    See :ref:`this page <CVATVideoDataset-export>` for format details.

    Args:
        export_dir (None): the directory to write the export. This has no
            effect if ``data_path`` and ``labels_path`` are absolute paths
        data_path (None): an optional parameter that enables explicit control
            over the location of the exported media. Can be any of the
            following:

            -   a folder name like ``"data"`` or ``"data/"`` specifying a
                subfolder of ``export_dir`` in which to export the media
            -   an absolute directory path in which to export the media. In
                this case, the ``export_dir`` has no effect on the location of
                the data
            -   a JSON filename like ``"data.json"`` specifying the filename of
                the manifest file in ``export_dir`` generated when
                ``export_media`` is ``"manifest"``
            -   an absolute filepath specifying the location to write the JSON
                manifest file when ``export_media`` is ``"manifest"``. In this
                case, ``export_dir`` has no effect on the location of the data

            If None, the default value of this parameter will be chosen based
            on the value of the ``export_media`` parameter
        labels_path (None): an optional parameter that enables explicit control
            over the location of the exported labels. Can be any of the
            following:

            -   a folder name like ``"labels"`` or ``"labels/"`` specifying the
                location in ``export_dir`` in which to export the labels
            -   an absolute filepath to which to export the labels. In this
                case, the ``export_dir`` has no effect on the location of the
                labels

            If None, the labels will be exported into ``export_dir`` using the
            default folder name
        export_media (None): controls how to export the raw media. The
            supported values are:

            -   ``True``: copy all media files into the output directory
            -   ``False``: don't export media
            -   ``"move"``: move all media files into the output directory
            -   ``"symlink"``: create symlinks to the media files in the output
                directory
            -   ``"manifest"``: create a ``data.json`` in the output directory
                that maps UUIDs used in the labels files to the filepaths of
                the source media, rather than exporting the actual media

            If None, the default value of this parameter will be chosen based
            on the value of the ``data_path`` parameter
    """

    def __init__(
        self,
        export_dir=None,
        data_path=None,
        labels_path=None,
        export_media=None,
    ):
        data_path, export_media = self._parse_data_path(
            export_dir=export_dir,
            data_path=data_path,
            export_media=export_media,
            default="data/",
        )

        labels_path = self._parse_labels_path(
            export_dir=export_dir, labels_path=labels_path, default="labels/",
        )

        super().__init__(export_dir=export_dir)

        self.data_path = data_path
        self.labels_path = labels_path
        self.export_media = export_media

        self._task_labels = None
        self._num_samples = 0
        self._writer = None
        self._media_exporter = None
        self._labels_exporter = None

    @property
    def requires_video_metadata(self):
        return True

    @property
    def label_cls(self):
        return None

    @property
    def frame_labels_cls(self):
        return {
            "detections": fol.Detections,
            "polylines": fol.Polylines,
            "keypoints": fol.Keypoints,
        }

    def setup(self):
        self._writer = CVATVideoAnnotationWriter()
        self._media_exporter = foud.ImageExporter(
            self.export_media, export_path=self.data_path,
        )
        self._media_exporter.setup()

        self._labels_exporter = foud.LabelsExporter()
        self._labels_exporter.setup()

    def log_collection(self, sample_collection):
        self._task_labels = sample_collection.info.get("task_labels", None)

    def export_sample(self, video_path, _, frames, metadata=None):
        _, filename = self._media_exporter.export(video_path)

        if frames is None:
            return  # unlabeled

        if metadata is None:
            metadata = fomt.VideoMetadata.build_for(video_path)

        # Generate object tracks
        frame_size = (metadata.frame_width, metadata.frame_height)
        cvat_tracks = _frames_to_cvat_tracks(frames, frame_size)

        if cvat_tracks is None:
            return  # unlabeled

        # Get task labels
        if self._task_labels is None:
            # Compute task labels from active label schema
            cvat_task_labels = CVATTaskLabels.from_cvat_tracks(cvat_tracks)
        else:
            # Use task labels from logged collection info
            cvat_task_labels = CVATTaskLabels(labels=self._task_labels)

        out_labels_path = fos.join(
            self.labels_path, os.path.splitext(filename)[0] + ".xml"
        )
        local_path = self._labels_exporter.get_local_path(out_labels_path)

        # Write annotations
        self._num_samples += 1
        self._writer.write(
            cvat_task_labels,
            cvat_tracks,
            metadata,
            local_path,
            id=self._num_samples - 1,
            name=filename,
        )

    def close(self, *args):
        self._media_exporter.close()
        self._labels_exporter.close()


class CVATTaskLabels(object):
    """Description of the labels in a CVAT image annotation task.

    Args:
        labels (None): a list of label dicts in the following format::

            [
                {
                    "name": "car",
                    "attributes": [
                        {
                            "name": "type"
                            "categories": ["coupe", "sedan", "truck"]
                        },
                        ...
                    }
                },
                ...
            ]
    """

    def __init__(self, labels=None):
        self.labels = labels or []

    def merge_task_labels(self, task_labels):
        """Merges the given :class:`CVATTaskLabels` into this instance.

        Args:
            task_labels: a :class:`CVATTaskLabels`
        """
        schema = self.to_schema()
        schema.merge_schema(task_labels.to_schema())
        new_task_labels = CVATTaskLabels.from_schema(schema)
        self.labels = new_task_labels.labels

    def to_schema(self):
        """Returns an ``eta.core.image.ImageLabelsSchema`` representation of
        the task labels.

        Note that CVAT's task labels schema does not distinguish between boxes,
        polylines, and keypoints, so the returned schema stores all annotations
        under the ``"objects"`` field.

        Returns:
            an ``eta.core.image.ImageLabelsSchema``
        """
        schema = etai.ImageLabelsSchema()

        for label in self.labels:
            _label = label["name"]
            schema.add_object_label(_label)
            for attribute in label.get("attributes", []):
                _name = attribute["name"]
                _categories = attribute["categories"]
                for _value in _categories:
                    _attr = etad.CategoricalAttribute(_name, _value)
                    schema.add_object_attribute(_label, _attr)

        return schema

    @classmethod
    def from_cvat_images(cls, cvat_images):
        """Creates a :class:`CVATTaskLabels` instance that describes the active
        schema of the given annotations.

        Args:
            cvat_images: a list of :class:`CVATImage` instances

        Returns:
            a :class:`CVATTaskLabels`
        """
        schema = etai.ImageLabelsSchema()
        for cvat_image in cvat_images:
            for anno in cvat_image.iter_annos():
                _label = anno.label
                schema.add_object_label(_label)

                if anno.occluded is not None:
                    _attr = etad.BooleanAttribute("occluded", anno.occluded)
                    schema.add_object_attribute(_label, _attr)

                for attr in anno.attributes:
                    _attr = attr.to_eta_attribute()
                    schema.add_object_attribute(_label, _attr)

        return cls.from_schema(schema)

    @classmethod
    def from_cvat_tracks(cls, cvat_tracks):
        """Creates a :class:`CVATTaskLabels` instance that describes the active
        schema of the given annotations.

        Args:
            cvat_tracks: a list of :class:`CVATTrack` instances

        Returns:
            a :class:`CVATTaskLabels`
        """
        schema = etai.ImageLabelsSchema()
        for cvat_track in cvat_tracks:
            for anno in cvat_track.iter_annos():
                _label = anno.label
                schema.add_object_label(_label)

                if anno.outside is not None:
                    _attr = etad.BooleanAttribute("outside", anno.outside)
                    schema.add_object_attribute(_label, _attr)

                if anno.occluded is not None:
                    _attr = etad.BooleanAttribute("occluded", anno.occluded)
                    schema.add_object_attribute(_label, _attr)

                if anno.keyframe is not None:
                    _attr = etad.BooleanAttribute("keyframe", anno.keyframe)
                    schema.add_object_attribute(_label, _attr)

                for attr in anno.attributes:
                    _attr = attr.to_eta_attribute()
                    schema.add_object_attribute(_label, _attr)

        return cls.from_schema(schema)

    @classmethod
    def from_labels_dict(cls, d):
        """Creates a :class:`CVATTaskLabels` instance from the ``<labels>``
        tag of a CVAT annotation XML file.

        Args:
            d: a dict representation of a ``<labels>`` tag

        Returns:
            a :class:`CVATTaskLabels`
        """
        labels = _ensure_list(d.get("label", []))
        _labels = []
        for label in labels:
            _tmp = label.get("attributes", None) or {}
            attributes = _ensure_list(_tmp.get("attribute", []))
            _attributes = []
            for attribute in attributes:
                _values = attribute.get("values", None)
                _categories = _values.split("\n") if _values else []
                _attributes.append(
                    {"name": attribute["name"], "categories": _categories}
                )

            _labels.append({"name": label["name"], "attributes": _attributes})

        return cls(labels=_labels)

    @classmethod
    def from_schema(cls, schema):
        """Creates a :class:`CVATTaskLabels` instance from an
        ``eta.core.image.ImageLabelsSchema``.

        Args:
            schema: an ``eta.core.image.ImageLabelsSchema``

        Returns:
            a :class:`CVATTaskLabels`
        """
        labels = []
        obj_schemas = schema.objects
        for label in sorted(obj_schemas.schema):
            obj_schema = obj_schemas.schema[label]
            obj_attr_schemas = obj_schema.attrs
            attributes = []
            for name in sorted(obj_attr_schemas.schema):
                attr_schema = obj_attr_schemas.schema[name]
                if isinstance(attr_schema, etad.CategoricalAttributeSchema):
                    attributes.append(
                        {
                            "name": name,
                            "categories": sorted(attr_schema.categories),
                        }
                    )

            labels.append({"name": label, "attributes": attributes})

        return cls(labels=labels)


class CVATImage(object):
    """An annotated image in CVAT image format.

    Args:
        id: the ID of the image
        name: the filename of the image
        width: the width of the image, in pixels
        height: the height of the image, in pixels
        tags (None): a list of :class:`CVATImageTag` instances
        boxes (None): a list of :class:`CVATImageBox` instances
        polygons (None): a list of :class:`CVATImagePolygon` instances
        polylines (None): a list of :class:`CVATImagePolyline` instances
        points (None): a list of :class:`CVATImagePoints` instances
        subset (None): the project subset of the image, if any
    """

    def __init__(
        self,
        id,
        name,
        width,
        height,
        tags=None,
        boxes=None,
        polygons=None,
        polylines=None,
        points=None,
        subset=None,
    ):
        self.id = id
        self.name = name
        self.subset = subset
        self.width = width
        self.height = height
        self.tags = tags or []
        self.boxes = boxes or []
        self.polygons = polygons or []
        self.polylines = polylines or []
        self.points = points or []

    @property
    def has_tags(self):
        """Whether this image has tags."""
        return bool(self.tags)

    @property
    def has_boxes(self):
        """Whether this image has 2D boxes."""
        return bool(self.boxes)

    @property
    def has_polylines(self):
        """Whether this image has polygons or polylines."""
        return bool(self.polygons) or bool(self.polylines)

    @property
    def has_points(self):
        """Whether this image has keypoints."""
        return bool(self.points)

    def iter_annos(self):
        """Returns an iterator over the annotations in the image.

        Returns:
            an iterator that emits :class:`CVATImageAnno` instances
        """
        return itertools.chain(
            self.tags, self.boxes, self.polygons, self.polylines, self.points
        )

    def get_image_metadata(self):
        """Returns a :class:`fiftyone.core.metadata.ImageMetadata` instance for
        the annotations.

        Returns:
            a :class:`fiftyone.core.metadata.ImageMetadata`
        """
        return fomt.ImageMetadata(width=self.width, height=self.height)

    def to_labels(self):
        """Returns :class:`fiftyone.core.labels.Label` representations of the
        annotations.

        Returns:
            a dict mapping field keys to :class:`fiftyone.core.labels.Label`
            instances
        """
        frame_size = (self.width, self.height)

        labels = {}

        if self.tags:
            tags = [t.to_classification() for t in self.tags]
            labels["classifications"] = fol.Classifications(
                classifications=tags
            )

        if self.boxes:
            detections = [b.to_detection(frame_size) for b in self.boxes]
            labels["detections"] = fol.Detections(detections=detections)

        if self.polygons or self.polylines:
            polygons = [p.to_polyline(frame_size) for p in self.polygons]
            polylines = [p.to_polyline(frame_size) for p in self.polylines]
            labels["polylines"] = fol.Polylines(polylines=polygons + polylines)

        if self.points:
            keypoints = [k.to_keypoint(frame_size) for k in self.points]
            labels["keypoints"] = fol.Keypoints(keypoints=keypoints)

        return labels

    @classmethod
    def from_labels(cls, labels, metadata):
        """Creates a :class:`CVATImage` from a dictionary of labels.

        Args:
            labels: a dict mapping keys to :class:`fiftyone.core.labels.Label`
                instances
            metadata: a :class:`fiftyone.core.metadata.ImageMetadata` for the
                image

        Returns:
            a :class:`CVATImage`
        """
        width = metadata.width
        height = metadata.height

        _classifications = []
        _detections = []
        _polygons = []
        _polylines = []
        _keypoints = []
        for _labels in labels.values():
            if isinstance(_labels, fol.Classification):
                _classifications.append(_labels)
            elif isinstance(_labels, fol.Classifications):
                _classifications.extend(_labels.classifications)
            elif isinstance(_labels, fol.Detection):
                _detections.append(_labels)
            elif isinstance(_labels, fol.Detections):
                _detections.extend(_labels.detections)
            elif isinstance(_labels, fol.Polyline):
                if _labels.closed:
                    _polygons.append(_labels)
                else:
                    _polylines.append(_labels)
            elif isinstance(_labels, fol.Polylines):
                for poly in _labels.polylines:
                    if poly.closed:
                        _polygons.append(poly)
                    else:
                        _polylines.append(poly)
            elif isinstance(_labels, fol.Keypoint):
                _keypoints.append(_labels)
            elif isinstance(_labels, fol.Keypoints):
                _keypoints.extend(_labels.keypoints)
            elif _labels is not None:
                msg = (
                    "Ignoring unsupported label type '%s'" % _labels.__class__
                )
                warnings.warn(msg)

        tags = [CVATImageTag.from_classification(c) for c in _classifications]

        boxes = [CVATImageBox.from_detection(d, metadata) for d in _detections]

        polygons = []
        for p in _polygons:
            polygons.extend(CVATImagePolygon.from_polyline(p, metadata))

        polylines = []
        for p in _polylines:
            polylines.extend(CVATImagePolyline.from_polyline(p, metadata))

        points = [
            CVATImagePoints.from_keypoint(k, metadata) for k in _keypoints
        ]

        return cls(
            None,
            None,
            width,
            height,
            tags=tags,
            boxes=boxes,
            polygons=polygons,
            polylines=polylines,
            points=points,
        )

    @classmethod
    def from_image_dict(cls, d):
        """Creates a :class:`CVATImage` from an ``<image>`` tag of a CVAT image
        annotations XML file.

        Args:
            d: a dict representation of an ``<image>`` tag

        Returns:
            a :class:`CVATImage`
        """
        id = d["@id"]
        name = d["@name"]
        subset = d.get("@subset", None)
        width = int(d["@width"])
        height = int(d["@height"])

        tags = []
        for td in _ensure_list(d.get("tag", [])):
            tags.append(CVATImageTag.from_tag_dict(td))

        boxes = []
        for bd in _ensure_list(d.get("box", [])):
            boxes.append(CVATImageBox.from_box_dict(bd))

        polygons = []
        for pd in _ensure_list(d.get("polygon", [])):
            polygons.append(CVATImagePolygon.from_polygon_dict(pd))

        polylines = []
        for pd in _ensure_list(d.get("polyline", [])):
            polylines.append(CVATImagePolyline.from_polyline_dict(pd))

        points = []
        for pd in _ensure_list(d.get("points", [])):
            points.append(CVATImagePoints.from_points_dict(pd))

        return cls(
            id,
            name,
            width,
            height,
            tags=tags,
            boxes=boxes,
            polygons=polygons,
            polylines=polylines,
            points=points,
            subset=subset,
        )


class HasCVATPoints(object):
    """Mixin for CVAT annotations that store a list of ``(x, y)`` pixel
    coordinates.

    Attributes:
        points: a list of ``(x, y)`` pixel coordinates defining points
    """

    def __init__(self, points):
        self.points = points

    @property
    def points_str(self):
        return self._to_cvat_points_str(self.points)

    @staticmethod
    def _to_rel_points(points, frame_size):
        w, h = frame_size
        return [(x / w, y / h) for x, y in points]

    @staticmethod
    def _to_abs_points(points, frame_size):
        w, h = frame_size
        return [(int(round(x * w)), int(round(y * h))) for x, y in points]

    @staticmethod
    def _to_cvat_points_str(points):
        return ";".join("%g,%g" % (x, y) for x, y in points)

    @staticmethod
    def _parse_cvat_points_str(points_str):
        points = []
        for xy_str in points_str.split(";"):
            x, y = xy_str.split(",")
            points.append((int(round(float(x))), int(round(float(y)))))

        return points


class CVATImageAnno(object):
    """Mixin for annotations in CVAT image format.

    Args:
        occluded (None): whether the object is occluded
        attributes (None): a list of :class:`CVATAttribute` instances
    """

    def __init__(self, occluded=None, attributes=None):
        self.occluded = occluded
        self.attributes = attributes or []

    def _to_attributes(self):
        attributes = {a.name: a.value for a in self.attributes}

        if self.occluded == 1:
            attributes["occluded"] = True

        return attributes

    @staticmethod
    def _parse_attributes(label):
        attrs = dict(label.iter_attributes())

        occluded = _to_int_bool(attrs.pop("occluded", None))

        attributes = [
            CVATAttribute(k, v)
            for k, v in attrs.items()
            if _is_supported_attribute_type(v)
        ]

        return occluded, attributes

    @staticmethod
    def _parse_anno_dict(d):
        occluded = _from_int_bool(d.get("@occluded", None))

        attributes = []
        for attr in _ensure_list(d.get("attribute", [])):
            if "#text" in attr:
                name = attr["@name"].lstrip("@")
                if name == "label_id":
                    # We assume that this is a `label_id` exported from an
                    # CVAT annotation run created by our annotation API, which
                    # should be ignored since we're not using the API here
                    continue

                value = _parse_value(attr["#text"])
                attributes.append(CVATAttribute(name, value))

        return occluded, attributes


class CVATImageTag(CVATImageAnno):
    """A tag in CVAT image format.

    Args:
        label: the tag string
        attributes (None): a list of :class:`CVATAttribute` instances
    """

    def __init__(self, label, attributes=None):
        self.label = label
        CVATImageAnno.__init__(self, attributes=attributes)

    def to_classification(self):
        """Returns a :class:`fiftyone.core.labels.Classification`
        representation of the tag.

        Returns:
            a :class:`fiftyone.core.labels.Classification`
        """
        attributes = self._to_attributes()
        return fol.Classification(label=self.label, **attributes)

    @classmethod
    def from_classification(cls, classification):
        """Creates a :class:`CVATImageTag` from a
        :class:`fiftyone.core.labels.Classification`.

        Args:
            classification: a :class:`fiftyone.core.labels.Classification`

        Returns:
            a :class:`CVATImageTag`
        """
        label = classification.label

        _, attributes = cls._parse_attributes(classification)
        return cls(label, attributes=attributes)

    @classmethod
    def from_tag_dict(cls, d):
        """Creates a :class:`CVATImageTag` from a ``<tag>`` tag of a
        CVAT image annotation XML file.

        Args:
            d: a dict representation of a ``<tag>`` tag

        Returns:
            a :class:`CVATImageTag`
        """
        label = d["@label"]

        _, attributes = cls._parse_anno_dict(d)
        return cls(label, attributes=attributes)


class CVATImageBox(CVATImageAnno):
    """An object bounding box in CVAT image format.

    Args:
        label: the object label string
        xtl: the top-left x-coordinate of the box, in pixels
        ytl: the top-left y-coordinate of the box, in pixels
        xbr: the bottom-right x-coordinate of the box, in pixels
        ybr: the bottom-right y-coordinate of the box, in pixels
        occluded (None): whether the object is occluded
        attributes (None): a list of :class:`CVATAttribute` instances
    """

    def __init__(
        self, label, xtl, ytl, xbr, ybr, occluded=None, attributes=None
    ):
        self.label = label
        self.xtl = xtl
        self.ytl = ytl
        self.xbr = xbr
        self.ybr = ybr
        CVATImageAnno.__init__(self, occluded=occluded, attributes=attributes)

    def to_detection(self, frame_size):
        """Returns a :class:`fiftyone.core.labels.Detection` representation of
        the box.

        Args:
            frame_size: the ``(width, height)`` of the image

        Returns:
            a :class:`fiftyone.core.labels.Detection`
        """
        label = self.label

        width, height = frame_size
        bounding_box = [
            self.xtl / width,
            self.ytl / height,
            (self.xbr - self.xtl) / width,
            (self.ybr - self.ytl) / height,
        ]

        attributes = self._to_attributes()

        return fol.Detection(
            label=label, bounding_box=bounding_box, **attributes
        )

    @classmethod
    def from_detection(cls, detection, metadata):
        """Creates a :class:`CVATImageBox` from a
        :class:`fiftyone.core.labels.Detection`.

        Args:
            detection: a :class:`fiftyone.core.labels.Detection`
            metadata: a :class:`fiftyone.core.metadata.ImageMetadata` for the
                image

        Returns:
            a :class:`CVATImageBox`
        """
        label = detection.label

        width = metadata.width
        height = metadata.height
        x, y, w, h = detection.bounding_box
        xtl = int(round(x * width))
        ytl = int(round(y * height))
        xbr = int(round((x + w) * width))
        ybr = int(round((y + h) * height))

        occluded, attributes = cls._parse_attributes(detection)

        return cls(
            label, xtl, ytl, xbr, ybr, occluded=occluded, attributes=attributes
        )

    @classmethod
    def from_box_dict(cls, d):
        """Creates a :class:`CVATImageBox` from a ``<box>`` tag of a CVAT image
        annotation XML file.

        Args:
            d: a dict representation of a ``<box>`` tag

        Returns:
            a :class:`CVATImageBox`
        """
        label = d["@label"]

        xtl = int(round(float(d["@xtl"])))
        ytl = int(round(float(d["@ytl"])))
        xbr = int(round(float(d["@xbr"])))
        ybr = int(round(float(d["@ybr"])))

        occluded, attributes = cls._parse_anno_dict(d)

        return cls(
            label, xtl, ytl, xbr, ybr, occluded=occluded, attributes=attributes
        )


class CVATImagePolygon(CVATImageAnno, HasCVATPoints):
    """A polygon in CVAT image format.

    Args:
        label: the polygon label string
        points: a list of ``(x, y)`` pixel coordinates defining the vertices of
            the polygon
        occluded (None): whether the polygon is occluded
        attributes (None): a list of :class:`CVATAttribute` instances
    """

    def __init__(self, label, points, occluded=None, attributes=None):
        self.label = label
        HasCVATPoints.__init__(self, points)
        CVATImageAnno.__init__(self, occluded=occluded, attributes=attributes)

    def to_polyline(self, frame_size):
        """Returns a :class:`fiftyone.core.labels.Polyline` representation of
        the polygon.

        Args:
            frame_size: the ``(width, height)`` of the image

        Returns:
            a :class:`fiftyone.core.labels.Polyline`
        """
        label = self.label
        points = self._to_rel_points(self.points, frame_size)
        attributes = self._to_attributes()
        return fol.Polyline(
            label=label,
            points=[points],
            closed=True,
            filled=True,
            **attributes,
        )

    @classmethod
    def from_polyline(cls, polyline, metadata):
        """Creates a :class:`CVATImagePolygon` from a
        :class:`fiftyone.core.labels.Polyline`.

        If the :class:`fiftyone.core.labels.Polyline` is composed of multiple
        shapes, one :class:`CVATImagePolygon` per shape will be generated.

        Args:
            polyline: a :class:`fiftyone.core.labels.Polyline`
            metadata: a :class:`fiftyone.core.metadata.ImageMetadata` for the
                image

        Returns:
            a list of :class:`CVATImagePolygon` instances
        """
        label = polyline.label

        if len(polyline.points) > 1:
            msg = (
                "Found polyline with more than one shape; generating separate "
                "annotations for each shape"
            )
            warnings.warn(msg)

        frame_size = (metadata.width, metadata.height)
        occluded, attributes = cls._parse_attributes(polyline)

        polylines = []
        for points in polyline.points:
            abs_points = cls._to_abs_points(points, frame_size)
            polylines.append(
                cls(
                    label, abs_points, occluded=occluded, attributes=attributes
                )
            )

        return polylines

    @classmethod
    def from_polygon_dict(cls, d):
        """Creates a :class:`CVATImagePolygon` from a ``<polygon>`` tag of a
        CVAT image annotation XML file.

        Args:
            d: a dict representation of a ``<polygon>`` tag

        Returns:
            a :class:`CVATImagePolygon`
        """
        label = d["@label"]
        points = cls._parse_cvat_points_str(d["@points"])
        occluded, attributes = cls._parse_anno_dict(d)

        return cls(label, points, occluded=occluded, attributes=attributes)


class CVATImagePolyline(CVATImageAnno, HasCVATPoints):
    """A polyline in CVAT image format.

    Args:
        label: the polyline label string
        points: a list of ``(x, y)`` pixel coordinates defining the vertices of
            the polyline
        occluded (None): whether the polyline is occluded
        attributes (None): a list of :class:`CVATAttribute` instances
    """

    def __init__(self, label, points, occluded=None, attributes=None):
        self.label = label
        HasCVATPoints.__init__(self, points)
        CVATImageAnno.__init__(self, occluded=occluded, attributes=attributes)

    def to_polyline(self, frame_size):
        """Returns a :class:`fiftyone.core.labels.Polyline` representation of
        the polyline.

        Args:
            frame_size: the ``(width, height)`` of the image

        Returns:
            a :class:`fiftyone.core.labels.Polyline`
        """
        label = self.label
        points = self._to_rel_points(self.points, frame_size)
        attributes = self._to_attributes()
        return fol.Polyline(
            label=label,
            points=[points],
            closed=False,
            filled=False,
            **attributes,
        )

    @classmethod
    def from_polyline(cls, polyline, metadata):
        """Creates a :class:`CVATImagePolyline` from a
        :class:`fiftyone.core.labels.Polyline`.

        If the :class:`fiftyone.core.labels.Polyline` is composed of multiple
        shapes, one :class:`CVATImagePolyline` per shape will be generated.

        Args:
            polyline: a :class:`fiftyone.core.labels.Polyline`
            metadata: a :class:`fiftyone.core.metadata.ImageMetadata` for the
                image

        Returns:
            a list of :class:`CVATImagePolyline` instances
        """
        label = polyline.label

        if len(polyline.points) > 1:
            msg = (
                "Found polyline with more than one shape; generating separate "
                "annotations for each shape"
            )
            warnings.warn(msg)

        frame_size = (metadata.width, metadata.height)
        occluded, attributes = cls._parse_attributes(polyline)

        polylines = []
        for points in polyline.points:
            abs_points = cls._to_abs_points(points, frame_size)
            if abs_points and polyline.closed:
                abs_points.append(copy(abs_points[0]))

            polylines.append(
                cls(
                    label, abs_points, occluded=occluded, attributes=attributes
                )
            )

        return polylines

    @classmethod
    def from_polyline_dict(cls, d):
        """Creates a :class:`CVATImagePolyline` from a ``<polyline>`` tag of a
        CVAT image annotation XML file.

        Args:
            d: a dict representation of a ``<polyline>`` tag

        Returns:
            a :class:`CVATImagePolyline`
        """
        label = d["@label"]
        points = cls._parse_cvat_points_str(d["@points"])
        occluded, attributes = cls._parse_anno_dict(d)

        return cls(label, points, occluded=occluded, attributes=attributes)


class CVATImagePoints(CVATImageAnno, HasCVATPoints):
    """A set of keypoints in CVAT image format.

    Args:
        label: the keypoints label string
        points: a list of ``(x, y)`` pixel coordinates defining the vertices of
            the keypoints
        occluded (None): whether the keypoints are occluded
        attributes (None): a list of :class:`CVATAttribute` instances
    """

    def __init__(self, label, points, occluded=None, attributes=None):
        self.label = label
        HasCVATPoints.__init__(self, points)
        CVATImageAnno.__init__(self, occluded=occluded, attributes=attributes)

    def to_keypoint(self, frame_size):
        """Returns a :class:`fiftyone.core.labels.Keypoint` representation of
        the points.

        Args:
            frame_size: the ``(width, height)`` of the image

        Returns:
            a :class:`fiftyone.core.labels.Keypoint`
        """
        label = self.label
        points = self._to_rel_points(self.points, frame_size)
        attributes = self._to_attributes()
        return fol.Keypoint(label=label, points=points, **attributes)

    @classmethod
    def from_keypoint(cls, keypoint, metadata):
        """Creates a :class:`CVATImagePoints` from a
        :class:`fiftyone.core.labels.Keypoint`.

        Args:
            keypoint: a :class:`fiftyone.core.labels.Keypoint`
            metadata: a :class:`fiftyone.core.metadata.ImageMetadata` for the
                image

        Returns:
            a :class:`CVATImagePoints`
        """
        label = keypoint.label

        frame_size = (metadata.width, metadata.height)
        points = cls._to_abs_points(keypoint.points, frame_size)

        occluded, attributes = cls._parse_attributes(keypoint)

        return cls(label, points, occluded=occluded, attributes=attributes)

    @classmethod
    def from_points_dict(cls, d):
        """Creates a :class:`CVATImagePoints` from a ``<points>`` tag of a
        CVAT image annotation XML file.

        Args:
            d: a dict representation of a ``<points>`` tag

        Returns:
            a :class:`CVATImagePoints`
        """
        label = d["@label"]
        points = cls._parse_cvat_points_str(d["@points"])
        occluded, attributes = cls._parse_anno_dict(d)
        return cls(label, points, occluded=occluded, attributes=attributes)


class CVATTrack(object):
    """An annotation track in CVAT video format.

    Args:
        id: the ID of the track
        label: the label for the track
        width: the width of the video frames, in pixels
        height: the height of the video frames, in pixels
        boxes (None): a dict mapping frame numbers to :class:`CVATVideoBox`
            instances
        polygons (None): a dict mapping frame numbers to
            :class:`CVATVideoPolygon` instances
        polylines (None): a dict mapping frame numbers to
            :class:`CVATVideoPolyline` instances
        points (None): a dict mapping frame numbers to :class:`CVATVideoPoints`
            instances
    """

    def __init__(
        self,
        id,
        label,
        width,
        height,
        boxes=None,
        polygons=None,
        polylines=None,
        points=None,
    ):
        self.id = id
        self.label = label
        self.width = width
        self.height = height
        self.boxes = boxes or {}
        self.polygons = polygons or {}
        self.polylines = polylines or {}
        self.points = points or {}

    @property
    def has_boxes(self):
        """Whether this track has 2D boxes."""
        return bool(self.boxes)

    @property
    def has_polylines(self):
        """Whether this track has polygons or polylines."""
        return bool(self.polygons) or bool(self.polylines)

    @property
    def has_points(self):
        """Whether this track has keypoints."""
        return bool(self.points)

    def iter_annos(self):
        """Returns an iterator over the annotations in the track.

        Returns:
            an iterator that emits :class:`CVATVideoAnno` instances
        """
        return itertools.chain(
            self.boxes.values(),
            self.polygons.values(),
            self.polylines.values(),
            self.points.values(),
        )

    def to_labels(self):
        """Returns :class:`fiftyone.core.labels.Label` representations of the
        annotations.

        Returns:
            a dict mapping frame numbers to
            :class:`fiftyone.core.labels.Label` instances
        """
        frame_size = (self.width, self.height)

        labels = {}

        # Only one of these will actually contain labels

        for frame_number, box in self.boxes.items():
            if box.outside != 1:
                detection = box.to_detection(frame_size)
                detection.index = self.id
                labels[frame_number + 1] = detection

        for frame_number, polygon in self.polygons.items():
            if polygon.outside != 1:
                polyline = polygon.to_polyline(frame_size)
                polyline.index = self.id
                labels[frame_number + 1] = polyline

        for frame_number, polyline in self.polylines.items():
            if polyline.outside != 1:
                polyline = polyline.to_polyline(frame_size)
                polyline.index = self.id
                labels[frame_number + 1] = polyline

        for frame_number, points in self.points.items():
            if points.outside != 1:
                keypoint = points.to_keypoint(frame_size)
                keypoint.index = self.id
                labels[frame_number + 1] = keypoint

        return labels

    @classmethod
    def from_labels(cls, id, labels, frame_size):
        """Creates a :class:`CVATTrack` from a dictionary of labels.

        Args:
            id: the ID of the track
            labels: a dict mapping frame numbers to
                :class:`fiftyone.core.labels.Label` instances
            frame_size: the ``(width, height)`` of the video frames

        Returns:
            a :class:`CVATTrack`
        """
        width, height = frame_size

        boxes = {}
        polygons = {}
        polylines = {}
        points = {}
        label = None
        for fn, _label in labels.items():
            label = _label.label

            if isinstance(_label, fol.Detection):
                boxes[fn - 1] = CVATVideoBox.from_detection(
                    fn, _label, frame_size
                )
            elif isinstance(_label, fol.Polyline):
                if _label.filled:
                    polygons[fn - 1] = CVATVideoPolygon.from_polyline(
                        fn, _label, frame_size
                    )
                else:
                    polylines[fn - 1] = CVATVideoPolyline.from_polyline(
                        fn, _label, frame_size
                    )
            elif isinstance(_label, fol.Keypoint):
                points[fn - 1] = CVATVideoPoints.from_keypoint(
                    fn, _label, frame_size
                )
            elif _label is not None:
                msg = "Ignoring unsupported label type '%s'" % _label.__class__
                warnings.warn(msg)

        # CVAT uses `outside=1` to mark the end of track segments, while
        # FiftyOne implicitly represents this by missing labels. So, we need to
        # convert to CVAT format here
        cls._add_outside_shapes(boxes)
        cls._add_outside_shapes(polygons)
        cls._add_outside_shapes(polylines)
        cls._add_outside_shapes(points)

        return cls(
            id,
            label,
            width,
            height,
            boxes=boxes,
            polygons=polygons,
            polylines=polylines,
            points=points,
        )

    @classmethod
    def from_track_dict(cls, d, frame_size):
        """Creates a :class:`CVATTrack` from a ``<track>`` tag of a CVAT video
        annotation XML file.

        Args:
            d: a dict representation of an ``<track>`` tag
            frame_size: the ``(width, height)`` of the video frames

        Returns:
            a :class:`CVATTrack`
        """
        id = d["@id"]
        label = d["@label"]

        width, height = frame_size

        boxes = {}
        for bd in _ensure_list(d.get("box", [])):
            box = CVATVideoBox.from_box_dict(label, bd)
            boxes[box.frame] = box

        polygons = {}
        for pd in _ensure_list(d.get("polygon", [])):
            polygon = CVATVideoPolygon.from_polygon_dict(label, pd)
            polygons[polygon.frame] = polygon

        polylines = {}
        for pd in _ensure_list(d.get("polyline", [])):
            polyline = CVATVideoPolyline.from_polyline_dict(label, pd)
            polylines[polyline.frame] = polyline

        points = {}
        for pd in _ensure_list(d.get("points", [])):
            point = CVATVideoPoints.from_points_dict(label, pd)
            points[point.frame] = point

        return cls(
            id,
            label,
            width,
            height,
            boxes=boxes,
            polygons=polygons,
            polylines=polylines,
            points=points,
        )

    @staticmethod
    def _add_outside_shapes(shapes):
        if not shapes:
            return

        use_keyframes = any(s.keyframe for s in shapes.values())

        def _make_outside_shape(shape):
            shape = deepcopy(shape)
            shape.outside = 1
            if use_keyframes:
                shape.keyframe = 1

            return shape

        # Add "outside" shapes to represent gaps of >= 1 frame in tracks
        fns = sorted(shapes.keys())
        last_fn = fns[0]
        for fn in fns:
            if fn > last_fn + 1:
                shapes[last_fn + 1] = _make_outside_shape(shapes[last_fn])

            last_fn = fn

        # Always add an "outside" shape to the end of each track
        shapes[last_fn + 1] = _make_outside_shape(shapes[last_fn])


class CVATVideoAnno(object):
    """Mixin for annotations in CVAT video format.

    Args:
        outside (None): whether the object is outside (invisible)
        occluded (None): whether the object is occluded
        keyframe (None): whether the frame is a keyframe
        attributes (None): a list of :class:`CVATAttribute` instances
    """

    def __init__(
        self, outside=None, occluded=None, keyframe=None, attributes=None
    ):
        self.outside = outside
        self.occluded = occluded
        self.keyframe = keyframe
        self.attributes = attributes or []

    def _to_attributes(self):
        attributes = {a.name: a.value for a in self.attributes}

        # We don't include `outside` here because shapes marked as `outside`
        # are completely omitted

        if self.occluded == 1:
            attributes["occluded"] = True

        if self.keyframe == 1:
            attributes["keyframe"] = True

        return attributes

    @staticmethod
    def _parse_attributes(label):
        attrs = dict(label.iter_attributes())

        outside = 0  # any FiftyOne label is implicitly not `outside`
        occluded = _to_int_bool(attrs.pop("occluded", None))
        keyframe = _to_int_bool(attrs.pop("keyframe", None))

        attributes = [
            CVATAttribute(k, v)
            for k, v in attrs.items()
            if _is_supported_attribute_type(v)
        ]

        return outside, occluded, keyframe, attributes

    @staticmethod
    def _parse_anno_dict(d):
        outside = _from_int_bool(d.get("@outside", None))
        occluded = _from_int_bool(d.get("@occluded", None))
        keyframe = _from_int_bool(d.get("@keyframe", None))

        attributes = []
        for attr in _ensure_list(d.get("attribute", [])):
            if "#text" in attr:
                name = attr["@name"].lstrip("@")
                if name == "label_id":
                    # We assume that this is a `label_id` exported from an
                    # CVAT annotation run created by our annotation API, which
                    # should be ignored since we're not using the API here
                    continue

                value = _parse_value(attr["#text"])
                attributes.append(CVATAttribute(name, value))

        return outside, occluded, keyframe, attributes


class CVATVideoBox(CVATVideoAnno):
    """An object bounding box in CVAT video format.

    Args:
        frame: the 0-based frame number
        label: the object label string
        xtl: the top-left x-coordinate of the box, in pixels
        ytl: the top-left y-coordinate of the box, in pixels
        xbr: the bottom-right x-coordinate of the box, in pixels
        ybr: the bottom-right y-coordinate of the box, in pixels
        outside (None): whether the object is outside (invisible)
        occluded (None): whether the object is occluded
        keyframe (None): whether the frame is a keyframe
        attributes (None): a list of :class:`CVATAttribute` instances
    """

    def __init__(
        self,
        frame,
        label,
        xtl,
        ytl,
        xbr,
        ybr,
        outside=None,
        occluded=None,
        keyframe=None,
        attributes=None,
    ):
        self.frame = frame
        self.label = label
        self.xtl = xtl
        self.ytl = ytl
        self.xbr = xbr
        self.ybr = ybr
        CVATVideoAnno.__init__(
            self,
            outside=outside,
            occluded=occluded,
            keyframe=keyframe,
            attributes=attributes,
        )

    def to_detection(self, frame_size):
        """Returns a :class:`fiftyone.core.labels.Detection` representation of
        the box.

        Args:
            frame_size: the ``(width, height)`` of the video frames

        Returns:
            a :class:`fiftyone.core.labels.Detection`
        """
        label = self.label

        width, height = frame_size
        bounding_box = [
            self.xtl / width,
            self.ytl / height,
            (self.xbr - self.xtl) / width,
            (self.ybr - self.ytl) / height,
        ]

        attributes = self._to_attributes()

        return fol.Detection(
            label=label, bounding_box=bounding_box, **attributes
        )

    @classmethod
    def from_detection(cls, frame_number, detection, frame_size):
        """Creates a :class:`CVATVideoBox` from a
        :class:`fiftyone.core.labels.Detection`.

        Args:
            frame_number: the frame number
            detection: a :class:`fiftyone.core.labels.Detection`
            frame_size: the ``(width, height)`` of the video frames

        Returns:
            a :class:`CVATVideoBox`
        """
        frame = frame_number - 1
        label = detection.label

        width, height = frame_size
        x, y, w, h = detection.bounding_box
        xtl = int(round(x * width))
        ytl = int(round(y * height))
        xbr = int(round((x + w) * width))
        ybr = int(round((y + h) * height))

        outside, occluded, keyframe, attributes = cls._parse_attributes(
            detection
        )

        return cls(
            frame,
            label,
            xtl,
            ytl,
            xbr,
            ybr,
            outside=outside,
            occluded=occluded,
            keyframe=keyframe,
            attributes=attributes,
        )

    @classmethod
    def from_box_dict(cls, label, d):
        """Creates a :class:`CVATVideoBox` from a ``<box>`` tag of a CVAT video
        annotation XML file.

        Args:
            label: the object label
            d: a dict representation of a ``<box>`` tag

        Returns:
            a :class:`CVATVideoBox`
        """
        frame = int(d["@frame"])

        xtl = int(round(float(d["@xtl"])))
        ytl = int(round(float(d["@ytl"])))
        xbr = int(round(float(d["@xbr"])))
        ybr = int(round(float(d["@ybr"])))

        outside, occluded, keyframe, attributes = cls._parse_anno_dict(d)

        return cls(
            frame,
            label,
            xtl,
            ytl,
            xbr,
            ybr,
            outside=outside,
            occluded=occluded,
            keyframe=keyframe,
            attributes=attributes,
        )


class CVATVideoPolygon(CVATVideoAnno, HasCVATPoints):
    """A polygon in CVAT video format.

    Args:
        frame: the 0-based frame number
        label: the polygon label string
        points: a list of ``(x, y)`` pixel coordinates defining the vertices of
            the polygon
        outside (None): whether the polygon is outside (invisible)
        occluded (None): whether the polygon is occluded
        keyframe (None): whether the frame is a keyframe
        attributes (None): a list of :class:`CVATAttribute` instances
    """

    def __init__(
        self,
        frame,
        label,
        points,
        outside=None,
        occluded=None,
        keyframe=None,
        attributes=None,
    ):
        self.frame = frame
        self.label = label
        HasCVATPoints.__init__(self, points)
        CVATVideoAnno.__init__(
            self,
            outside=outside,
            occluded=occluded,
            keyframe=keyframe,
            attributes=attributes,
        )

    def to_polyline(self, frame_size):
        """Returns a :class:`fiftyone.core.labels.Polyline` representation of
        the polygon.

        Args:
            frame_size: the ``(width, height)`` of the video frames

        Returns:
            a :class:`fiftyone.core.labels.Polyline`
        """
        label = self.label
        points = self._to_rel_points(self.points, frame_size)
        attributes = self._to_attributes()
        return fol.Polyline(
            label=label,
            points=[points],
            closed=True,
            filled=True,
            **attributes,
        )

    @classmethod
    def from_polyline(cls, frame_number, polyline, frame_size):
        """Creates a :class:`CVATVideoPolygon` from a
        :class:`fiftyone.core.labels.Polyline`.

        Args:
            frame_number: the frame number
            polyline: a :class:`fiftyone.core.labels.Polyline`
            frame_size: the ``(width, height)`` of the video frames

        Returns:
            a :class:`CVATVideoPolygon`
        """
        frame = frame_number - 1
        label = polyline.label

        points = _get_single_polyline_points(polyline)
        points = cls._to_abs_points(points, frame_size)

        outside, occluded, keyframe, attributes = cls._parse_attributes(
            polyline
        )

        return cls(
            frame,
            label,
            points,
            outside=outside,
            occluded=occluded,
            keyframe=keyframe,
            attributes=attributes,
        )

    @classmethod
    def from_polygon_dict(cls, label, d):
        """Creates a :class:`CVATVideoPolygon` from a ``<polygon>`` tag of a
        CVAT video annotation XML file.

        Args:
            label: the object label
            d: a dict representation of a ``<polygon>`` tag

        Returns:
            a :class:`CVATVideoPolygon`
        """
        frame = int(d["@frame"])
        points = cls._parse_cvat_points_str(d["@points"])
        outside, occluded, keyframe, attributes = cls._parse_anno_dict(d)
        return cls(
            frame,
            label,
            points,
            outside=outside,
            occluded=occluded,
            keyframe=keyframe,
            attributes=attributes,
        )


class CVATVideoPolyline(CVATVideoAnno, HasCVATPoints):
    """A polyline in CVAT video format.

    Args:
        frame: the 0-based frame number
        label: the polyline label string
        points: a list of ``(x, y)`` pixel coordinates defining the vertices of
            the polyline
        outside (None): whether the polyline is outside (invisible)
        occluded (None): whether the polyline is occluded
        keyframe (None): whether the frame is a keyframe
        attributes (None): a list of :class:`CVATAttribute` instances
    """

    def __init__(
        self,
        frame,
        label,
        points,
        outside=None,
        occluded=None,
        keyframe=None,
        attributes=None,
    ):
        self.frame = frame
        self.label = label
        HasCVATPoints.__init__(self, points)
        CVATVideoAnno.__init__(
            self,
            outside=outside,
            occluded=occluded,
            keyframe=keyframe,
            attributes=attributes,
        )

    def to_polyline(self, frame_size):
        """Returns a :class:`fiftyone.core.labels.Polyline` representation of
        the polyline.

        Args:
            frame_size: the ``(width, height)`` of the video frames

        Returns:
            a :class:`fiftyone.core.labels.Polyline`
        """
        label = self.label
        points = self._to_rel_points(self.points, frame_size)
        attributes = self._to_attributes()
        return fol.Polyline(
            label=label,
            points=[points],
            closed=False,
            filled=False,
            **attributes,
        )

    @classmethod
    def from_polyline(cls, frame_number, polyline, frame_size):
        """Creates a :class:`CVATVideoPolyline` from a
        :class:`fiftyone.core.labels.Polyline`.

        Args:
            frame_number: the frame number
            polyline: a :class:`fiftyone.core.labels.Polyline`
            frame_size: the ``(width, height)`` of the video frames

        Returns:
            a :class:`CVATVideoPolyline`
        """
        frame = frame_number - 1
        label = polyline.label

        points = _get_single_polyline_points(polyline)
        points = cls._to_abs_points(points, frame_size)
        if points and polyline.closed:
            points.append(copy(points[0]))

        outside, occluded, keyframe, attributes = cls._parse_attributes(
            polyline
        )

        return cls(
            frame,
            label,
            points,
            outside=outside,
            occluded=occluded,
            keyframe=keyframe,
            attributes=attributes,
        )

    @classmethod
    def from_polyline_dict(cls, label, d):
        """Creates a :class:`CVATVideoPolyline` from a ``<polyline>`` tag of a
        CVAT video annotation XML file.

        Args:
            label: the object label
            d: a dict representation of a ``<polyline>`` tag

        Returns:
            a :class:`CVATVideoPolyline`
        """
        frame = int(d["@frame"])
        points = cls._parse_cvat_points_str(d["@points"])
        outside, occluded, keyframe, attributes = cls._parse_anno_dict(d)
        return cls(
            frame,
            label,
            points,
            outside=outside,
            occluded=occluded,
            keyframe=keyframe,
            attributes=attributes,
        )


class CVATVideoPoints(CVATVideoAnno, HasCVATPoints):
    """A set of keypoints in CVAT video format.

    Args:
        frame: the 0-based frame number
        label: the keypoints label string
        points: a list of ``(x, y)`` pixel coordinates defining the keypoints
        outside (None): whether the keypoints is outside (invisible)
        occluded (None): whether the keypoints are occluded
        keyframe (None): whether the frame is a keyframe
        attributes (None): a list of :class:`CVATAttribute` instances
    """

    def __init__(
        self,
        frame,
        label,
        points,
        outside=None,
        occluded=None,
        keyframe=None,
        attributes=None,
    ):
        self.frame = frame
        self.label = label
        HasCVATPoints.__init__(self, points)
        CVATVideoAnno.__init__(
            self,
            outside=outside,
            occluded=occluded,
            keyframe=keyframe,
            attributes=attributes,
        )

    def to_keypoint(self, frame_size):
        """Returns a :class:`fiftyone.core.labels.Keypoint` representation of
        the points.

        Args:
            frame_size: the ``(width, height)`` of the video frames

        Returns:
            a :class:`fiftyone.core.labels.Keypoint`
        """
        label = self.label
        points = self._to_rel_points(self.points, frame_size)
        attributes = self._to_attributes()
        return fol.Keypoint(label=label, points=points, **attributes)

    @classmethod
    def from_keypoint(cls, frame_number, keypoint, frame_size):
        """Creates a :class:`CVATVideoPoints` from a
        :class:`fiftyone.core.labels.Keypoint`.

        Args:
            frame_number: the frame number
            keypoint: a :class:`fiftyone.core.labels.Keypoint`
            frame_size: the ``(width, height)`` of the video frames

        Returns:
            a :class:`CVATVideoPoints`
        """
        frame = frame_number - 1
        label = keypoint.label
        points = cls._to_abs_points(keypoint.points, frame_size)
        outside, occluded, keyframe, attributes = cls._parse_attributes(
            keypoint
        )
        return cls(
            frame,
            label,
            points,
            outside=outside,
            occluded=occluded,
            keyframe=keyframe,
            attributes=attributes,
        )

    @classmethod
    def from_points_dict(cls, label, d):
        """Creates a :class:`CVATVideoPoints` from a ``<points>`` tag of a
        CVAT video annotation XML file.

        Args:
            label: the object label
            d: a dict representation of a ``<points>`` tag

        Returns:
            a :class:`CVATVideoPoints`
        """
        frame = int(d["@frame"])
        points = cls._parse_cvat_points_str(d["@points"])
        outside, occluded, keyframe, attributes = cls._parse_anno_dict(d)
        return cls(
            frame,
            label,
            points,
            outside=outside,
            occluded=occluded,
            keyframe=keyframe,
            attributes=attributes,
        )


class CVATAttribute(object):
    """An attribute in CVAT image format.

    Args:
        name: the attribute name
        value: the attribute value
    """

    def __init__(self, name, value):
        self.name = name
        self.value = value

    def to_eta_attribute(self):
        """Returns an ``eta.core.data.Attribute`` representation of the
        attribute.

        Returns:
            an ``eta.core.data.Attribute``
        """
        if isinstance(self.value, bool):
            return etad.BooleanAttribute(self.name, self.value)

        if etau.is_numeric(self.value):
            return etad.NumericAttribute(self.name, self.value)

        return etad.CategoricalAttribute(self.name, self.value)

    def to_attribute(self):
        """Returns a :class:`fiftyone.core.labels.Attribute` representation of
        the attribute.
        Returns:
            a :class:`fiftyone.core.labels.Attribute`
        """
        if isinstance(self.value, bool):
            return fol.BooleanAttribute(value=self.value)

        if etau.is_numeric(self.value):
            return fol.NumericAttribute(value=self.value)

        return fol.CategoricalAttribute(value=self.value)


class CVATImageAnnotationWriter(object):
    """Class for writing annotations in CVAT image format.

    See :ref:`this page <CVATImageDataset-export>` for format details.
    """

    def __init__(self):
        environment = jinja2.Environment(
            loader=jinja2.FileSystemLoader(foc.RESOURCES_DIR),
            trim_blocks=True,
            lstrip_blocks=True,
        )
        self.template = environment.get_template(
            "cvat_image_annotation_template.xml"
        )

    def write(
        self, cvat_task_labels, cvat_images, xml_path, id=None, name=None
    ):
        """Writes the annotations to disk.

        Args:
            cvat_task_labels: a :class:`CVATTaskLabels` instance
            cvat_images: a list of :class:`CVATImage` instances
            xml_path: the path to write the annotations XML file
            id (None): an ID for the task
            name (None): a name for the task
        """
        now = datetime.now().isoformat()
        xml_str = self.template.render(
            {
                "id": id,
                "name": name,
                "size": len(cvat_images),
                "created": now,
                "updated": now,
                "labels": cvat_task_labels.labels,
                "dumped": now,
                "images": cvat_images,
            }
        )
        fos.write_file(xml_str, xml_path)


class CVATVideoAnnotationWriter(object):
    """Class for writing annotations in CVAT video format.

    See :ref:`this page <CVATVideoDataset-export>` for format details.
    """

    def __init__(self):
        environment = jinja2.Environment(
            loader=jinja2.FileSystemLoader(foc.RESOURCES_DIR),
            trim_blocks=True,
            lstrip_blocks=True,
        )
        self.template = environment.get_template(
            "cvat_video_interpolation_template.xml"
        )

    def write(
        self,
        cvat_task_labels,
        cvat_tracks,
        metadata,
        xml_path,
        id=None,
        name=None,
    ):
        """Writes the annotations to disk.

        Args:
            cvat_task_labels: a :class:`CVATTaskLabels` instance
            cvat_tracks: a list of :class:`CVATTrack` instances
            metadata: the :class:`fiftyone.core.metadata.VideoMetadata`
                instance for the video
            xml_path: the path to write the annotations XML file
            id (None): an ID for the task
            name (None): a name for the task
        """
        now = datetime.now().isoformat()
        xml_str = self.template.render(
            {
                "id": id,
                "name": name,
                "size": metadata.total_frame_count,
                "created": now,
                "updated": now,
                "width": metadata.frame_width,
                "height": metadata.frame_height,
                "labels": cvat_task_labels.labels,
                "dumped": now,
                "tracks": cvat_tracks,
            }
        )
        fos.write_file(xml_str, xml_path)


class CVATBackendConfig(foua.AnnotationBackendConfig):
    """Base class for configuring :class:`CVATBackend` instances.

    Args:
        name: the name of the backend
        label_schema: a dictionary containing the description of label fields,
            classes and attribute to annotate
        media_field ("filepath"): string field name containing the paths to
            media files on disk to upload
        url (None): the url of the CVAT server
        username (None): the CVAT username
        password (None): the CVAT password
        headers (None): an optional dict of headers to add to all CVAT API
            requests
        task_size (None): an optional maximum number of images to upload per
            task. Videos are always uploaded one per task
        segment_size (None): maximum number of images per job. Not applicable
            to videos
        image_quality (75): an int in ``[0, 100]`` determining the image quality
            to upload to CVAT
        use_cache (True): whether to use a cache when uploading data. Using a
            cache reduces task creation time as data will be processed
            on-the-fly and stored in the cache when requested
        use_zip_chunks (True): when annotating videos, whether to upload video
            frames in smaller chunks. Setting this option to ``False`` may
            result in reduced video quality in CVAT due to size limitations on
            ZIP files that can be uploaded to CVAT
        chunk_size (None): the number of frames to upload per ZIP chunk
        task_assignee (None): the username(s) to which the task(s) were
            assigned. This argument can be a list of usernames when annotating
            videos as each video is uploaded to a separate task
        job_assignees (None): a list of usernames to which jobs were assigned
        job_reviewers (None): a list of usernames to which job reviews were
            assigned. Only available in CVAT v1 servers
        project_name (None): an optional project name to which to upload the
            created CVAT task. If a project with this name is found, it will be
            used, otherwise a new project with this name is created. By
            default, no project is used
        project_id (None): an optional ID of an existing CVAT project to which
            to upload the annotation tasks. By default, no project is used
        occluded_attr (None): an optional attribute name containing existing
            occluded values and/or in which to store downloaded occluded values
            for all objects in the annotation run
        issue_tracker (None): URL(s) of an issue tracker to link to the created
            task(s). This argument can be a list of URLs when annotating videos
            or when using ``task_size`` and generating multiple tasks
<<<<<<< HEAD
        cloud_manifest (False): whether to load data from an attached cloud
            storage with a ``manifest.jsonl`` file at the root of the storage
            bucket (True) or whether to download the cloud media locally and
            upload to it the CVAT server (False). This option also accepts the
            path to a manifest file in the bucket
            (ex: ``s3://bucket-name/manifest-name.jsonl``)
=======
>>>>>>> d6aeb474
    """

    def __init__(
        self,
        name,
        label_schema,
        media_field="filepath",
        url=None,
        username=None,
        password=None,
        headers=None,
        task_size=None,
        segment_size=None,
        image_quality=75,
        use_cache=True,
        use_zip_chunks=True,
        chunk_size=None,
        task_assignee=None,
        job_assignees=None,
        job_reviewers=None,
        project_name=None,
        project_id=None,
        occluded_attr=None,
        issue_tracker=None,
        cloud_manifest=False,
        **kwargs,
    ):
        super().__init__(name, label_schema, media_field=media_field, **kwargs)
        self.url = url
        self.task_size = task_size
        self.segment_size = segment_size
        self.image_quality = image_quality
        self.use_cache = use_cache
        self.use_zip_chunks = use_zip_chunks
        self.chunk_size = chunk_size
        self.task_assignee = task_assignee
        self.job_assignees = job_assignees
        self.job_reviewers = job_reviewers
        self.project_name = project_name
        self.project_id = project_id
        self.occluded_attr = occluded_attr
        self.issue_tracker = issue_tracker
        self.cloud_manifest = cloud_manifest

        # store privately so these aren't serialized
        self._username = username
        self._password = password
        self._headers = headers

    @property
    def username(self):
        return self._username

    @username.setter
    def username(self, value):
        self._username = value

    @property
    def password(self):
        return self._password

    @password.setter
    def password(self, value):
        self._password = value

    @property
    def headers(self):
        return self._headers

    @headers.setter
    def headers(self, value):
        self._headers = value


class CVATBackend(foua.AnnotationBackend):
    """Class for interacting with the CVAT annotation backend."""

    @property
    def supported_label_types(self):
        return [
            "classification",
            "classifications",
            "detection",
            "detections",
            "instance",
            "instances",
            "polyline",
            "polylines",
            "polygon",
            "polygons",
            "keypoint",
            "keypoints",
            "segmentation",
            "scalar",
        ]

    @property
    def supported_scalar_types(self):
        return [
            fof.IntField,
            fof.FloatField,
            fof.StringField,
            fof.BooleanField,
        ]

    @property
    def supported_attr_types(self):
        return [
            "text",
            "select",
            "radio",
            "checkbox",
            "occluded",
        ]

    @property
    def supports_keyframes(self):
        return True

    @property
    def supports_video_sample_fields(self):
        return False

    @property
    def requires_label_schema(self):
        return False  # schemas can be inferred from existing CVAT projects

    def recommend_attr_tool(self, name, value):
        if isinstance(value, bool):
            if name == "occluded":
                return {"type": "occluded"}

            return {"type": "checkbox"}

        return {"type": "text"}

    def requires_attr_values(self, attr_type):
        return attr_type in ("select", "radio")

    def connect_to_api(self):
        return CVATAnnotationAPI(
            self.config.name,
            self.config.url,
            username=self.config.username,
            password=self.config.password,
            headers=self.config.headers,
        )

    def upload_annotations(self, samples, launch_editor=False):
        api = self.connect_to_api()

        # @todo support passing native cloud paths to CVAT
        samples.download_media()

        logger.info("Uploading samples to CVAT...")
        results = api.upload_samples(samples, self)
        logger.info("Upload complete")

        api.close()

        if launch_editor:
            results.launch_editor()

        return results

    def download_annotations(self, results):
        api = self.connect_to_api()

        logger.info("Downloading labels from CVAT...")
        annotations = api.download_annotations(results)
        logger.info("Download complete")

        api.close()

        return annotations


class CVATAnnotationResults(foua.AnnotationResults):
    """Class that stores all relevant information needed to monitor the
    progress of an annotation run sent to CVAT and download the results.
    """

    def __init__(
        self,
        samples,
        config,
        id_map,
        server_id_map,
        project_ids,
        task_ids,
        job_ids,
        frame_id_map,
        labels_task_map,
        backend=None,
    ):
        super().__init__(samples, config, id_map, backend=backend)

        self.server_id_map = server_id_map
        self.project_ids = project_ids
        self.task_ids = task_ids
        self.job_ids = job_ids
        self.frame_id_map = frame_id_map
        self.labels_task_map = labels_task_map

    def load_credentials(
        self, url=None, username=None, password=None, headers=None
    ):
        """Load the CVAT credentials from the given keyword arguments or the
        FiftyOne annotation config.

        Args:
            url (None): the url of the CVAT server
            username (None): the CVAT username
            password (None): the CVAT password
            headers (None): an optional dict of headers to add to all CVAT API
                requests
        """
        self._load_config_parameters(
            url=url, username=username, password=password, headers=headers
        )

    def connect_to_api(self):
        """Returns an API instance connected to the CVAT server.

        Returns:
            a :class:`CVATAnnotationAPI`
        """
        return self._backend.connect_to_api()

    def launch_editor(self):
        """Launches the CVAT editor and loads the first task for this
        annotation run.
        """
        api = self.connect_to_api()
        task_id = self.task_ids[0]
        job_ids = self.job_ids

        if job_ids and job_ids[task_id]:
            editor_url = api.base_job_url(task_id, job_ids[task_id][0])
        else:
            editor_url = api.base_task_url(task_id)

        logger.info("Launching editor at '%s'...", editor_url)
        api.launch_editor(url=editor_url)
        api.close()

    def get_status(self):
        """Gets the status of the assigned tasks and jobs.

        Returns:
            a dict of status information
        """
        return self._get_status()

    def print_status(self):
        """Prints the status of the assigned tasks and jobs."""
        self._get_status(log=True)

    def delete_tasks(self, task_ids):
        """Deletes the given tasks from both the CVAT server and this run.

        Args:
            task_ids: an iterable of task IDs
        """
        api = self.connect_to_api()
        api.delete_tasks(task_ids)
        self._forget_tasks(task_ids)
        api.close()

    def cleanup(self):
        """Deletes all tasks and created projects associated with this run."""
        api = self.connect_to_api()

        if self.task_ids:
            logger.info("Deleting tasks...")
            api.delete_tasks(self.task_ids)

        if self.project_ids:
            projects_to_delete = api.get_empty_projects(self.project_ids)
            if projects_to_delete:
                logger.info("Deleting projects...")
                api.delete_projects(self.project_ids)

        api.close()

        self.project_ids = []
        self.task_ids = []
        self.job_ids = {}
        self.id_map = {}
        self.frame_id_map = {}

    def _forget_tasks(self, task_ids):
        for task_id in task_ids:
            self.job_ids.pop(task_id, None)
            _frame_id_map = self.frame_id_map.pop(task_id, {})
            sample_ids = set(fd["sample_id"] for fd in _frame_id_map.values())
            for _id_map in self.id_map.values():
                for sample_id in sample_ids:
                    _id_map.pop(sample_id, None)

        task_ids = set(task_ids)
        self.task_ids = [_id for _id in self.task_ids if _id not in task_ids]

    def _get_status(self, log=False):
        api = self.connect_to_api()

        status = {}
        for label_field, task_ids in self.labels_task_map.items():
            if log:
                logger.info("\nStatus for label field '%s':\n", label_field)

            status[label_field] = {}

            for task_id in task_ids:
                task_url = api.task_url(task_id)

                try:
                    response = api.get(task_url, print_error_info=False)
                    task_json = response.json()
                except:
                    logger.warning(
                        "\tFailed to get info for task '%d' at %s",
                        task_id,
                        task_url,
                    )
                    continue

                task_name = task_json["name"]
                task_status = task_json["status"]
                task_assignee = task_json["assignee"]
                task_updated = task_json["updated_date"]

                if log:
                    logger.info(
                        "\tTask %d (%s):\n"
                        "\t\tStatus: %s\n"
                        "\t\tAssignee: %s\n"
                        "\t\tLast updated: %s\n"
                        "\t\tURL: %s\n",
                        task_id,
                        task_name,
                        task_status,
                        task_assignee,
                        task_updated,
                        api.base_task_url(task_id),
                    )

                jobs_info = {}
                for job_id in self.job_ids[task_id]:
                    job_url = api.taskless_job_url(job_id)

                    try:
                        response = api.get(job_url, print_error_info=False)
                        job_json = response.json()
                    except:
                        logger.warning(
                            "\t\tFailed to get info for job '%d' at %s",
                            job_id,
                            job_url,
                        )
                        continue

                    jobs_info[job_id] = job_json

                    if log:
                        logger.info(
                            "\t\tJob %d:\n"
                            "\t\t\tStatus: %s\n"
                            "\t\t\tAssignee: %s\n"
                            "\t\t\tReviewer: %s\n",
                            job_id,
                            job_json["status"],
                            job_json["assignee"],
                            job_json.get("reviewer", None),
                        )

                status[label_field][task_id] = {
                    "name": task_name,
                    "status": task_status,
                    "assignee": task_assignee,
                    "last_updated": task_updated,
                    "jobs": jobs_info,
                }

        api.close()

        return status

    @classmethod
    def _from_dict(cls, d, samples, config):
        # int keys were serialized as strings...
        job_ids = {int(task_id): ids for task_id, ids in d["job_ids"].items()}
        frame_id_map = {
            int(task_id): {
                int(frame_id): frame_data
                for frame_id, frame_data in frame_map.items()
            }
            for task_id, frame_map in d["frame_id_map"].items()
        }

        return cls(
            samples,
            config,
            d["id_map"],
            d.get("server_id_map", {}),
            d.get("project_ids", []),
            d["task_ids"],
            job_ids,
            frame_id_map,
            d["labels_task_map"],
        )


class CVATAnnotationAPI(foua.AnnotationAPI):
    """A class to facilitate connection to and management of tasks in CVAT.

    On initializiation, this class constructs a session based on the provided
    server url and credentials.

    This API provides methods to easily get, put, post, patch, and delete tasks
    and jobs through the formatted urls specified by the CVAT REST API.

    Additionally, samples and label schemas can be uploaded and annotations
    downloaded through this class.

    Args:
        name: the name of the backend
        url: url of the CVAT server
        username (None): the CVAT username
        password (None): the CVAT password
        headers (None): an optional dict of headers to add to all requests
    """

    def __init__(self, name, url, username=None, password=None, headers=None):
        self._name = name
        self._url = url.rstrip("/")
        self._username = username
        self._password = password
        self._headers = headers

        self._server_version = None
        self._session = None
        self._user_id_map = {}
        self._project_id_map = {}

        self._setup()

    @property
    def server_version(self):
        return self._server_version

    @property
    def base_url(self):
        return self._url

    @property
    def base_api_url(self):
        if self._server_version == 1:
            return "%s/api/v1" % self.base_url

        return "%s/api" % self.base_url

    @property
    def login_url(self):
        return "%s/auth/login" % self.base_api_url

    @property
    def users_url(self):
        return "%s/users" % self.base_api_url

    @property
    def projects_url(self):
        return "%s/projects" % self.base_api_url

    def project_url(self, project_id):
        return "%s/%d" % (self.projects_url, project_id)

    @property
    def tasks_url(self):
        return "%s/tasks" % self.base_api_url

    def task_url(self, task_id):
        return "%s/%d" % (self.tasks_url, task_id)

    def task_data_url(self, task_id):
        return "%s/data" % self.task_url(task_id)

    def task_data_download_url(
        self, task_id, frame_id, data_type="frame", quality="original"
    ):
        return "%s/data?type=%s&quality=%s&number=%d" % (
            self.task_url(task_id),
            data_type,
            quality,
            frame_id,
        )

    def task_data_meta_url(self, task_id):
        return "%s/data/meta" % self.task_url(task_id)

    def task_annotation_url(self, task_id):
        return "%s/annotations" % self.task_url(task_id)

    def task_annotation_formatted_url(
        self, task_id, anno_filepath, anno_format="CVAT 1.1",
    ):
        return "%s/annotations?format=%s&filename=%s" % (
            self.task_url(task_id),
            anno_format,
            anno_filepath,
        )

    def jobs_url(self, task_id):
        return "%s/jobs" % self.task_url(task_id)

    def job_url(self, task_id, job_id):
        return "%s/%d" % (self.jobs_url(task_id), job_id)

    def taskless_job_url(self, job_id):
        return "%s/jobs/%d" % (self.base_api_url, job_id)

    def base_task_url(self, task_id):
        return "%s/tasks/%d" % (self.base_url, task_id)

    def base_job_url(self, task_id, job_id):
        return "%s/tasks/%d/jobs/%d" % (self.base_url, task_id, job_id)

    def task_id_search_url(self, task_id):
        return "%s/tasks?id=%d" % (self.base_api_url, task_id)

    def user_search_url(self, username):
        return "%s/users?search=%s" % (self.base_api_url, username)

    def project_search_url(self, project_name):
        return "%s/projects?search=%s" % (self.base_api_url, project_name)

    def project_id_search_url(self, project_id):
        return "%s/projects?id=%d" % (self.base_api_url, project_id)

    @property
    def cloud_storages_url(self):
        return "%s/cloudstorages" % self.base_api_url

    def cloud_storage_url(self, cloud_storage_id):
        return "%s/%d" % (self.cloud_storages_url, cloud_storage_id)

    def cloud_storages_content_url(self, cloud_storage_id, manifest=None):
        url = "%s/content" % self.cloud_storage_url(cloud_storage_id)
        if manifest is not None:
            url += "?manifest_path=%s" % manifest
        return url

    def cloud_storages_search_url(self, provider_type=None, resource=None):
        url = self.cloud_storages_url + "?"
        seperator = ""
        if provider_type is not None:
            url += "provider_type=%s" % provider_type
            seperator = "&"

        if resource is not None:
            url += "%sresource=%s" % (seperator, resource)

        return url

    @property
    def assignee_key(self):
        if self._server_version == 1:
            return "assignee_id"

        return "assignee"

    def _parse_reviewers(self, job_reviewers):
        if self._server_version == 2 and job_reviewers is not None:
            logger.warning("CVAT v2 servers do not support `job_reviewers`")
            return None

        return job_reviewers

    def _setup(self):
        if not self._url:
            raise ValueError(
                "You must provide/configure the `url` of the CVAT server"
            )

        username = self._username
        password = self._password

        if username is None or password is None:
            username, password = self._prompt_username_password(
                self._name, username=username, password=password
            )

        urllib3.disable_warnings(urllib3.exceptions.InsecureRequestWarning)

        self._session = requests.Session()

        if self._headers:
            self._session.headers.update(self._headers)

        self._server_version = 2

        try:
            self._login(username, password)
        except requests.exceptions.HTTPError as e:
            if e.response.status_code != 404:
                raise e

            self._server_version = 1
            self._login(username, password)

        self._add_referer()

    def _add_referer(self):
        if "Referer" not in self._session.headers:
            self._session.headers["Referer"] = self.login_url

    def close(self):
        """Closes the API session."""
        self._session.close()

    def _login(self, username, password):
        response = self._make_request(
            self._session.post,
            self.login_url,
            print_error_info=False,
            data={"username": username, "password": password},
        )

        if "csrftoken" in response.cookies:
            self._session.headers["X-CSRFToken"] = response.cookies[
                "csrftoken"
            ]

    def _make_request(
        self, request_method, url, print_error_info=True, **kwargs
    ):
        response = request_method(url, verify=False, **kwargs)
        if print_error_info:
            self._validate(response, kwargs)
        else:
            response.raise_for_status()

        return response

    def get(self, url, **kwargs):
        """Sends a GET request to the given CVAT API URL.

        Args:
            url: the url
            **kwargs: additional request parameters

        Returns:
            the request response
        """
        return self._make_request(self._session.get, url, **kwargs)

    def patch(self, url, **kwargs):
        """Sends a PATCH request to the given CVAT API URL.

        Args:
            url: the url
            **kwargs: additional request parameters

        Returns:
            the request response
        """
        return self._make_request(self._session.patch, url, **kwargs)

    def post(self, url, **kwargs):
        """Sends a POST request to the given CVAT API URL.

        Args:
            url: the url
            **kwargs: additional request parameters

        Returns:
            the request response
        """
        return self._make_request(self._session.post, url, **kwargs)

    def put(self, url, **kwargs):
        """Sends a PUT request to the given CVAT API URL.

        Args:
            url: the url
            **kwargs: additional request parameters

        Returns:
            the request response
        """
        return self._make_request(self._session.put, url, **kwargs)

    def delete(self, url, **kwargs):
        """Sends a DELETE request to the given CVAT API URL.

        Args:
            url: the url to send the request to
            **kwargs: additional request parameters

        Returns:
            the request response
        """
        return self._make_request(self._session.delete, url, **kwargs)

    def get_user_id(self, username):
        """Retrieves the CVAT user ID for the given username.

        Args:
            username: the username

        Returns:
            the user ID, or None if the user was not found
        """
        user_id = self._get_value_update_map(
            username, self._user_id_map, "username", self.user_search_url,
        )

        if username is not None and user_id is None:
            logger.warning("User '%s' not found", username)

        return user_id

    def get_project_id(self, project_name):
        """Retrieves the CVAT project ID for the first instance of the given
        project name.

        Args:
            project_name: the name of the project

        Returns:
            the project ID, or None if no project with the given name was found
        """
        return self._get_value_update_map(
            project_name,
            self._project_id_map,
            "name",
            self.project_search_url,
        )

    def get_project_name(self, project_id):
        """Retrieves the CVAT project name for the given project ID.

        Args:
            project_id: the ID of the project

        Returns:
            the project name, or None if no project with the given ID was found
        """
        id_map = {i: n for n, i in self._project_id_map.items()}
        project_name = id_map.get(project_id)
        if project_name:
            return project_name

        return self._get_value_from_search(
            self.project_id_search_url, project_id, "id", "name",
        )

    def get_empty_projects(self, project_ids):
        """Check all given project ids to determine if they are empty or if
        they contain at least one task.

        Args:
            project_ids: a list of project ids to check

        Returns:
            a list of empty project ids
        """
        return [pid for pid in project_ids if self._is_empty_project(pid)]

    def _is_empty_project(self, project_id):
        resp = self.get(self.project_url(project_id)).json()
        return not resp["tasks"]

    def create_project(self, name, schema=None):
        """Creates a project on the CVAT server using the given label schema.

        Args:
            name: a name for the project
            schema (None): the label schema to use for the created project

        Returns:
            the ID of the created project in CVAT
        """
        if schema is None:
            schema = {}

        labels = [
            {"name": name, "attributes": list(attributes.values())}
            for name, attributes in schema.items()
        ]

        project_json = {
            "name": name,
            "labels": labels,
        }

        project_resp = self.post(self.projects_url, json=project_json).json()
        return project_resp["id"]

    def list_projects(self):
        """Returns the list of project IDs.

        Returns:
            the list of project IDs
        """
        return self._get_paginated_results(self.projects_url, value="id")

    def project_exists(self, project_id):
        """Checks if the given project exists.

        Args:
            project_id: the project ID

        Returns:
            True/False
        """
        return (
            self._get_value_from_search(
                self.project_id_search_url, project_id, "id", "id",
            )
            is not None
        )

    def delete_project(self, project_id):
        """Deletes the given project from the CVAT server.

        Args:
            project_id: the project ID
        """
        if self.project_exists(project_id):
            self.delete(self.project_url(project_id))

    def delete_projects(self, project_ids):
        """Deletes the given projects from the CVAT server.

        Args:
            project_ids: an iterable of project IDs
        """
        with fou.ProgressBar() as pb:
            for project_id in pb(list(project_ids)):
                self.delete_project(project_id)

    def get_project_tasks(self, project_id):
        """Returns the IDs of the tasks in the given project.

        Args:
            project_id: a project ID

        Returns:
            the list of task IDs
        """
        resp = self.get(self.project_url(project_id)).json()
        return [task["id"] for task in resp.get("tasks", [])]

    def create_task(
        self,
        name,
        schema=None,
        segment_size=None,
        image_quality=75,
        task_assignee=None,
        project_id=None,
        issue_tracker=None,
    ):
        """Creates a task on the CVAT server using the given label schema.

        Args:
            name: a name for the task
            schema (None): the label schema to use for the created task
            segment_size (None): maximum number of images to load into a job.
                Not applicable to videos
            image_quality (75): an int in ``[0, 100]`` determining the image
                quality to upload to CVAT
            task_assignee (None): the username to assign the created task(s)
            project_id (None): the ID of a project to which upload the task
            issue_tracker (None): the URL of an issue tracker to link the task

        Returns:
            a tuple of

            -   **task_id**: the ID of the created task in CVAT
            -   **class_id_map**: a dictionary mapping the IDs assigned to
                classes by CVAT
            -   **attr_id_map**: a dictionary mapping the IDs assigned to
                attributes by CVAT for every class
        """
        task_json = {
            "name": name,
            "image_quality": image_quality,
        }

        if project_id is not None:
            task_json.update({"labels": [], "project_id": project_id})
        else:
            if schema is None:
                schema = {}

            labels = [
                {"name": name, "attributes": list(attributes.values())}
                for name, attributes in schema.items()
            ]

            task_json.update({"labels": labels})

        if segment_size is not None:
            task_json["segment_size"] = segment_size

        if issue_tracker is not None:
            task_json["bug_tracker"] = issue_tracker

        task_resp = self.post(self.tasks_url, json=task_json).json()
        task_id = task_resp["id"]

        class_id_map = {}
        attr_id_map = {}
        for label in task_resp["labels"]:
            class_id = label["id"]
            class_id_map[label["name"]] = class_id
            attr_id_map[class_id] = {}
            for attr in label["attributes"]:
                attr_name = attr["name"]
                attr_id = attr["id"]
                attr_id_map[class_id][attr_name] = attr_id

        if task_assignee is not None:
            user_id = self.get_user_id(task_assignee)
            if user_id is not None:
                task_patch = {"assignee_id": self.get_user_id(task_assignee)}
                self.patch(self.task_url(task_id), json=task_patch)

        return task_id, class_id_map, attr_id_map

    def list_tasks(self):
        """Returns the list of task IDs.

        Returns:
            the list of task IDs
        """
        return self._get_paginated_results(self.tasks_url, value="id")

    def task_exists(self, task_id):
        """Checks if the given task exists.

        Args:
            task_id: the task ID

        Returns:
            True/False
        """
        return (
            self._get_value_from_search(
                self.task_id_search_url, task_id, "id", "id",
            )
            is not None
        )

    def delete_task(self, task_id):
        """Deletes the given task from the CVAT server.

        Args:
            task_id: the task ID
        """
        if self.task_exists(task_id):
            self.delete(self.task_url(task_id))

    def delete_tasks(self, task_ids):
        """Deletes the given tasks from the CVAT server.

        Args:
            task_ids: an iterable of task IDs
        """
        with fou.ProgressBar() as pb:
            for task_id in pb(list(task_ids)):
                self.delete_task(task_id)

    def launch_editor(self, url=None):
        """Launches the CVAT editor in your default web browser.

        Args:
            url (None): an optional URL to open. By default, the base URL of
                the server is opened
        """
        if url is None:
            url = self.base_url

        webbrowser.open(url, new=2)

    def upload_data(
        self,
        task_id,
        paths,
        image_quality=75,
        use_cache=True,
        use_zip_chunks=True,
        chunk_size=None,
        job_assignees=None,
        job_reviewers=None,
        cloud_manifest=False,
    ):
        """Uploads a list of media to the task with the given ID.

        Args:
            task_id: the task ID
            paths: a list of media paths to upload
            image_quality (75): an int in ``[0, 100]`` determining the image
                quality to upload to CVAT
            use_cache (True): whether to use a cache when uploading data. Using
                a cache reduces task creation time as data will be processed
                on-the-fly and stored in the cache when requested
            use_zip_chunks (True): when annotating videos, whether to upload
                video frames in smaller chunks. Setting this option to
                ``False`` may result in reduced video quality in CVAT due to
                size limitations on ZIP files that can be uploaded to CVAT
            chunk_size (None): the number of frames to upload per ZIP chunk
            job_assignees (None): a list of usernames to assign jobs
            job_reviewers (None): a list of usernames to assign job reviews
            cloud_manifest (False): whether to load data from an attached cloud
                storage with a ``manifest.jsonl`` file at the root of the storage
                bucket (True) or whether to download the cloud media locally
                and upload to it the CVAT server (False). This option also
                accepts the path to a manifest file in the bucket
                (ex: ``s3://bucket-name/manifest-name.jsonl``)

        Returns:
            a list of the job IDs created for the task
        """
        data = {
            "image_quality": image_quality,
            "use_cache": use_cache,
            "use_zip_chunks": use_zip_chunks,
        }

        if chunk_size:
            data["chunk_size"] = chunk_size

        if cloud_manifest:
            self._parse_cloud_files(paths, data, cloud_manifest)
            files = {}
            open_files = []

        else:
            files, open_files = self._parse_local_files(paths, data)

        try:
            self.post(self.task_data_url(task_id), data=data, files=files)
        finally:
            for f in open_files:
                f.close()

        # @todo is this loop really needed?
        job_ids = []
        while not job_ids:
            job_resp = self.get(self.jobs_url(task_id))
            job_ids = [j["id"] for j in job_resp.json()]

        if job_assignees is not None:
            num_assignees = len(job_assignees)
            for idx, job_id in enumerate(job_ids):
                # Round robin strategy
                assignee = job_assignees[idx % num_assignees]

                user_id = self.get_user_id(assignee)
                if assignee is not None and user_id is not None:
                    job_patch = {self.assignee_key: user_id}
                    self.patch(self.taskless_job_url(job_id), json=job_patch)

        if self._server_version == 1 and job_reviewers is not None:
            num_reviewers = len(job_reviewers)
            for idx, job_id in enumerate(job_ids):
                # Round robin strategy
                reviewer = job_reviewers[idx % num_reviewers]

                user_id = self.get_user_id(reviewer)
                if reviewer is not None and user_id is not None:
                    job_patch = {"reviewer_id": user_id}
                    self.patch(self.taskless_job_url(job_id), json=job_patch)

        return job_ids

    def upload_samples(self, samples, backend):
        """Uploads the given samples to CVAT according to the given backend's
        annotation and server configuration.

        Args:
            samples: a :class:`fiftyone.core.collections.SampleCollection` to
                upload to CVAT
            backend: a :class:`CVATBackend` to use to perform the upload

        Returns:
            a :class:`CVATAnnotationResults`
        """
        config = backend.config
        label_schema = config.label_schema
        occluded_attr = config.occluded_attr
        media_field = config.media_field
        task_size = config.task_size
        cloud_manifest = config.cloud_manifest
        config.job_reviewers = self._parse_reviewers(config.job_reviewers)

        project_name, project_id = self._parse_project_details(
            config.project_name, config.project_id
        )

        # When using an existing project, we cannot support multiple label
        # fields of the same type, since it would not be clear which field
        # labels should be downloaded into
        if project_id is not None:
            self._ensure_one_field_per_type(label_schema)

        id_map = {}
        project_ids = []
        task_ids = []
        job_ids = {}
        frame_id_map = {}
        labels_task_map = {}

        (
            cvat_schema,
            assign_scalar_attrs,
            occluded_attrs,
            _,
        ) = self._get_cvat_schema(
            label_schema, project_id=project_id, occluded_attr=occluded_attr
        )

        # When adding to an existing project, its label schema is inherited, so
        # we need to store the updated one
        if project_id is not None or occluded_attr is not None:
            config.label_schema = label_schema

        num_samples = len(samples)
        batch_size = self._get_batch_size(samples, task_size)

        samples.compute_metadata()

        if samples.media_type == fom.VIDEO:
            # The current implementation requires frame IDs for all frames that
            # might get labels
            samples.ensure_frames()

        for idx, offset in enumerate(range(0, num_samples, batch_size)):
            samples_batch = samples[offset : (offset + batch_size)]

            if cloud_manifest:
                # IMPORTANT: CVAT organizes media within a task alphabetically
                # by filename, so we must sort the samples by filename to
                # ensure annotations are uploaded properly
                #
                # When cloud manifests are not being used, upload_data() uses
                # filename mangling to preserve the order of samples_batch in
                # the CVAT task. However, when cloud manifests are being used,
                # that approach is not viable, so we must sort by filename or
                # else existing labels will not be uploaded correctly.
                #
                # Note that we don't always sort by media field because,
                # whenever possible, we prefer to maintain the order of the
                # users view, since they may have intentionally sorted it in a
                # particular way that they want to preserve in CVAT.
                samples_batch = self._sort_by_media_field(
                    samples_batch, media_field
                )

            anno_tags = []
            anno_shapes = []
            anno_tracks = []

            for label_field, label_info in label_schema.items():
                _tags = []
                _shapes = []
                _tracks = []

                if label_field not in id_map:
                    id_map[label_field] = {}

                if label_field not in labels_task_map:
                    labels_task_map[label_field] = []

                if label_info.get("existing_field", False):
                    label_type = label_info["type"]
                    only_keyframes = label_info.get("only_keyframes", False)

                    self._update_shapes_tags_tracks(
                        _tags,
                        _shapes,
                        _tracks,
                        id_map,
                        label_type,
                        samples_batch,
                        label_field,
                        label_info,
                        cvat_schema,
                        assign_scalar_attrs,
                        only_keyframes,
                        occluded_attrs,
                    )

                anno_tags.extend(_tags)
                anno_shapes.extend(_shapes)
                anno_tracks.extend(_tracks)

            # We must do this here because `cvat_schema` may be altered the
            # first time shapes are created
            if project_id is None and project_name is not None:
                project_id = self.create_project(project_name, cvat_schema)
                project_ids.append(project_id)

            _dataset_name = samples_batch._dataset.name.replace(" ", "_")
            task_name = "FiftyOne_%s" % _dataset_name

            task_id, class_id_map, attr_id_map = self._create_task_upload_data(
                config,
                idx,
                task_name,
                cvat_schema,
                project_id,
                samples_batch,
                task_ids,
                job_ids,
                frame_id_map,
            )

            for label_field in label_schema.keys():
                labels_task_map[label_field].append(task_id)

            server_id_map = self._upload_annotations(
                anno_shapes,
                anno_tags,
                anno_tracks,
                class_id_map,
                attr_id_map,
                task_id,
            )

        return CVATAnnotationResults(
            samples,
            config,
            id_map,
            server_id_map,
            project_ids,
            task_ids,
            job_ids,
            frame_id_map,
            labels_task_map,
            backend=backend,
        )

    def download_annotations(self, results):
        """Download the annotations from the CVAT server for the given results
        instance and parses them into the appropriate FiftyOne types.

        Args:
            results: a :class:`CVATAnnotationResults`

        Returns:
            the annotations dict
        """
        label_schema = results.config.label_schema
        occluded_attr = results.config.occluded_attr
        id_map = results.id_map
        server_id_map = results.server_id_map
        task_ids = results.task_ids
        frame_id_map = results.frame_id_map
        labels_task_map = results.labels_task_map

        _, project_id = self._parse_project_details(
            results.config.project_name, results.config.project_id
        )

        if results.project_ids:
            # This task created the project, so we know that `label_schema` is
            # already complete and we don't need `project_id` to help us here
            project_id = None

        (
            _,
            assigned_scalar_attrs,
            occluded_attrs,
            label_field_classes,
        ) = self._get_cvat_schema(
            label_schema, project_id=project_id, occluded_attr=occluded_attr
        )

        labels_task_map_rev = defaultdict(list)
        for lf, tasks in labels_task_map.items():
            for task in tasks:
                labels_task_map_rev[task].append(lf)

        annotations = {}
        deleted_tasks = []

        existing_tasks = set(self.list_tasks())

        for task_id in task_ids:
            if task_id not in existing_tasks:
                deleted_tasks.append(task_id)
                logger.warning(
                    "Skipping task %d, which no longer exists", task_id
                )
                continue

            # Download task data
            attr_id_map, _class_map_rev = self._get_attr_class_maps(task_id)
            task_resp = self.get(self.task_annotation_url(task_id)).json()
            all_shapes = task_resp["shapes"]
            all_tags = task_resp["tags"]
            all_tracks = task_resp["tracks"]

            data_resp = self.get(self.task_data_meta_url(task_id)).json()
            frames = data_resp["frames"]

            label_fields = labels_task_map_rev[task_id]
            label_types = self._get_return_label_types(
                label_schema, label_fields
            )

            for lf_ind, label_field in enumerate(label_fields):
                label_info = label_schema[label_field]
                label_type = label_info.get("type", None)
                scalar_attrs = assigned_scalar_attrs.get(label_field, False)
                _occluded_attrs = occluded_attrs.get(label_field, {})
                _id_map = id_map.get(label_field, {})

                label_field_results = {}

                # Dict mapping class labels to the classes used in CVAT.
                # These are equal unless a class appears in multiple fields
                _classes = label_field_classes[label_field]

                # Maps CVAT IDs to FiftyOne labels
                class_map = {
                    _class_map_rev[name_lf]: name
                    for name, name_lf in _classes.items()
                }

                _cvat_classes = class_map.keys()
                tags, shapes, tracks = self._filter_field_classes(
                    all_tags, all_shapes, all_tracks, _cvat_classes,
                )

                is_last_field = lf_ind == len(label_fields) - 1
                ignore_types = self._get_ignored_types(
                    project_id, label_types, label_type, is_last_field
                )

                tag_results = self._parse_shapes_tags(
                    "tags",
                    tags,
                    frame_id_map[task_id],
                    label_type,
                    _id_map,
                    server_id_map.get("tags", {}),
                    class_map,
                    attr_id_map,
                    frames,
                    ignore_types,
                    assigned_scalar_attrs=scalar_attrs,
                )
                label_field_results = self._merge_results(
                    label_field_results, tag_results
                )

                shape_results = self._parse_shapes_tags(
                    "shapes",
                    shapes,
                    frame_id_map[task_id],
                    label_type,
                    _id_map,
                    server_id_map.get("shapes", {}),
                    class_map,
                    attr_id_map,
                    frames,
                    ignore_types,
                    assigned_scalar_attrs=scalar_attrs,
                    occluded_attrs=_occluded_attrs,
                )
                label_field_results = self._merge_results(
                    label_field_results, shape_results
                )

                for track_index, track in enumerate(tracks, 1):
                    label_id = track["label_id"]
                    shapes = track["shapes"]
                    for shape in shapes:
                        shape["label_id"] = label_id

                    immutable_attrs = track["attributes"]

                    track_shape_results = self._parse_shapes_tags(
                        "track",
                        shapes,
                        frame_id_map[task_id],
                        label_type,
                        _id_map,
                        server_id_map.get("tracks", {}),
                        class_map,
                        attr_id_map,
                        frames,
                        ignore_types,
                        assigned_scalar_attrs=scalar_attrs,
                        track_index=track_index,
                        immutable_attrs=immutable_attrs,
                        occluded_attrs=_occluded_attrs,
                    )
                    label_field_results = self._merge_results(
                        label_field_results, track_shape_results
                    )

                frames_metadata = {}
                for cvat_frame_id, frame_data in frame_id_map[task_id].items():
                    sample_id = frame_data["sample_id"]
                    if "frame_id" in frame_data and len(frames) == 1:
                        frames_metadata[sample_id] = frames[0]
                        break

                    if len(frames) > cvat_frame_id:
                        frame_metadata = frames[cvat_frame_id]
                    else:
                        frame_metadata = None

                    frames_metadata[sample_id] = frame_metadata

                # Polyline(s) corresponding to instance/semantic masks need to
                # be converted to their final format
                self._convert_polylines_to_masks(
                    label_field_results, label_info, frames_metadata
                )

                annotations = self._merge_results(
                    annotations, {label_field: label_field_results}
                )

        if deleted_tasks:
            results._forget_tasks(deleted_tasks)

        return annotations

    def _get_attr_class_maps(self, task_id):
        task_json = self.get(self.task_url(task_id)).json()

        _class_map = {}
        attr_id_map = {}
        for label in task_json["labels"]:
            _class_map[label["id"]] = label["name"]
            attr_id_map[label["id"]] = {
                i["name"]: i["id"] for i in label["attributes"]
            }

        class_map_rev = {n: i for i, n in _class_map.items()}

        return attr_id_map, class_map_rev

    def _get_paginated_results(self, url, value=None):
        results = []
        page = url
        while page is not None:
            response = self.get(page).json()
            for result in response["results"]:
                if value is not None:
                    results.append(result[value])
                else:
                    results.append(result)

            page = response["next"]

        return results

    def _get_value_from_search(
        self, search_url_fcn, target, target_key, value_key
    ):
        search_url = search_url_fcn(target)
        resp = self.get(search_url).json()
        for info in resp["results"]:
            if info[target_key] == target:
                return info[value_key]

        return None

    def _get_value_update_map(self, name, id_map, result_name, search_url_fcn):
        if name is None:
            return None

        if name in id_map:
            return id_map[name]

        _id = self._get_value_from_search(
            search_url_fcn, name, result_name, "id"
        )

        if _id is not None:
            id_map[name] = _id

        return _id

    def _get_project_labels(self, project_id):
        if not self.project_exists(project_id):
            raise ValueError("Project '%s' not found" % project_id)

        resp = self.get(self.project_url(project_id)).json()
        return resp["labels"]

    def _get_task_labels(self, task_id):
        resp = self.get(self.task_url(task_id)).json()
        if "labels" not in resp:
            raise ValueError("Task '%s' not found" % task_id)

        return resp["labels"]

    def _parse_project_details(self, project_name, project_id):
        if project_id is not None:
            project_name = self.get_project_name(project_id)
            if not project_name:
                raise ValueError("Project '%d' not found" % project_id)

        elif project_name is not None:
            project_id = self.get_project_id(project_name)

        return project_name, project_id

    def _get_label_schema(
        self, project_id=None, task_id=None, occluded_attr=None
    ):
        label_schema = {None: {"type": "tmp"}}
        self._convert_cvat_schema(
            label_schema,
            project_id=project_id,
            task_id=task_id,
            occluded_attr=occluded_attr,
        )
        label_schema[None].pop("type")
        return label_schema

    def _get_cvat_schema(
        self, label_schema, project_id=None, occluded_attr=None
    ):
        if project_id is not None:
            return self._convert_cvat_schema(
                label_schema,
                project_id=project_id,
                occluded_attr=occluded_attr,
            )

        return self._build_cvat_schema(
            label_schema, occluded_attr=occluded_attr
        )

    def _convert_cvat_schema(
        self,
        label_schema,
        project_id=None,
        task_id=None,
        occluded_attr=None,
        update_server=True,
    ):
        if project_id is None and task_id is None:
            raise ValueError(
                "Either `project_id` or `task_id` must be provided"
            )

        if project_id is not None:
            labels = self._get_project_labels(project_id)
        else:
            labels = self._get_task_labels(task_id)

        cvat_schema = {}
        labels_to_update = []
        occluded_attrs = {}
        assign_scalar_attrs = {}
        classes_and_attrs = []
        for label in labels:
            name = label["name"]
            attrs = label["attributes"]
            cvat_schema[name] = {a["name"]: a for a in attrs}

            if "label_id" not in cvat_schema[name]:
                labels_to_update.append(label)
                cvat_schema[name]["label_id"] = {
                    "name": "label_id",
                    "input_type": "text",
                    "mutable": True,
                }

            label_attrs = {}
            for attr_name, attr in cvat_schema[name].items():
                if attr_name != "label_id":
                    input_type = attr["input_type"]
                    label_attrs[attr_name] = {"type": input_type}
                    default_value = attr["default_value"]
                    values = attr["values"]
                    if default_value:
                        label_attrs[attr_name]["default"] = default_value

                    if values and values[0] != "":
                        label_attrs[attr_name]["values"] = values

            if occluded_attr is not None:
                label_attrs[occluded_attr] = {}

            classes_and_attrs.append(
                {"classes": [name], "attributes": label_attrs,}
            )

        label_field_classes = {}
        class_names = {n: n for n in cvat_schema.keys()}
        for label_field, label_info in label_schema.items():
            label_type = label_info.get("type", None)
            classes = label_info.get("classes", [])

            if label_type == "scalar":
                # True: scalars are annotated as tag attributes
                # False: scalars are annotated as tag labels
                assign_scalar_attrs[label_field] = not bool(classes)
            else:
                if label_type is not None:
                    label_schema[label_field]["attributes"] = {}
                    label_schema[label_field]["classes"] = classes_and_attrs

                assign_scalar_attrs[label_field] = None

            label_field_classes[label_field] = deepcopy(class_names)
            if occluded_attr is not None:
                occluded_attrs[label_field] = {
                    c: occluded_attr for c in class_names.keys()
                }

        if project_id is not None and labels_to_update and update_server:
            self._add_project_label_ids(project_id, list(labels_to_update))

        return (
            cvat_schema,
            assign_scalar_attrs,
            occluded_attrs,
            label_field_classes,
        )

    def _build_cvat_schema(self, label_schema, occluded_attr=None):
        cvat_schema = {}
        assign_scalar_attrs = {}
        occluded_attrs = defaultdict(dict)
        label_field_classes = defaultdict(dict)

        _class_label_fields = {}
        _duplicate_classes = set()
        _prev_field_classes = set()

        for label_field, label_info in label_schema.items():
            _field_classes = set()
            label_type = label_info.get("type", None)
            is_existing_field = label_info.get("existing_field", False)
            classes = label_info["classes"]
            attributes, occluded_attr_name = self._to_cvat_attributes(
                label_info["attributes"]
            )
            if occluded_attr_name is None and occluded_attr is not None:
                occluded_attr_name = occluded_attr
                label_schema[label_field]["attributes"][occluded_attr] = {}

            # Must track label IDs for existing label fields
            if is_existing_field and label_type != "scalar":
                if "label_id" in attributes:
                    raise ValueError(
                        "Label field '%s' attribute schema cannot use "
                        "reserved name 'label_id'" % label_field
                    )

                attributes["label_id"] = {
                    "name": "label_id",
                    "input_type": "text",
                    "mutable": True,
                }

            if label_type == "scalar":
                # True: scalars are annotated as tag attributes
                # False: scalars are annotated as tag labels
                assign_scalar_attrs[label_field] = not bool(classes)
            else:
                assign_scalar_attrs[label_field] = None

            if not classes:
                classes = [label_field]

                if not attributes:
                    attributes["value"] = {
                        "name": "value",
                        "input_type": "text",
                        "mutable": True,
                    }

            # Handle class name clashes and global attributes
            for _class in classes:
                if etau.is_str(_class):
                    _classes = [_class]
                else:
                    _classes = _class["classes"]

                for name in _classes:
                    # If two label fields share a class name, we must append
                    # `label_field` to all instances of `name` to disambiguate
                    if (
                        name in _prev_field_classes
                        and name not in _duplicate_classes
                    ):
                        _duplicate_classes.add(name)

                        prev_field = _class_label_fields[name]

                        new_name = "%s_%s" % (name, prev_field)
                        cvat_schema[new_name] = cvat_schema.pop(name)

                        label_field_classes[prev_field][name] = new_name

                        if name in occluded_attrs[label_field]:
                            attr_name = occluded_attrs[label_field].pop(name)
                            occluded_attrs[label_field][new_name] = attr_name

                    _field_classes.add(name)

                    if name in _duplicate_classes:
                        new_name = "%s_%s" % (name, label_field)
                        label_field_classes[label_field][name] = new_name
                        name = new_name
                    else:
                        _class_label_fields[name] = label_field
                        label_field_classes[label_field][name] = name

                    if len(name) > 64:
                        raise ValueError(
                            "Class name '%s' exceeds 64 character limit" % name
                        )

                    cvat_schema[name] = deepcopy(attributes)
                    if occluded_attr_name is not None:
                        occluded_attrs[label_field][name] = occluded_attr_name

            _prev_field_classes |= _field_classes

            # Class-specific attributes
            for _class in classes:
                if etau.is_str(_class):
                    continue

                _classes = _class["classes"]
                _attrs, _occluded_attr_name = self._to_cvat_attributes(
                    _class["attributes"]
                )
                if _occluded_attr_name is None and occluded_attr is not None:
                    _occluded_attr_name = occluded_attr

                if "label_id" in _attrs:
                    raise ValueError(
                        "Label field '%s' attribute schema cannot use "
                        "reserved name 'label_id'" % label_field
                    )

                for name in _classes:
                    if name in _duplicate_classes:
                        name = "%s_%s" % (name, label_field)

                    if len(name) > 64:
                        raise ValueError(
                            "Class name '%s' exceeds 64 character limit" % name
                        )

                    cvat_schema[name].update(_attrs)
                    if _occluded_attr_name is not None:
                        occluded_attrs[label_field][name] = _occluded_attr_name

        return (
            cvat_schema,
            assign_scalar_attrs,
            dict(occluded_attrs),
            dict(label_field_classes),
        )

    def _add_project_label_ids(self, project_id, labels):
        labels_patch = {"labels": []}
        for label in labels:
            label["attributes"].append(
                {"name": "label_id", "input_type": "text", "mutable": True}
            )
            labels_patch["labels"].append(label)

        self.patch(self.project_url(project_id), json=labels_patch)

    def _ensure_one_field_per_type(self, label_schema, verbose=True):
        _seen_label_types = []
        for label_field in list(label_schema.keys()):  # list b/c we may edit
            if label_field is None:
                continue

            label_type = label_schema[label_field]["type"]
            if label_type == "scalar":
                _label_type = "classifications"
            else:
                _label_type = foua._RETURN_TYPES_MAP[label_type]

            if _label_type not in _seen_label_types:
                _seen_label_types.append(_label_type)
            elif verbose:
                label_schema.pop(label_field)
                logger.warning(
                    "A field with label type '%s' is already being annotated. "
                    "Ignoring field '%s'...",
                    _label_type,
                    label_field,
                )

    def _get_batch_size(self, samples, task_size):
        if samples.media_type == fom.VIDEO:
            # CVAT only allows for one video per task
            return 1

        num_samples = len(samples)

        if task_size is None:
            # Put all image samples in one task
            return num_samples

        return min(task_size, num_samples)

    def _create_task_upload_data(
        self,
        config,
        idx,
        task_name,
        cvat_schema,
        project_id,
        samples_batch,
        task_ids,
        job_ids,
        frame_id_map,
    ):
        media_field = config.media_field
        segment_size = config.segment_size
        image_quality = config.image_quality
        use_cache = config.use_cache
        use_zip_chunks = config.use_zip_chunks
        chunk_size = config.chunk_size
        task_assignee = config.task_assignee
        job_assignees = config.job_assignees
        job_reviewers = config.job_reviewers
        issue_tracker = config.issue_tracker
        cloud_manifest = config.cloud_manifest

        is_video = samples_batch.media_type == fom.VIDEO

        _task_assignee = task_assignee
        _job_assignees = job_assignees
        _job_reviewers = job_reviewers
        _issue_tracker = issue_tracker

        if is_video:
            # Videos are uploaded in multiple tasks with 1 job per task
            # Assign the correct users for the current task
            if job_assignees is not None:
                _job_assignees = [job_assignees[idx % len(job_assignees)]]

            if job_reviewers is not None:
                _job_reviewers = [job_reviewers[idx % len(job_reviewers)]]

        if task_assignee is not None:
            if isinstance(task_assignee, str):
                _task_assignee = task_assignee
            else:
                _task_assignee = task_assignee[idx % len(task_assignee)]

        if issue_tracker is not None:
            if isinstance(issue_tracker, str):
                _issue_tracker = issue_tracker
            else:
                _issue_tracker = issue_tracker[idx % len(issue_tracker)]

        # Create task
        task_id, class_id_map, attr_id_map = self.create_task(
            task_name,
            schema=cvat_schema,
            segment_size=segment_size,
            image_quality=image_quality,
            task_assignee=_task_assignee,
            project_id=project_id,
            issue_tracker=_issue_tracker,
        )
        task_ids.append(task_id)

        media_paths = samples_batch.values(media_field)

        # Upload media
        job_ids[task_id] = self.upload_data(
            task_id,
            media_paths,
            image_quality=image_quality,
            use_cache=use_cache,
            use_zip_chunks=use_zip_chunks,
            chunk_size=chunk_size,
            job_assignees=_job_assignees,
            job_reviewers=_job_reviewers,
            cloud_manifest=cloud_manifest,
        )
        self._verify_uploaded_frames(task_id, samples_batch)
        frame_id_map[task_id] = self._build_frame_id_map(samples_batch)

        return task_id, class_id_map, attr_id_map

    def _verify_uploaded_frames(self, task_id, samples):
        task_meta = self.get(self.task_data_meta_url(task_id)).json()
        num_uploaded = task_meta.get("size", 0)
        if samples.media_type == fom.VIDEO:
            num_frames = samples.count("frames")
            ftype = "frames"
        else:
            num_frames = len(samples)
            ftype = "images"

        if num_uploaded < num_frames:
            logger.warning(
                "Failed to upload %d/%d %s",
                num_frames - num_uploaded,
                num_frames,
                ftype,
            )

    def _upload_annotations(
        self,
        anno_shapes,
        anno_tags,
        anno_tracks,
        class_id_map,
        attr_id_map,
        task_id,
    ):
        # Remap annotations to use the CVAT class/attribute IDs
        anno_shapes = self._remap_ids(anno_shapes, class_id_map, attr_id_map)
        anno_tags = self._remap_ids(anno_tags, class_id_map, attr_id_map)
        anno_tracks = self._remap_track_ids(
            anno_tracks, class_id_map, attr_id_map
        )

        anno_json = {
            "version": 0,
            "shapes": anno_shapes,
            "tags": anno_tags,
            "tracks": anno_tracks,
        }
        num_shapes = len(anno_shapes)
        num_tags = len(anno_tags)
        num_tracks = len(anno_tracks)

        # @todo is this loop really needed?
        num_uploaded_shapes = 0
        num_uploaded_tags = 0
        num_uploaded_tracks = 0
        anno_resp = {}
        while (
            num_uploaded_shapes != num_shapes
            or num_uploaded_tags != num_tags
            or num_uploaded_tracks != num_tracks
        ):
            anno_resp = self.put(
                self.task_annotation_url(task_id), json=anno_json
            ).json()
            num_uploaded_shapes = len(anno_resp["shapes"])
            num_uploaded_tags = len(anno_resp["tags"])
            num_uploaded_tracks = len(anno_resp["tracks"])

        return self._create_server_id_map(anno_resp, attr_id_map)

    def _create_server_id_map(self, anno_resp, attr_id_map):
        label_id_map = {}
        for class_id, class_attr_map in attr_id_map.items():
            for attr_name, attr_id in class_attr_map.items():
                if attr_name == "label_id":
                    label_id_map[class_id] = attr_id

        server_id_map = {}
        for anno_type, anno_list in anno_resp.items():
            if anno_type not in ("tags", "shapes", "tracks"):
                continue

            id_map = {}
            for anno in anno_list:
                server_id = anno["id"]
                label_id = anno["label_id"]
                if label_id in label_id_map:
                    label_attr_id = label_id_map[label_id]
                    for attr in anno["attributes"]:
                        if attr["spec_id"] == label_attr_id:
                            id_map[server_id] = attr["value"]

            server_id_map[anno_type] = id_map

        return server_id_map

    def _update_shapes_tags_tracks(
        self,
        tags,
        shapes,
        tracks,
        id_map,
        label_type,
        samples_batch,
        label_field,
        label_info,
        cvat_schema,
        assign_scalar_attrs,
        only_keyframes,
        occluded_attrs,
    ):
        is_video = samples_batch.media_type == fom.VIDEO

        anno_tags = []
        anno_shapes = []
        anno_tracks = []

        if label_type in ("classification", "classifications", "scalar"):
            # Tag annotations
            _id_map, anno_tags = self._create_shapes_tags_tracks(
                samples_batch,
                label_field,
                label_info,
                cvat_schema,
                assign_scalar_attrs=assign_scalar_attrs,
            )
        elif is_video and label_type != "segmentation":
            # Video track annotations
            (
                _id_map,
                anno_shapes,
                anno_tracks,
            ) = self._create_shapes_tags_tracks(
                samples_batch,
                label_field,
                label_info,
                cvat_schema,
                load_tracks=True,
                only_keyframes=only_keyframes,
                occluded_attrs=occluded_attrs,
            )
        else:
            # Shape annotations
            _id_map, anno_shapes = self._create_shapes_tags_tracks(
                samples_batch,
                label_field,
                label_info,
                cvat_schema,
                occluded_attrs=occluded_attrs,
            )

        id_map[label_field].update(_id_map)
        tags.extend(anno_tags)
        shapes.extend(anno_shapes)
        tracks.extend(anno_tracks)

    def _filter_field_classes(self, tags, shapes, tracks, _cvat_classes):
        _tags = [t for t in tags if t["label_id"] in _cvat_classes]
        _shapes = [s for s in shapes if s["label_id"] in _cvat_classes]
        _tracks = [t for t in tracks if t["label_id"] in _cvat_classes]
        return _tags, _shapes, _tracks

    def _get_return_label_types(self, label_schema, label_fields):
        label_types = []
        for label_field in label_fields:
            label_type = label_schema[label_field].get("type", None)
            if label_type:
                label_types.append(foua._RETURN_TYPES_MAP[label_type])

        return label_types

    def _get_ignored_types(
        self, project_id, label_types, label_type, is_last_field
    ):
        """When uploading multiple fields to an existing project, each field
        must have a different type but can have overlapping class names.
        Therefore, when loading annotations, if a field exists for a found
        label type, that label will not be loaded with any other fields.
        """
        if not project_id or len(label_types) < 2:
            # Not relevant unless uploading to a project and there are multiple
            # types of labels
            return []

        # The last label field being loaded stores all unexpected label types
        # Ignore only the other label types that have been loaded
        label_type = foua._RETURN_TYPES_MAP[label_type]
        if is_last_field:
            ignored_types = set(label_types) - {label_type}
        else:
            # Other fields only load the expected type
            # Ignore all other types
            all_label_types = foua._RETURN_TYPES_MAP.values()
            ignored_types = set(all_label_types) - {label_type}

        return ignored_types

    def _convert_polylines_to_masks(
        self, results, label_info, frames_metadata
    ):
        for label_type, type_results in results.items():
            if label_type not in (
                "detection",
                "detections",
                "instance",
                "instances",
                "segmentation",
            ):
                continue

            for sample_id, sample_results in type_results.items():
                sample_metadata = frames_metadata[sample_id]
                if sample_metadata is None:
                    continue

                frame_size = (
                    sample_metadata["width"],
                    sample_metadata["height"],
                )
                for _id, _content in sample_results.items():
                    if isinstance(_content, dict):
                        frame_id = _id
                        frame_results = _content
                        for label_id, label in frame_results.items():
                            label = self._convert_polylines(
                                label_id, label, label_info, frame_size
                            )
                            results[label_type][sample_id][frame_id][
                                label_id
                            ] = label
                    else:
                        label_id = _id
                        label = self._convert_polylines(
                            label_id, _content, label_info, frame_size
                        )
                        results[label_type][sample_id][label_id] = label

    def _convert_polylines(self, label_id, label, label_info, frame_size):
        # Convert Polyline to instance segmentation
        if isinstance(label, fol.Polyline):
            detection = CVATShape.polyline_to_detection(label, frame_size)
            detection._id = ObjectId(label_id)
            return detection

        # Convert Polylines to semantic segmentation
        if isinstance(label, fol.Polylines):
            mask_targets = label_info.get("mask_targets", None)
            segmentation = CVATShape.polylines_to_segmentation(
                label, frame_size, mask_targets
            )
            segmentation._id = ObjectId(label_id)
            return segmentation

        return label

    def _merge_results(self, results, new_results):
        if isinstance(new_results, dict):
            for key, val in new_results.items():
                if key not in results:
                    results[key] = val
                else:
                    results[key] = self._merge_results(results[key], val)

        return results

    def _parse_shapes_tags(
        self,
        anno_type,
        annos,
        frame_id_map,
        label_type,
        id_map,
        server_id_map,
        class_map,
        attr_id_map,
        frames,
        ignore_types,
        assigned_scalar_attrs=False,
        track_index=None,
        immutable_attrs=None,
        occluded_attrs=None,
    ):
        results = {}
        prev_type = None

        # For filling in tracked objects
        prev_frame = None
        prev_outside = True

        if anno_type == "track":
            annos = _get_interpolated_shapes(annos)

        for anno in annos:
            frame = anno["frame"]
            prev_anno = anno
            prev_frame = frame
            prev_outside = anno.get("outside", True)

            if anno.get("outside", False):
                # If a tracked object is not in the frame
                continue

            prev_type = self._parse_annotation(
                anno,
                results,
                anno_type,
                prev_type,
                frame_id_map,
                label_type,
                id_map,
                server_id_map,
                class_map,
                attr_id_map,
                frames,
                ignore_types,
                assigned_scalar_attrs=assigned_scalar_attrs,
                track_index=track_index,
                immutable_attrs=immutable_attrs,
                occluded_attrs=occluded_attrs,
            )

        # For non-outside tracked objects, the last track goes to the end of
        # the video, so fill remaining frames with copies of the last instance
        if prev_frame is not None and not prev_outside:
            for frame in range(prev_frame + 1, max(frame_id_map) + 1):
                anno = deepcopy(prev_anno)
                anno["frame"] = frame
                anno["keyframe"] = False

                prev_type = self._parse_annotation(
                    anno,
                    results,
                    anno_type,
                    prev_type,
                    frame_id_map,
                    label_type,
                    id_map,
                    server_id_map,
                    class_map,
                    attr_id_map,
                    frames,
                    ignore_types,
                    assigned_scalar_attrs=assigned_scalar_attrs,
                    track_index=track_index,
                    immutable_attrs=immutable_attrs,
                    occluded_attrs=occluded_attrs,
                )

        return results

    def _parse_annotation(
        self,
        anno,
        results,
        anno_type,
        prev_type,
        frame_id_map,
        expected_label_type,
        id_map,
        server_id_map,
        class_map,
        attr_id_map,
        frames,
        ignore_types,
        assigned_scalar_attrs=False,
        track_index=None,
        immutable_attrs=None,
        occluded_attrs=None,
    ):
        frame = anno["frame"]

        if frame not in frame_id_map:
            return prev_type

        try:
            metadata = frames[frame]
        except IndexError:
            metadata = frames[0]

        frame_data = frame_id_map[frame]
        sample_id = frame_data["sample_id"]
        frame_id = frame_data.get("frame_id", None)

        label = None

        if anno_type in ("shapes", "track"):
            shape_type = anno["type"]
            keyframe = anno.get("keyframe", False)

            if expected_label_type == "scalar" and assigned_scalar_attrs:
                # Shapes created with values, set class to value
                anno_attrs = anno["attributes"]
                if anno_attrs and "value" in anno_attrs[0]:
                    class_val = anno_attrs[0]["value"]
                    anno["attributes"] = []
                else:
                    class_val = False

            cvat_shape = CVATShape(
                anno,
                class_map,
                attr_id_map,
                server_id_map,
                metadata,
                index=track_index,
                immutable_attrs=immutable_attrs,
                occluded_attrs=occluded_attrs,
            )

            # Non-keyframe annotations were interpolated from keyframes but
            # should not inherit their label IDs
            if anno_type == "track" and not keyframe:
                cvat_shape._id = None

            if shape_type == "rectangle":
                label_type = "detections"
                label = cvat_shape.to_detection()
            elif shape_type == "polygon":
                if expected_label_type == "segmentation":
                    # A piece of a segmentation mask
                    label_type = "segmentation"
                    label = cvat_shape.to_polyline(closed=True, filled=True)
                elif expected_label_type in (
                    "detection",
                    "detections",
                    "instance",
                    "instances",
                ):
                    # A piece of an instance mask
                    label_type = "detections"
                    label = cvat_shape.to_polyline(closed=True, filled=True)
                else:
                    # A regular polyline or polygon
                    if expected_label_type in ("polyline", "polylines"):
                        filled = False
                    else:
                        filled = True

                    label_type = "polylines"
                    label = cvat_shape.to_polyline(closed=True, filled=filled)
            elif shape_type == "polyline":
                label_type = "polylines"
                label = cvat_shape.to_polyline()
            elif shape_type == "points":
                label_type = "keypoints"
                label = cvat_shape.to_keypoint()

            if keyframe and label is not None:
                label["keyframe"] = True

            if expected_label_type == "scalar" and assigned_scalar_attrs:
                if class_val and label is not None:
                    label.label = class_val

        if anno_type == "tags":
            if expected_label_type == "scalar":
                label_type = "scalar"
                if assigned_scalar_attrs:
                    num_attrs = len(anno["attributes"])
                    attr_ind = 0
                    while label is None and attr_ind < num_attrs:
                        label = _parse_value(
                            anno["attributes"][attr_ind]["value"]
                        )
                        attr_ind += 1
                        if label is not None:
                            if prev_type is str:
                                label = str(label)

                            if prev_type is None:
                                prev_type = type(label)
                            elif not isinstance(label, prev_type):
                                msg = (
                                    "Ignoring scalar of type %s that does not "
                                    "match previously inferred scalar type %s"
                                ) % (type(label), prev_type)
                                warnings.warn(msg)
                                label = None
                else:
                    label = class_map[anno["label_id"]]
            else:
                label_type = "classifications"
                cvat_tag = CVATTag(anno, class_map, attr_id_map, server_id_map)
                label = cvat_tag.to_classification()

        if label is None or label_type in ignore_types:
            return prev_type

        if label_type not in results:
            results[label_type] = {}

        if sample_id not in results[label_type]:
            results[label_type][sample_id] = {}

        if (
            frame_id is not None
            and frame_id not in results[label_type][sample_id]
        ):
            results[label_type][sample_id][frame_id] = {}

        if label_type == "segmentation":
            seg_id = self._get_segmentation_id(id_map, sample_id, frame_id)
        else:
            seg_id = None

        if frame_id is not None:
            if label_type == "scalar":
                results[label_type][sample_id][frame_id] = label
            else:
                _results = results[label_type][sample_id][frame_id]

                self._add_label_to_results(
                    _results, label_type, label, seg_id=seg_id
                )
        else:
            if label_type == "scalar":
                results[label_type][sample_id] = label
            else:
                _results = results[label_type][sample_id]

                self._add_label_to_results(
                    _results, label_type, label, seg_id=seg_id
                )

        return prev_type

    def _get_segmentation_id(self, id_map, sample_id, frame_id):
        _id = id_map.get(sample_id, None)

        if frame_id is not None and isinstance(_id, dict):
            _id = _id.get(frame_id, None)

        if etau.is_str(_id):
            return _id

        if isinstance(_id, list) and len(_id) == 1:
            return _id[0]

        return None

    def _add_label_to_results(self, results, label_type, label, seg_id=None):
        # Merge polylines representing a semantic segmentation
        if label_type == "segmentation":
            if seg_id is None:
                seg_id = str(ObjectId())

            if results:
                polylines = next(iter(results.values()))
            else:
                polylines = fol.Polylines()
                results[seg_id] = polylines

            found_existing_class = False
            for polyline in polylines.polylines:
                if label.label == polyline.label:
                    found_existing_class = True
                    polyline.points.extend(label.points)

            if not found_existing_class:
                polylines.polylines.append(label)

            return

        # Merge polylines representing an instance segmentation
        if label_type == "detections" and isinstance(label, fol.Polyline):
            if label.id in results:
                results[label.id].points.extend(label.points)
            else:
                results[label.id] = label

            return

        results[label.id] = label

    def _parse_arg(self, arg, config_arg):
        if arg is None:
            return config_arg

        return arg

    def _to_cvat_attributes(self, attributes):
        cvat_attrs = {}
        occluded_attr_name = None
        for attr_name, info in attributes.items():
            if len(attr_name) > 64:
                raise ValueError(
                    "Attribute name '%s' exceeds 64 character limit"
                    % attr_name
                )

            cvat_attr = {"name": attr_name, "mutable": True}
            is_occluded = False
            for attr_key, val in info.items():
                if attr_key == "type":
                    if val == "occluded":
                        occluded_attr_name = attr_name
                        is_occluded = True
                    else:
                        cvat_attr["input_type"] = val
                elif attr_key == "values":
                    cvat_attr["values"] = [_stringify_value(v) for v in val]
                elif attr_key == "default":
                    cvat_attr["default_value"] = _stringify_value(val)
                elif attr_key == "mutable":
                    cvat_attr["mutable"] = bool(val)

            if not is_occluded:
                cvat_attrs[attr_name] = cvat_attr

        return cvat_attrs, occluded_attr_name

    def _create_shapes_tags_tracks(
        self,
        samples,
        label_field,
        label_info,
        cvat_schema,
        assign_scalar_attrs=False,
        load_tracks=False,
        only_keyframes=False,
        occluded_attrs=None,
    ):
        label_type = label_info["type"]
        classes = label_info["classes"]
        mask_targets = label_info.get("mask_targets", None)

        if occluded_attrs is not None:
            occluded_attrs = occluded_attrs.get(label_field, None)

        id_map = {}
        tags_or_shapes = []
        tracks = {}

        # Tracks any "attribute:" prefixes that need to be prepended to
        # attributes in `cvat_schema` because the corresponding data is found
        # to be in the attributes dict of the FiftyOne labels
        remapped_attrs = {}

        is_video = samples.media_type == fom.VIDEO
        samples = samples.select_fields(label_field)

        if is_video:
            field, _ = samples._handle_frame_field(label_field)
        else:
            field = label_field

        frame_id = -1
        for sample in samples:
            metadata = sample.metadata

            if is_video:
                images = sample.frames.values()
                frame_size = (metadata.frame_width, metadata.frame_height)
            else:
                images = [sample]
                frame_size = (metadata.width, metadata.height)

            for image in images:
                frame_id += 1

                label = image[field]

                if label is None:
                    continue

                kwargs = {}

                if label_type not in (
                    "scalar",
                    "classification",
                    "classifications",
                    "segmentation",
                ):
                    kwargs["load_tracks"] = load_tracks
                    kwargs["occluded_attrs"] = occluded_attrs

                if label_type == "scalar":
                    labels = label
                    kwargs["assign_scalar_attrs"] = assign_scalar_attrs
                    func = self._create_scalar_tags
                elif label_type == "classification":
                    labels = [label]
                    func = self._create_classification_tags
                elif label_type == "classifications":
                    labels = label.classifications
                    func = self._create_classification_tags
                elif label_type in ("detection", "instance"):
                    labels = [label]
                    func = self._create_detection_shapes
                elif label_type in ("detections", "instances"):
                    labels = label.detections
                    func = self._create_detection_shapes
                elif label_type in ("polyline", "polygon"):
                    labels = [label]
                    func = self._create_polyline_shapes
                elif label_type in ("polylines", "polygons"):
                    labels = label.polylines
                    func = self._create_polyline_shapes
                elif label_type == "keypoint":
                    labels = [label]
                    func = self._create_keypoint_shapes
                elif label_type == "keypoints":
                    labels = label.keypoints
                    func = self._create_keypoint_shapes
                elif label_type == "segmentation":
                    labels = label
                    func = self._create_segmentation_shapes
                    kwargs["mask_targets"] = mask_targets
                else:
                    raise ValueError(
                        "Label type '%s' of field '%s' is not supported"
                        % (label_type, label_field)
                    )

                ids, _tags_or_shapes, _tracks, _remapped_attrs = func(
                    labels,
                    cvat_schema,
                    label_field,
                    frame_id,
                    frame_size,
                    label_type=label_type,
                    **kwargs,
                )

                tags_or_shapes.extend(_tags_or_shapes)
                self._merge_tracks(tracks, _tracks)
                remapped_attrs.update(_remapped_attrs)

                if ids is not None:
                    if is_video:
                        if sample.id not in id_map:
                            id_map[sample.id] = {}

                        id_map[sample.id][image.id] = ids
                    else:
                        id_map[sample.id] = ids

        # Record any attribute name changes due to label attributes being
        # stored in attributes dicts rather than as dynamic fields
        for attr_schema in cvat_schema.values():
            for name, attr in attr_schema.items():
                if name in remapped_attrs:
                    attr["name"] = remapped_attrs[name]

        if load_tracks:
            tracks = self._finalize_tracks(tracks, frame_id, only_keyframes)
            return id_map, tags_or_shapes, tracks

        return id_map, tags_or_shapes

    def _create_scalar_tags(
        self,
        label,
        cvat_schema,
        label_field,
        frame_id,
        frame_size,
        label_type=None,
        assign_scalar_attrs=False,
    ):
        if label is None:
            label = ""

        if assign_scalar_attrs[label_field]:
            if label_field not in cvat_schema:
                return False, [], {}, {}

            scalar_attr_name = next(iter(cvat_schema[label_field].keys()))

            class_name = label_field
            attributes = [
                {
                    "spec_id": scalar_attr_name,
                    "value": _stringify_value(label),
                }
            ]
        else:
            class_name = _stringify_value(label)
            if class_name not in cvat_schema:
                return False, [], {}, {}

            attributes = []

        tags = [
            {
                "label_id": class_name,
                "group": 0,
                "frame": frame_id,
                "source": "manual",
                "attributes": attributes,
            }
        ]

        return True, tags, {}, {}

    def _create_classification_tags(
        self,
        classifications,
        cvat_schema,
        label_field,
        frame_id,
        frame_size,
        label_type=None,
    ):
        ids = []
        tags = []
        remapped_attrs = {}

        for cn in classifications:
            (
                class_name,
                attributes,
                _,
                _remapped_attrs,
                _,
            ) = self._parse_label(cn, cvat_schema, label_field)

            if class_name is None:
                continue

            ids.append(cn.id)
            remapped_attrs.update(_remapped_attrs)
            tags.append(
                {
                    "label_id": class_name,
                    "group": 0,
                    "frame": frame_id,
                    "source": "manual",
                    "attributes": attributes,
                }
            )

        if label_type == "classification":
            ids = ids[0] if ids else None

        return ids, tags, {}, remapped_attrs

    def _create_detection_shapes(
        self,
        detections,
        cvat_schema,
        label_field,
        frame_id,
        frame_size,
        label_type=None,
        label_id=None,
        load_tracks=False,
        occluded_attrs=None,
    ):
        ids = []
        shapes = []
        tracks = {}
        remapped_attrs = {}

        for det in detections:
            (
                class_name,
                attributes,
                immutable_attrs,
                _remapped_attrs,
                is_occluded,
            ) = self._parse_label(
                det,
                cvat_schema,
                label_field,
                label_id=label_id,
                occluded_attrs=occluded_attrs,
            )

            if class_name is None:
                continue

            curr_shapes = []

            if label_type in ("detection", "detections"):
                x, y, w, h = det.bounding_box
                width, height = frame_size
                xtl = float(round(x * width))
                ytl = float(round(y * height))
                xbr = float(round((x + w) * width))
                ybr = float(round((y + h) * height))
                bbox = [xtl, ytl, xbr, ybr]

                curr_shapes.append(
                    {
                        "type": "rectangle",
                        "occluded": is_occluded,
                        "points": bbox,
                        "label_id": class_name,
                        "group": 0,
                        "frame": frame_id,
                        "source": "manual",
                        "attributes": attributes,
                    }
                )
            elif label_type in ("instance", "instances"):
                if det.mask is None:
                    continue

                polygon = det.to_polyline()
                for points in polygon.points:
                    if len(points) < 3:
                        continue  # CVAT polygons must contain >= 3 points

                    abs_points = HasCVATPoints._to_abs_points(
                        points, frame_size
                    )
                    flattened_points = list(
                        itertools.chain.from_iterable(abs_points)
                    )

                    curr_shapes.append(
                        {
                            "type": "polygon",
                            "occluded": is_occluded,
                            "z_order": 0,
                            "points": flattened_points,
                            "label_id": class_name,
                            "group": 0,
                            "frame": frame_id,
                            "source": "manual",
                            "attributes": deepcopy(attributes),
                        }
                    )

            if not curr_shapes:
                continue

            ids.append(det.id)
            remapped_attrs.update(_remapped_attrs)

            if load_tracks and det.index is not None:
                keyframe = det.get_attribute_value("keyframe", False)
                self._add_shapes_to_tracks(
                    tracks,
                    curr_shapes,
                    class_name,
                    det.index,
                    frame_id,
                    immutable_attrs,
                    keyframe,
                )
            else:
                shapes.extend(curr_shapes)

        return ids, shapes, tracks, remapped_attrs

    def _create_keypoint_shapes(
        self,
        keypoints,
        cvat_schema,
        label_field,
        frame_id,
        frame_size,
        label_type=None,
        load_tracks=False,
        occluded_attrs=None,
    ):
        ids = []
        shapes = []
        tracks = {}
        remapped_attrs = {}

        for kp in keypoints:
            (
                class_name,
                attributes,
                immutable_attrs,
                _remapped_attrs,
                is_occluded,
            ) = self._parse_label(
                kp, cvat_schema, label_field, occluded_attrs=occluded_attrs
            )

            if class_name is None:
                continue

            abs_points = HasCVATPoints._to_abs_points(kp.points, frame_size)
            flattened_points = list(itertools.chain.from_iterable(abs_points))

            shape = {
                "type": "points",
                "occluded": is_occluded,
                "z_order": 0,
                "points": flattened_points,
                "label_id": class_name,
                "group": 0,
                "frame": frame_id,
                "source": "manual",
                "attributes": attributes,
            }

            ids.append(kp.id)
            remapped_attrs.update(_remapped_attrs)

            if load_tracks and kp.index is not None:
                keyframe = kp.get_attribute_value("keyframe", False)
                self._add_shapes_to_tracks(
                    tracks,
                    [shape],
                    class_name,
                    kp.index,
                    frame_id,
                    immutable_attrs,
                    keyframe,
                )
            else:
                shapes.append(shape)

        return ids, shapes, tracks, remapped_attrs

    def _create_polyline_shapes(
        self,
        polylines,
        cvat_schema,
        label_field,
        frame_id,
        frame_size,
        label_type=None,
        load_tracks=False,
        occluded_attrs=None,
    ):
        ids = []
        shapes = []
        tracks = {}
        remapped_attrs = {}

        for poly in polylines:
            (
                class_name,
                attributes,
                immutable_attrs,
                _remapped_attrs,
                is_occluded,
            ) = self._parse_label(
                poly, cvat_schema, label_field, occluded_attrs=occluded_attrs
            )

            if class_name is None:
                continue

            curr_shapes = []

            for points in poly.points:
                if poly.filled and len(points) < 3:
                    continue  # CVAT polygons must contain >= 3 points

                abs_points = HasCVATPoints._to_abs_points(points, frame_size)
                flattened_points = list(
                    itertools.chain.from_iterable(abs_points)
                )

                shape = {
                    "type": "polygon" if poly.filled else "polyline",
                    "occluded": is_occluded,
                    "z_order": 0,
                    "points": flattened_points,
                    "label_id": class_name,
                    "group": 0,
                    "frame": frame_id,
                    "source": "manual",
                    "attributes": deepcopy(attributes),
                }
                curr_shapes.append(shape)

            if not curr_shapes:
                continue

            ids.append(poly.id)
            remapped_attrs.update(_remapped_attrs)

            if load_tracks and poly.index is not None:
                keyframe = poly.get_attribute_value("keyframe", False)
                self._add_shapes_to_tracks(
                    tracks,
                    curr_shapes,
                    class_name,
                    poly.index,
                    frame_id,
                    immutable_attrs,
                    keyframe,
                )
            else:
                shapes.extend(curr_shapes)

        return ids, shapes, tracks, remapped_attrs

    def _create_segmentation_shapes(
        self,
        segmentation,
        cvat_schema,
        label_field,
        frame_id,
        frame_size,
        label_type=None,
        mask_targets=None,
    ):
        label_id = segmentation.id
        detections = segmentation.to_detections(mask_targets=mask_targets)

        _, shapes, tracks, remapped_attrs = self._create_detection_shapes(
            detections.detections,
            cvat_schema,
            label_field,
            frame_id,
            frame_size,
            label_type="instances",
            label_id=label_id,
        )

        return label_id, shapes, tracks, remapped_attrs

    def _parse_label(
        self,
        label,
        cvat_schema,
        label_field,
        label_id=None,
        occluded_attrs=None,
    ):
        # If the class is a duplicate, it will have this name
        dup_class_name = "%s_%s" % (label.label, label_field)

        if label.label in cvat_schema:
            class_name = label.label
        elif dup_class_name in cvat_schema:
            class_name = dup_class_name
        else:
            return None, None, None, None, None

        attr_schema = cvat_schema[class_name]

        if label_id is None:
            label_id = label.id

        label_attrs = [{"spec_id": "label_id", "value": label_id}]
        immutable_attrs = []
        remapped_attrs = {}

        for name, attr in attr_schema.items():
            if name.startswith("attribute:"):
                name = name[len("attribute:") :]

            value = label.get_attribute_value(name, None)
            if value is None:
                continue

            if name not in label:
                # Found attribute stored in the label's attributes dict
                new_name = "attribute:" + name
                remapped_attrs[name] = new_name
                name = new_name

            attr_dict = {"spec_id": name, "value": _stringify_value(value)}

            if attr["mutable"]:
                label_attrs.append(attr_dict)
            else:
                immutable_attrs.append(attr_dict)

        is_occluded = False
        if occluded_attrs is not None:
            attr_name = occluded_attrs.get(class_name, None)
            if attr_name is not None:
                is_occluded = _parse_occlusion_value(
                    label.get_attribute_value(attr_name, False)
                )

        return (
            class_name,
            label_attrs,
            immutable_attrs,
            remapped_attrs,
            is_occluded,
        )

    def _add_shapes_to_tracks(
        self,
        tracks,
        shapes,
        class_name,
        index,
        frame_id,
        immutable_attrs,
        keyframe,
    ):
        if class_name not in tracks:
            tracks[class_name] = {}

        if index not in tracks[class_name]:
            tracks[class_name][index] = {
                "label_id": class_name,
                "shapes": [],
                "frame": frame_id,
                "group": 0,
                "attributes": immutable_attrs,
            }

        _shapes = tracks[class_name][index]["shapes"]

        for shape in shapes:
            shape["outside"] = False
            shape["keyframe"] = keyframe
            del shape["label_id"]
            _shapes.append(shape)

    def _merge_tracks(self, tracks, new_tracks):
        for class_name, class_tracks in new_tracks.items():
            if class_name not in tracks:
                tracks[class_name] = class_tracks
                continue

            for index, track in class_tracks.items():
                if index not in tracks[class_name]:
                    tracks[class_name][index] = track
                else:
                    _track = tracks[class_name][index]
                    _track["shapes"].extend(track["shapes"])
                    _track["frame"] = max(track["frame"], _track["frame"])

    def _finalize_tracks(self, tracks, frame_count, only_keyframes):
        formatted_tracks = []
        for class_tracks in tracks.values():
            for track in class_tracks.values():
                formatted_track = self._finalize_track(
                    track, frame_count, only_keyframes
                )
                formatted_tracks.append(track)

        return formatted_tracks

    def _finalize_track(self, track, frame_count, only_keyframes):
        shapes = track["shapes"]
        new_shapes = []
        prev_frame_shape_inds = []
        prev_frame = None
        next_is_keyframe = True

        for ind, shape in enumerate(shapes):
            frame = shape["frame"]
            if prev_frame is None:
                prev_frame = frame

            if frame != prev_frame:
                if only_keyframes and next_is_keyframe:
                    # The first frame of a new segment is always a keyframe
                    next_is_keyframe = False
                    for ind in prev_frame_shape_inds:
                        shapes[ind]["keyframe"] = True

                # If there is a gap between shapes, we must mark the end of the
                # previous segment as "outside"
                if frame > prev_frame + 1:
                    for prev_ind in prev_frame_shape_inds:
                        last_shape = shapes[prev_ind]
                        new_shape = deepcopy(last_shape)
                        new_shape["frame"] += 1
                        new_shape["outside"] = True
                        if only_keyframes:
                            new_shape["keyframe"] = True

                        new_shapes.append(
                            (max(prev_frame_shape_inds), new_shape)
                        )
                        next_is_keyframe = True

                prev_frame_shape_inds = []
                prev_frame = frame

            prev_frame_shape_inds.append(ind)

        # The shapes in the last frame in the track must be set to "outside"
        last_shape = shapes[-1]
        if last_shape["frame"] < frame_count:
            new_shape = deepcopy(last_shape)
            new_shape["frame"] += 1
            new_shape["outside"] = True
            if only_keyframes:
                new_shape["keyframe"] = True

            new_shapes.append((len(shapes), new_shape))

        # Insert new shapes into track
        for ind, shape in new_shapes[::-1]:
            shapes.insert(ind + 1, shape)

        # Remove non-keyframes if necessary
        if only_keyframes:
            track["shapes"] = [s for s in shapes if s["keyframe"]]

        return track

    def _build_frame_id_map(self, samples):
        frame_id_map = {}
        frame_id = -1

        if samples.media_type == fom.VIDEO:
            sample_ids, frame_ids = samples.values(["id", "frames.id"])
            for _sample_id, _frame_ids in zip(sample_ids, frame_ids):
                for _frame_id in _frame_ids:
                    frame_id += 1
                    frame_id_map[frame_id] = {
                        "sample_id": _sample_id,
                        "frame_id": _frame_id,
                    }
        else:
            sample_ids = samples.values("id")
            for _sample_id in sample_ids:
                frame_id += 1
                frame_id_map[frame_id] = {"sample_id": _sample_id}

        return frame_id_map

    def _remap_ids(self, shapes_or_tags, class_id_map, attr_id_map):
        for obj in shapes_or_tags:
            label_name = obj["label_id"]
            class_id = class_id_map[label_name]
            obj["label_id"] = class_id
            attr_map = attr_id_map[class_id]
            attrs = []
            for attr in obj["attributes"]:
                attr_name = attr["spec_id"]
                if attr_name in attr_map:
                    attr["spec_id"] = attr_map[attr_name]
                    attrs.append(attr)

            obj["attributes"] = attrs

        return shapes_or_tags

    def _remap_track_ids(self, tracks, class_id_map, attr_id_map):
        for track in tracks:
            label_name = track["label_id"]
            class_id = class_id_map[label_name]
            track["label_id"] = class_id
            attr_map = attr_id_map[class_id]
            for shape in track["shapes"]:
                attrs = []
                for attr in shape["attributes"]:
                    attr_name = attr["spec_id"]
                    if attr_name in attr_map:
                        attr["spec_id"] = attr_map[attr_name]
                        attrs.append(attr)

                shape["attributes"] = attrs

            attrs = []
            for attr in track["attributes"]:
                attr_name = attr["spec_id"]
                if attr_name in attr_map:
                    attr["spec_id"] = attr_map[attr_name]
                    attrs.append(attr)

            track["attributes"] = attrs

        return tracks

    def _sort_by_media_field(self, samples, media_field):
        filepaths, ids = samples.values([media_field, "id"])
        filenames = [os.path.basename(f) for f in filepaths]

        _, sorted_ids = zip(*sorted(zip(filenames, ids), key=lambda x: x[0]))
        return samples.select(sorted_ids, ordered=True)

    def _parse_local_files(self, paths, data):
        files = {}
        open_files = []
        paths = focc.media_cache.get_local_paths(paths)

        for idx, path in enumerate(paths):
            if fom.get_media_type(path) == fom.VIDEO:
                filename = os.path.basename(path)
            else:
                # IMPORTANT: CVAT organizes media within a task alphabetically
                # by filename, so we must give CVAT filenames whose
                # alphabetical order matches the order of `paths`
                filename = "%06d_%s" % (idx, os.path.basename(path))

            open_file = open(path, "rb")
            open_files.append(open_file)
            files["client_files[%d]" % idx] = (filename, open_file)

        return files, open_files

    def _parse_cloud_files(self, paths, data, cloud_manifest):
        if not etau.is_str(cloud_manifest):
            # Use default manifest name and location at root of bucket
            cloud_manifest = self._get_default_manifest_from_path(paths[0])

        data["storage"] = "cloud_storage"
        (
            root_dir,
            manifest_filename,
            cloud_storage_id,
        ) = self._parse_cloud_manifest(cloud_manifest)
        self._verify_cloud_files(
            root_dir, cloud_storage_id, manifest_filename, paths
        )
        data["cloud_storage_id"] = cloud_storage_id

        for idx, path in enumerate(paths):
            # Samples are pre-sorted if using to cloud storage
            data["server_files[%d]" % idx] = _to_rel_url(path, root_dir)

        data["server_files[%d]" % (idx + 1)] = manifest_filename

    def _get_default_manifest_from_path(self, path):
        path_fs = fos.get_file_system(path)
        if path_fs not in _CLOUD_PROVIDER_MAP:
            raise ValueError(
                "Found an unsupported filepath `%s` when "
                "`cloud_manifest=True`, expected only AWS, GCS, or "
                "MINIO cloud files, all of which are in the same "
                "bucket." % path
            )
        prefix, _ = fos.split_prefix(path)
        bucket_name = fos.get_bucket_name(path)
        cloud_manifest = fos.join(prefix + bucket_name, "manifest.jsonl")
        return cloud_manifest

    def _parse_cloud_manifest(self, cloud_manifest):
        file_system = fos.get_file_system(cloud_manifest)
        if file_system not in _CLOUD_PROVIDER_MAP:
            raise ValueError(
                "File system %s is not a valid CVAT cloud storage provider."
                % str(file_system)
            )
        endpoint = None
        if file_system == fos.FileSystem.MINIO:
            endpoint = fos.minio_endpoint_prefix

        provider_type = _CLOUD_PROVIDER_MAP[file_system]
        prefix, _ = fos.split_prefix(cloud_manifest)
        resource = fos.get_bucket_name(cloud_manifest)
        root_dir = prefix + resource
        manifest_filename = _to_rel_url(cloud_manifest, root_dir)

        cloud_storage_id = self._get_cloud_storage_id(
            provider_type, resource, manifest_filename, endpoint=endpoint
        )
        return root_dir, manifest_filename, cloud_storage_id

    def _get_cloud_storage_id(
        self, provider_type, resource, manifest_filename, endpoint=None
    ):
        cloud_storages_search_url = self.cloud_storages_search_url(
            provider_type=provider_type, resource=resource
        )
        resp = self.get(cloud_storages_search_url).json()
        results = resp["results"]
        cloud_storage_id = None

        for result in results:
            specific_attrs = self._parse_specific_attributes(
                result["specific_attributes"]
            )
            result_endpoint = specific_attrs.get("endpoint_url", None)
            if etau.is_str(result_endpoint):
                result_endpoint = result_endpoint.rstrip("/") + "/"

            if (
                manifest_filename in result["manifests"]
                and endpoint == result_endpoint
            ):
                cloud_storage_id = result["id"]

        if cloud_storage_id is None:
            raise ValueError(
                "No cloud storage of type `%s`, bucket name `%s`, with "
                "manifest `%s` was found"
                % (provider_type, resource, manifest_filename)
            )

        return cloud_storage_id

    def _verify_cloud_files(
        self, root_dir, cloud_storage_id, manifest_filename, paths
    ):
        file_systems = {fos.get_file_system(p) for p in paths}
        root_fs = fos.get_file_system(root_dir)
        if len(file_systems) > 1:
            raise ValueError(
                "Attempting to use manifest from file system '%s' but found "
                "samples from multiple file systems: %s"
                % (root_fs, file_systems)
            )

        paths_fs = list(file_systems)[0]
        if root_fs != paths_fs:
            raise ValueError(
                "File system of the manifest '%s' does not match the file "
                "system of samples '%s'" % (root_fs, paths_fs)
            )

        content_url = self.cloud_storages_content_url(
            cloud_storage_id, manifest=manifest_filename
        )
        manifest_files = self.get(content_url).json()
        formatted_paths = set([_to_rel_url(p, root_dir) for p in paths])
        unspecified_paths = formatted_paths - set(manifest_files)
        if unspecified_paths:
            raise ValueError(
                "Found %d files that are not specified in the given manifest "
                "`%s` in cloud storage `%d`"
                % (len(unspecified_paths), manifest_filename, cloud_storage_id)
            )

    def _parse_specific_attributes(self, specific_attributes):
        return {k: v for (k, v) in parse_qsl(specific_attributes)}

    def _validate(self, response, kwargs):
        try:
            response.raise_for_status()
        except:
            d = response.__dict__
            logger.info("Arguments the caused this error were:")
            logger.info(kwargs)
            raise Exception(
                "%d error for request %s to url %s with the reason %s. Error "
                "content: %s"
                % (
                    d["status_code"],
                    d["request"],
                    d["url"],
                    d["reason"],
                    d["_content"],
                )
            )


class CVATLabel(object):
    """A label returned by the CVAT API.

    Args:
        label_dict: the dictionary containing the label information loaded from
            the CVAT API
        class_map: a dictionary mapping label IDs to class strings
        attr_id_map: a dictionary mapping attribute IDs attribute names for
            every label
        server_id_map: a dictionary mapping server IDs to FiftyOne label IDs
        attributes (None): an optional list of additional attributes
    """

    def __init__(
        self,
        label_dict,
        class_map,
        attr_id_map,
        server_id_map,
        attributes=None,
    ):
        cvat_id = label_dict["label_id"]
        server_id = label_dict["id"]
        attrs = label_dict["attributes"]

        if attributes is not None:
            attrs.extend(attributes)

        self._id = None
        self.label = class_map[cvat_id]
        self.attributes = {}
        self.fo_attributes = {}

        # Parse attributes
        attr_id_map_rev = {v: k for k, v in attr_id_map[cvat_id].items()}
        for attr in attrs:
            name = attr_id_map_rev[attr["spec_id"]]
            value = _parse_value(attr["value"])
            if value is not None:
                if name.startswith("attribute:"):
                    name = name[len("attribute:") :]
                    fo_attr = CVATAttribute(name, value).to_attribute()
                    self.fo_attributes[name] = fo_attr
                else:
                    self.attributes[name] = value

        # Parse label ID
        label_id = self.attributes.pop("label_id", None)

        if label_id is not None:
            self._set_id(label_id)

        if self._id is None:
            label_id = server_id_map.get(server_id, None)
            if label_id is not None:
                self._set_id(label_id)

    def _set_id(self, label_id):
        try:
            self._id = ObjectId(label_id)
        except:
            pass

    def _set_attributes(self, label):
        if self._id is not None:
            label._id = self._id

        for name, value in self.attributes.items():
            label[name] = value

        if self.fo_attributes:
            label.attributes = self.fo_attributes


class CVATShape(CVATLabel):
    """A shape returned by the CVAT API.

    Args:
        label_dict: the dictionary containing the label information loaded from
            the CVAT API
        class_map: a dictionary mapping label IDs to class strings
        attr_id_map: a dictionary mapping attribute IDs attribute names for
            every label
        server_id_map: a dictionary mapping server IDs to FiftyOne label IDs
        metadata: a dictionary containing the width and height of the frame
        index (None): the tracking index of the shape
        immutable_attrs (None): immutable attributes inherited by this shape
            from its track
        occluded_attrs (None): a dictonary mapping class names to the
            corresponding attribute linked to the CVAT occlusion widget, if any
    """

    def __init__(
        self,
        label_dict,
        class_map,
        attr_id_map,
        server_id_map,
        metadata,
        index=None,
        immutable_attrs=None,
        occluded_attrs=None,
    ):
        super().__init__(
            label_dict,
            class_map,
            attr_id_map,
            server_id_map,
            attributes=immutable_attrs,
        )

        self.frame_size = (metadata["width"], metadata["height"])
        self.points = label_dict["points"]
        self.index = index

        if "rotation" in label_dict and int(label_dict["rotation"]) != 0:
            self.attributes["rotation"] = label_dict["rotation"]

        # Parse occluded attribute, if necessary
        if occluded_attrs is not None:
            occluded_attr_name = occluded_attrs.get(self.label, None)
            if occluded_attr_name:
                self.attributes[occluded_attr_name] = label_dict["occluded"]

    def _to_pairs_of_points(self, points):
        reshaped_points = np.reshape(points, (-1, 2))
        return reshaped_points.tolist()

    def to_detection(self):
        """Converts this shape to a :class:`fiftyone.core.labels.Detection`.

        Returns:
            a :class:`fiftyone.core.labels.Detection`
        """
        xtl, ytl, xbr, ybr = self.points
        width, height = self.frame_size
        bbox = [
            xtl / width,
            ytl / height,
            (xbr - xtl) / width,
            (ybr - ytl) / height,
        ]
        label = fol.Detection(
            label=self.label, bounding_box=bbox, index=self.index
        )
        self._set_attributes(label)
        return label

    def to_polyline(self, closed=False, filled=False):
        """Converts this shape to a :class:`fiftyone.core.labels.Polyline`.

        Returns:
            a :class:`fiftyone.core.labels.Polyline`
        """
        points = self._to_pairs_of_points(self.points)
        rel_points = HasCVATPoints._to_rel_points(points, self.frame_size)
        label = fol.Polyline(
            label=self.label,
            points=[rel_points],
            index=self.index,
            closed=closed,
            filled=filled,
        )
        self._set_attributes(label)
        return label

    def to_polylines(self, closed=False, filled=False):
        """Converts this shape to a :class:`fiftyone.core.labels.Polylines`.

        Returns:
            a :class:`fiftyone.core.labels.Polylines`
        """
        points = self._to_pairs_of_points(self.points)
        rel_points = HasCVATPoints._to_rel_points(points, self.frame_size)
        polyline = fol.Polyline(
            label=self.label,
            points=[rel_points],
            closed=closed,
            filled=filled,
        )
        label = fol.Polylines(polylines=[polyline])
        self._set_attributes(label)
        return label

    def to_keypoint(self):
        """Converts this shape to a :class:`fiftyone.core.labels.Keypoint`.

        Returns:
            a :class:`fiftyone.core.labels.Keypoint`
        """
        points = self._to_pairs_of_points(self.points)
        rel_points = HasCVATPoints._to_rel_points(points, self.frame_size)
        label = fol.Keypoint(
            label=self.label, points=rel_points, index=self.index
        )
        self._set_attributes(label)
        return label

    @classmethod
    def polyline_to_detection(cls, polyline, frame_size):
        """Converts a :class:`fiftyone.core.labels.Polyline` to a
        :class:`fiftyone.core.labels.Detection` with a segmentation mask.

        Args:
            polyline: a :class:`fiftyone.core.labels.Polyline`
            frame_size: the ``(width, height)`` of the frame

        Returns:
            a :class:`fiftyone.core.labels.Detection`
        """
        detection = polyline.to_detection(frame_size=frame_size)
        detection._id = polyline._id
        return detection

    @classmethod
    def polylines_to_segmentation(cls, polylines, frame_size, mask_targets):
        """Converts a :class:`fiftyone.core.labels.Polylines` to a
        :class:`fiftyone.core.labels.Segmentation`.

        Args:
            polylines: a :class:`fiftyone.core.labels.Polylines`
            mask_targets: a dict mapping integer pixel values to label strings
            frame_size: the ``(width, height)`` of the frame

        Returns:
            a :class:`fiftyone.core.labels.Segmentation`
        """
        return polylines.to_segmentation(
            frame_size=frame_size, mask_targets=mask_targets
        )


class CVATTag(CVATLabel):
    """A tag returned by the CVAT API.

    Args:
        label_dict: the dictionary containing the label information loaded from
            the CVAT API
        class_map: a dictionary mapping label IDs to class strings
        attr_id_map: a dictionary mapping attribute IDs attribute names for
            every label
        server_id_map: a dictionary mapping server IDs to FiftyOne label IDs
        attributes (None): an optional list of additional attributes
    """

    def to_classification(self):
        """Converts the tag to a :class:`fiftyone.core.labels.Classification`.

        Returns:
            a :class:`fiftyone.core.labels.Classification`
        """
        label = fol.Classification(label=self.label)
        self._set_attributes(label)
        return label


def load_cvat_image_annotations(xml_path):
    """Loads the CVAT image annotations from the given XML file.

    See :ref:`this page <CVATImageDataset-import>` for format details.

    Args:
        xml_path: the path to the annotations XML file

    Returns:
        a tuple of

        -   **info**: a dict of dataset info
        -   **cvat_task_labels**: a :class:`CVATTaskLabels` instance
        -   **cvat_images**: a list of :class:`CVATImage` instances
    """
    d = fou.load_xml_as_json_dict(xml_path)
    annotations = d.get("annotations", {})

    # Verify version
    version = annotations.get("version", None)
    if version is None:
        logger.warning("No version tag found; assuming version 1.1")
    elif version != "1.1":
        logger.warning(
            "Only version 1.1 is explicitly supported; found %s. Trying to "
            "load assuming version 1.1 format",
            version,
        )

    # Load meta
    meta = annotations.get("meta", {})

    # Load task labels
    task = meta.get("task", {})
    labels_dict = task.get("labels", {})
    cvat_task_labels = CVATTaskLabels.from_labels_dict(labels_dict)

    # Load annotations
    image_dicts = _ensure_list(annotations.get("image", []))
    cvat_images = [CVATImage.from_image_dict(id) for id in image_dicts]

    # Load dataset info
    info = {"task_labels": cvat_task_labels.labels}
    if "created" in task:
        info["created"] = task["created"]

    if "updated" in task:
        info["updated"] = task["updated"]

    if "dumped" in meta:
        info["dumped"] = meta["dumped"]

    return info, cvat_task_labels, cvat_images


def load_cvat_video_annotations(xml_path):
    """Loads the CVAT video annotations from the given XML file.

    See :ref:`this page <CVATVideoDataset-import>` for format details.

    Args:
        xml_path: the path to the annotations XML file

    Returns:
        a tuple of

        -   **info**: a dict of dataset info
        -   **cvat_task_labels**: a :class:`CVATTaskLabels` instance
        -   **cvat_tracks**: a list of :class:`CVATTrack` instances
    """
    d = fou.load_xml_as_json_dict(xml_path)
    annotations = d.get("annotations", {})

    # Verify version
    version = annotations.get("version", None)
    if version is None:
        logger.warning("No version tag found; assuming version 1.1")
    elif version != "1.1":
        logger.warning(
            "Only version 1.1 is explicitly supported; found %s. Trying to "
            "load assuming version 1.1 format",
            version,
        )

    # Load meta
    meta = annotations.get("meta", {})

    # Load task labels
    task = meta.get("task", {})
    labels_dict = task.get("labels", {})
    cvat_task_labels = CVATTaskLabels.from_labels_dict(labels_dict)

    # Load annotations
    track_dicts = _ensure_list(annotations.get("track", []))
    if track_dicts:
        original_size = task["original_size"]
        frame_size = (
            int(original_size["width"]),
            int(original_size["height"]),
        )
        cvat_tracks = [
            CVATTrack.from_track_dict(td, frame_size) for td in track_dicts
        ]
    else:
        cvat_tracks = []

    # Load dataset info
    info = {"task_labels": cvat_task_labels.labels}
    if "created" in task:
        info["created"] = task["created"]

    if "updated" in task:
        info["updated"] = task["updated"]

    if "dumped" in meta:
        info["dumped"] = meta["dumped"]

    return info, cvat_task_labels, cvat_tracks


class CVATCloudProviders(object):
    """Enumeration of cloud storage providers supported by CVAT"""

    S3 = "AWS_S3_BUCKET"
    GCS = "GOOGLE_CLOUD_STORAGE"
    AZURE = "AZURE_CONTAINER"


_CLOUD_PROVIDER_MAP = {
    fos.FileSystem.S3: CVATCloudProviders.S3,
    fos.FileSystem.MINIO: CVATCloudProviders.S3,
    fos.FileSystem.GCS: CVATCloudProviders.GCS,
}


def _is_supported_attribute_type(value):
    return (
        isinstance(value, bool) or etau.is_str(value) or etau.is_numeric(value)
    )


def _cvat_tracks_to_frames_dict(cvat_tracks):
    frames = defaultdict(dict)
    for cvat_track in cvat_tracks:
        labels = cvat_track.to_labels()
        for frame_number, label in labels.items():
            frame = frames[frame_number]

            if isinstance(label, fol.Detection):
                if "detections" not in frame:
                    frame["detections"] = fol.Detections()

                frame["detections"].detections.append(label)
            elif isinstance(label, fol.Polyline):
                if "polylines" not in frame:
                    frame["polylines"] = fol.Polylines()

                frame["polylines"].polylines.append(label)
            elif isinstance(label, fol.Keypoint):
                if "keypoints" not in frame:
                    frame["keypoints"] = fol.Keypoints()

                frame["keypoints"].keypoints.append(label)

    return frames


def _frames_to_cvat_tracks(frames, frame_size):
    labels_map = defaultdict(lambda: defaultdict(dict))
    no_index_map = defaultdict(list)
    found_label = False

    def process_label(label, frame_number):
        if label.index is not None:
            labels_map[label.index][type(label)][frame_number] = label
        else:
            no_index_map[frame_number].append(label)

    # Convert from per-frame to per-object tracks
    for frame_number, frame_dict in frames.items():
        for _, value in frame_dict.items():
            if isinstance(value, (fol.Detection, fol.Polyline, fol.Keypoint)):
                found_label = True
                process_label(value, frame_number)
            elif isinstance(value, fol.Detections):
                found_label = True
                for detection in value.detections:
                    process_label(detection, frame_number)
            elif isinstance(value, fol.Polylines):
                found_label = True
                for polyline in value.polylines:
                    process_label(polyline, frame_number)
            elif isinstance(value, fol.Keypoints):
                found_label = True
                for keypoint in value.keypoints:
                    process_label(keypoint, frame_number)
            elif value is not None:
                msg = "Ignoring unsupported label type '%s'" % value.__class__
                warnings.warn(msg)

    if not found_label:
        return None  # unlabeled

    cvat_tracks = []

    # Generate object tracks
    max_index = -1
    used_indices = set()
    for index in sorted(labels_map):
        for label_type, labels in labels_map[index].items():
            _index = index if index not in used_indices else max_index + 1
            used_indices.add(_index)
            max_index = max(_index, max_index)
            cvat_track = CVATTrack.from_labels(_index, labels, frame_size)
            cvat_tracks.append(cvat_track)

    # Generate single tracks for detections with no `index`
    index = max_index
    for frame_number, labels in no_index_map.items():
        for label in labels:
            index += 1
            cvat_track = CVATTrack.from_labels(
                index, {frame_number: label}, frame_size
            )
            cvat_tracks.append(cvat_track)

    return cvat_tracks


def _get_single_polyline_points(polyline):
    num_polylines = len(polyline.points)
    if num_polylines == 0:
        return []

    if num_polylines > 1:
        msg = (
            "Found polyline with more than one shape; only the first shape "
            "will be stored in CVAT format"
        )
        warnings.warn(msg)

    return polyline.points[0]


def _ensure_list(value):
    if value is None:
        return []

    if isinstance(value, list):
        return value

    return [value]


def _stringify_value(value):
    if value is None:
        return ""

    if value is True:
        return "true"

    if value is False:
        return "false"

    return str(value)


def _to_rel_url(url, dir_path):
    url = fos.split_prefix(url)[1]
    dir_path = fos.split_prefix(dir_path)[1]
    return os.path.relpath(url, dir_path)


def _to_int_bool(value):
    return int(bool(value))


def _from_int_bool(value):
    try:
        return bool(int(value))
    except:
        pass

    return None


def _parse_value(value):
    try:
        return int(value)
    except:
        pass

    try:
        return float(value)
    except:
        pass

    if etau.is_str(value):
        if value in ("True", "true"):
            return True

        if value in ("False", "false"):
            return False

        if value in ("None", ""):
            return None

    return value


def _parse_occlusion_value(value):
    if isinstance(value, bool):
        return value

    if etau.is_str(value):
        str_value = "'%s'" % value
        bool_value = False if value.lower() == "false" else bool(value)
    else:
        str_value = str(value)
        bool_value = bool(value)

    msg = "Casting occlusion value %s of type %s to boolean %s" % (
        str_value,
        type(value),
        bool_value,
    )
    warnings.warn(msg)

    return bool_value


# Track interpolation code sourced from CVAT:
# https://github.com/openvinotoolkit/cvat/blob/31f6234b0cdc656c9dde4294c1008560611c6978/cvat/apps/dataset_manager/annotation.py#L431-L730
def _get_interpolated_shapes(track_shapes):
    def copy_shape(source, frame, points=None):
        copied = deepcopy(source)
        copied["keyframe"] = False
        copied["frame"] = frame
        if points is not None:
            copied["points"] = points
        return copied

    def simple_interpolation(shape0, shape1):
        shapes = []
        distance = shape1["frame"] - shape0["frame"]
        diff = np.subtract(shape1["points"], shape0["points"])

        for frame in range(shape0["frame"] + 1, shape1["frame"]):
            offset = (frame - shape0["frame"]) / distance
            points = shape0["points"] + diff * offset

            shapes.append(copy_shape(shape0, frame, points.tolist()))

        return shapes

    def points_interpolation(shape0, shape1):
        if len(shape0["points"]) == 2 and len(shape1["points"]) == 2:
            return simple_interpolation(shape0, shape1)
        else:
            shapes = []
            for frame in range(shape0["frame"] + 1, shape1["frame"]):
                shapes.append(copy_shape(shape0, frame))

        return shapes

    def interpolate_position(left_position, right_position, offset):
        def to_array(points):
            return np.asarray(
                list(map(lambda point: [point["x"], point["y"]], points))
            ).flatten()

        def to_points(array):
            return list(
                map(
                    lambda point: {"x": point[0], "y": point[1]},
                    np.asarray(array).reshape(-1, 2),
                )
            )

        def curve_length(points):
            length = 0
            for i in range(1, len(points)):
                dx = points[i]["x"] - points[i - 1]["x"]
                dy = points[i]["y"] - points[i - 1]["y"]
                length += np.sqrt(dx ** 2 + dy ** 2)
            return length

        def curve_to_offset_vec(points, length):
            offset_vector = [0]
            accumulated_length = 0
            for i in range(1, len(points)):
                dx = points[i]["x"] - points[i - 1]["x"]
                dy = points[i]["y"] - points[i - 1]["y"]
                accumulated_length += np.sqrt(dx ** 2 + dy ** 2)
                offset_vector.append(accumulated_length / length)

            return offset_vector

        def find_nearest_pair(value, curve):
            minimum = [0, abs(value - curve[0])]
            for i in range(1, len(curve)):
                distance = abs(value - curve[i])
                if distance < minimum[1]:
                    minimum = [i, distance]

            return minimum[0]

        def match_left_right(left_curve, right_curve):
            matching = {}
            for i, left_curve_item in enumerate(left_curve):
                matching[i] = [find_nearest_pair(left_curve_item, right_curve)]
            return matching

        def match_right_left(left_curve, right_curve, left_right_matching):
            matched_right_points = list(
                itertools.chain.from_iterable(left_right_matching.values())
            )
            unmatched_right_points = filter(
                lambda x: x not in matched_right_points,
                range(len(right_curve)),
            )
            updated_matching = deepcopy(left_right_matching)

            for right_point in unmatched_right_points:
                left_point = find_nearest_pair(
                    right_curve[right_point], left_curve
                )
                updated_matching[left_point].append(right_point)

            for key, value in updated_matching.items():
                updated_matching[key] = sorted(value)

            return updated_matching

        def reduce_interpolation(
            interpolated_points, matching, left_points, right_points
        ):
            def average_point(points):
                sumX = 0
                sumY = 0
                for point in points:
                    sumX += point["x"]
                    sumY += point["y"]

                return {"x": sumX / len(points), "y": sumY / len(points)}

            def compute_distance(point1, point2):
                return np.sqrt(
                    ((point1["x"] - point2["x"])) ** 2
                    + ((point1["y"] - point2["y"]) ** 2)
                )

            def minimize_segment(
                base_length, N, start_interpolated, stop_interpolated
            ):
                threshold = base_length / (2 * N)
                minimized = [interpolated_points[start_interpolated]]
                latest_pushed = start_interpolated
                for i in range(start_interpolated + 1, stop_interpolated):
                    distance = compute_distance(
                        interpolated_points[latest_pushed],
                        interpolated_points[i],
                    )

                    if distance >= threshold:
                        minimized.append(interpolated_points[i])
                        latest_pushed = i

                minimized.append(interpolated_points[stop_interpolated])

                if len(minimized) == 2:
                    distance = compute_distance(
                        interpolated_points[start_interpolated],
                        interpolated_points[stop_interpolated],
                    )

                    if distance < threshold:
                        return [average_point(minimized)]

                return minimized

            reduced = []
            interpolated_indexes = {}
            accumulated = 0
            for i in range(len(left_points)):
                interpolated_indexes[i] = []
                for _ in range(len(matching[i])):
                    interpolated_indexes[i].append(accumulated)
                    accumulated += 1

            def left_segment(start, stop):
                start_interpolated = interpolated_indexes[start][0]
                stop_interpolated = interpolated_indexes[stop][0]

                if start_interpolated == stop_interpolated:
                    reduced.append(interpolated_points[start_interpolated])
                    return

                base_length = curve_length(left_points[start : stop + 1])
                N = stop - start + 1

                reduced.extend(
                    minimize_segment(
                        base_length, N, start_interpolated, stop_interpolated
                    )
                )

            def right_segment(left_point):
                start = matching[left_point][0]
                stop = matching[left_point][-1]
                start_interpolated = interpolated_indexes[left_point][0]
                stop_interpolated = interpolated_indexes[left_point][-1]
                base_length = curve_length(right_points[start : stop + 1])
                N = stop - start + 1

                reduced.extend(
                    minimize_segment(
                        base_length, N, start_interpolated, stop_interpolated
                    )
                )

            previous_opened = None
            for i in range(len(left_points)):
                if len(matching[i]) == 1:
                    if previous_opened is not None:
                        if matching[i][0] == matching[previous_opened][0]:
                            continue
                        else:
                            start = previous_opened
                            stop = i - 1
                            left_segment(start, stop)
                            previous_opened = i
                    else:
                        previous_opened = i
                else:
                    if previous_opened is not None:
                        start = previous_opened
                        stop = i - 1
                        left_segment(start, stop)
                        previous_opened = None

                    right_segment(i)

            if previous_opened is not None:
                left_segment(previous_opened, len(left_points) - 1)

            return reduced

        left_points = to_points(left_position["points"])
        right_points = to_points(right_position["points"])
        left_offset_vec = curve_to_offset_vec(
            left_points, curve_length(left_points)
        )
        right_offset_vec = curve_to_offset_vec(
            right_points, curve_length(right_points)
        )

        matching = match_left_right(left_offset_vec, right_offset_vec)
        completed_matching = match_right_left(
            left_offset_vec, right_offset_vec, matching
        )

        interpolated_points = []
        for left_point_index, left_point in enumerate(left_points):
            for right_point_index in completed_matching[left_point_index]:
                right_point = right_points[right_point_index]
                interpolated_points.append(
                    {
                        "x": left_point["x"]
                        + (right_point["x"] - left_point["x"]) * offset,
                        "y": left_point["y"]
                        + (right_point["y"] - left_point["y"]) * offset,
                    }
                )

        reducedPoints = reduce_interpolation(
            interpolated_points, completed_matching, left_points, right_points
        )

        return to_array(reducedPoints).tolist()

    def polyshape_interpolation(shape0, shape1):
        shapes = []
        is_polygon = shape0["type"] == "polygon"
        if is_polygon:
            shape0["points"].extend(shape0["points"][:2])
            shape1["points"].extend(shape1["points"][:2])

        distance = shape1["frame"] - shape0["frame"]
        for frame in range(shape0["frame"] + 1, shape1["frame"]):
            offset = (frame - shape0["frame"]) / distance
            points = interpolate_position(shape0, shape1, offset)

            shapes.append(copy_shape(shape0, frame, points))

        if is_polygon:
            shape0["points"] = shape0["points"][:-2]
            shape1["points"] = shape1["points"][:-2]
            for shape in shapes:
                shape["points"] = shape["points"][:-2]

        return shapes

    def interpolate(shape0, shape1):
        is_same_type = shape0["type"] == shape1["type"]
        is_rectangle = shape0["type"] == "rectangle"
        is_cuboid = shape0["type"] == "cuboid"
        is_polygon = shape0["type"] == "polygon"
        is_polyline = shape0["type"] == "polyline"
        is_points = shape0["type"] == "points"

        if not is_same_type:
            raise NotImplementedError()

        shapes = []
        if is_rectangle or is_cuboid:
            shapes = simple_interpolation(shape0, shape1)
        elif is_points:
            shapes = points_interpolation(shape0, shape1)
        elif is_polygon or is_polyline:
            shapes = polyshape_interpolation(shape0, shape1)
        else:
            raise NotImplementedError()

        return shapes

    if not track_shapes:
        return []

    if len(track_shapes) == 1:
        track_shapes[0]["keyframe"] = True
        return track_shapes

    shapes = []
    curr_frame = track_shapes[0]["frame"]
    end_frame = track_shapes[-1]["frame"]
    prev_shape = {}
    for shape in track_shapes:
        if prev_shape:
            if shape["frame"] <= curr_frame:
                continue

            for attr in prev_shape["attributes"]:
                if attr["spec_id"] not in map(
                    lambda el: el["spec_id"], shape["attributes"]
                ):
                    shape["attributes"].append(deepcopy(attr))

            if not prev_shape["outside"]:
                shapes.extend(interpolate(prev_shape, shape))

        shape["keyframe"] = True
        shapes.append(shape)

        curr_frame = shape["frame"]
        prev_shape = shape

        if end_frame <= curr_frame:
            break

    if not prev_shape["outside"]:
        shape = deepcopy(prev_shape)
        shape["frame"] = end_frame
        shapes.extend(interpolate(prev_shape, shape))

    return shapes<|MERGE_RESOLUTION|>--- conflicted
+++ resolved
@@ -602,7 +602,7 @@
             else:
                 key = i.name
 
-            cvat_images_map[fou.normpath(key)] = i
+            cvat_images_map[key] = i
 
         filenames = set(cvat_images_map.keys())
 
@@ -769,18 +769,10 @@
             self.data_path, ignore_exts=True, recursive=True
         )
 
-<<<<<<< HEAD
         if self.labels_path is not None and fos.isdir(self.labels_path):
             labels_paths_map = {
                 os.path.splitext(p)[0]: fos.join(self.labels_path, p)
                 for p in fos.list_files(self.labels_path, recursive=True)
-=======
-        if self.labels_path is not None and os.path.isdir(self.labels_path):
-            labels_path = fou.normpath(self.labels_path)
-            labels_paths_map = {
-                os.path.splitext(p)[0]: os.path.join(labels_path, p)
-                for p in etau.list_files(labels_path, recursive=True)
->>>>>>> d6aeb474
             }
         else:
             labels_paths_map = {}
@@ -3059,15 +3051,12 @@
         issue_tracker (None): URL(s) of an issue tracker to link to the created
             task(s). This argument can be a list of URLs when annotating videos
             or when using ``task_size`` and generating multiple tasks
-<<<<<<< HEAD
         cloud_manifest (False): whether to load data from an attached cloud
             storage with a ``manifest.jsonl`` file at the root of the storage
             bucket (True) or whether to download the cloud media locally and
             upload to it the CVAT server (False). This option also accepts the
             path to a manifest file in the bucket
             (ex: ``s3://bucket-name/manifest-name.jsonl``)
-=======
->>>>>>> d6aeb474
     """
 
     def __init__(
