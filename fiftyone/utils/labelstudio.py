--- conflicted
+++ resolved
@@ -231,12 +231,8 @@
         ids, mime_types, filepaths = samples.values(
             ["id", "metadata.mime_type", media_field]
         )
-
-<<<<<<< HEAD
         filepaths = foc.media_cache.get_local_paths(filepaths)
 
-=======
->>>>>>> 7d688bf2
         tasks = [
             {
                 "source_id": _id,
