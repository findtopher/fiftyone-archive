--- conflicted
+++ resolved
@@ -147,12 +147,9 @@
             else:
                 _uuid = None
 
-<<<<<<< HEAD
-=======
             if _uuid is not None:
                 _uuid = fos.normpath(_uuid)
 
->>>>>>> 1fa8789e
             if _uuid not in self._image_paths_map:
                 _uuid = uuid
 
@@ -190,15 +187,11 @@
             self.data_path, ignore_exts=True, recursive=True
         )
 
-<<<<<<< HEAD
         if self.labels_path is not None and fos.isdir(self.labels_path):
-=======
-        if self.labels_path is not None and os.path.isdir(self.labels_path):
             labels_path = fos.normpath(self.labels_path)
->>>>>>> 1fa8789e
             labels_paths_map = {
-                os.path.splitext(p)[0]: fos.join(self.labels_path, p)
-                for p in fos.list_files(self.labels_path, recursive=True)
+                os.path.splitext(p)[0]: fos.join(labels_path, p)
+                for p in fos.list_files(labels_path, recursive=True)
                 if etau.has_extension(p, ".xml")
             }
         else:
