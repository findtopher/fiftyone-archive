--- conflicted
+++ resolved
@@ -455,13 +455,8 @@
             for feature in geojson.get("features", []):
                 properties = feature["properties"]
                 if "filename" in properties:
-<<<<<<< HEAD
-                    filename = properties.pop("filename")
+                    filename = fos.normpath(properties.pop("filename"))
                     if fos.isabs(filename):
-=======
-                    filename = fos.normpath(properties.pop("filename"))
-                    if os.path.isabs(filename):
->>>>>>> ba947f21
                         filepath = filename
                     else:
                         filepath = media_paths_map.get(filename, None)
