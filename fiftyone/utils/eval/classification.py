--- conflicted
+++ resolved
@@ -482,17 +482,13 @@
     """
 
     def __init__(
-<<<<<<< HEAD
         self,
         ytrue,
         ypred,
         confs=None,
         weights=None,
         classes=None,
-        missing="none",
-=======
-        self, ytrue, ypred, confs, weights=None, classes=None, missing=None
->>>>>>> 0b690dce
+        missing=None,
     ):
         if missing is None:
             missing = "(none)"
