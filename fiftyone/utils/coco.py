--- conflicted
+++ resolved
@@ -571,13 +571,6 @@
                 max_samples=self.max_samples,
             )
 
-<<<<<<< HEAD
-            filenames = [images[_id]["file_name"] for _id in image_ids]
-
-            _image_ids = set(image_ids)
-            image_dicts_map = {
-                i["file_name"]: i
-=======
             filenames = [
                 fos.normpath(images[_id]["file_name"]) for _id in image_ids
             ]
@@ -585,7 +578,6 @@
             _image_ids = set(image_ids)
             image_dicts_map = {
                 fos.normpath(i["file_name"]): i
->>>>>>> 1fa8789e
                 for _id, i in images.items()
                 if _id in _image_ids
             }
