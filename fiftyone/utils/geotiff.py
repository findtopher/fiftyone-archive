--- conflicted
+++ resolved
@@ -34,11 +34,7 @@
     Returns:
         a :class:`fiftyone.core.labels.GeoLocation`
     """
-<<<<<<< HEAD
-    with open(image_path, "rb") as f:
-=======
     with fos.open_file(image_path, "rb") as f:
->>>>>>> 74785fcc
         with rasterio.open(f, "r") as image:
             center = image.transform * (0.5 * image.width, 0.5 * image.height)
 
@@ -176,9 +172,6 @@
 
         filepaths = self._preprocess_list(filepaths)
 
-<<<<<<< HEAD
-        self._filepaths = filepaths
-=======
         if self.compute_metadata:
             metadata_map = self._get_remote_metadata(filepaths)
         else:
@@ -186,5 +179,4 @@
 
         self._filepaths = filepaths
         self._metadata_map = metadata_map
->>>>>>> 74785fcc
         self._num_samples = len(filepaths)