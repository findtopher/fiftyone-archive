--- conflicted
+++ resolved
@@ -70,32 +70,6 @@
             schema-related arguments
         label_field (None): a string indicating a new or existing label field
             to annotate
-<<<<<<< HEAD
-        label_type (None): a string or type indicating the type of labels to
-            annotate. The possible label strings/types are:
-
-            -   ``"classification"``: :class:`fiftyone.core.labels.Classification`
-            -   ``"classifications"``: :class:`fiftyone.core.labels.Classifications`
-            -   ``"detection"``: :class:`fiftyone.core.labels.Detection`
-            -   ``"detections"``: :class:`fiftyone.core.labels.Detections`
-            -   ``"segmentation"``: :class:`fiftyone.core.labels.Detection`
-            -   ``"segmentations"``: :class:`fiftyone.core.labels.Detections`
-            -   ``"semantic_segmentation"``: :class:`fiftyone.core.labels.Segmentation`
-            -   ``"polyline"``: :class:`fiftyone.core.labels.Polyline`
-            -   ``"polylines"``: :class:`fiftyone.core.labels.Polylines`
-            -   ``"polygon"``: :class:`fiftyone.core.labels.Polyline`
-            -   ``"polygons"``: :class:`fiftyone.core.labels.Polylines`
-            -   ``"keypoint"``: :class:`fiftyone.core.labels.Keypoint`
-            -   ``"keypoints"``: :class:`fiftyone.core.labels.Keypoints`
-
-            You can also specify ``"scalar"`` for a primitive scalar field or
-            pass any of the supported scalar field types:
-
-            -   :class:`fiftyone.core.fields.IntField`
-            -   :class:`fiftyone.core.fields.FloatField`
-            -   :class:`fiftyone.core.fields.StringField`
-            -   :class:`fiftyone.core.fields.BooleanField`
-=======
         label_type (None): a string indicating the type of labels to annotate.
             The possible values are:
 
@@ -126,7 +100,6 @@
                 :class:`fiftyone.core.fields.FloatField`,
                 :class:`fiftyone.core.fields.StringField`, or
                 :class:`fiftyone.core.fields.BooleanField` fields
->>>>>>> 70e15adb
 
             All new label fields must have their type specified via this
             argument or in ``label_schema``. Note that annotation backends may
@@ -260,12 +233,9 @@
     "polylines": fol.Polylines,
     "polygon": fol.Polyline,
     "polygons": fol.Polylines,
-<<<<<<< HEAD
-=======
     "keypoint": fol.Keypoint,
     "keypoints": fol.Keypoints,
     "segmentation": fol.Segmentation,
->>>>>>> 70e15adb
 }
 
 # Mapping from label types to the return type that the backend should use to
@@ -787,41 +757,6 @@
 
         anno_dict = annotations.get(label_field, {})
 
-<<<<<<< HEAD
-        if label_type == "scalar":
-            expected_type = "scalar"
-        else:
-            fo_label_type = _LABEL_TYPES_MAP[label_type]
-            if fo_label_type in fol._SINGLE_LABEL_TO_LIST_MAP:
-                # Backend is expected to always return list types
-                fo_list_type = fol._SINGLE_LABEL_TO_LIST_MAP[fo_label_type]
-                expected_type = _LABEL_TYPES_MAP_REV[fo_list_type]
-            elif label_type in [
-                "_segmentations_and_detections",
-                "segmentations",
-            ]:
-                expected_type = "detections"
-            elif label_type in ["polygon", "polygons"]:
-                expected_type = "polylines"
-            else:
-                expected_type = label_type
-
-        #
-        # First add unexpected labels to new fields, if necessary
-        #
-
-        for new_type, new_annos in anno_dict.items():
-            if new_type == expected_type:
-                continue
-
-            if skip_unexpected:
-                new_field = None
-            else:
-                new_field = _prompt_new_field(samples, new_type, label_field)
-
-            if new_field:
-                _add_new_labels(samples, new_annos, new_field, new_type)
-=======
         for anno_type, annos in anno_dict.items():
             if anno_type == expected_type:
                 # Expected labels
@@ -836,7 +771,6 @@
                         anno_type,
                         attributes=attributes,
                     )
->>>>>>> 70e15adb
             else:
                 # Unexpected labels
                 if skip_unexpected:
@@ -947,39 +881,7 @@
 
     _ensure_label_field(samples, label_field, fo_label_type)
 
-<<<<<<< HEAD
-        if is_video:
-            field, _ = samples._handle_frame_field(label_field)
-            images = [sample.frames[i] for i in sample_annos.keys()]
-        else:
-            field = label_field
-            images = [sample]
-
-        for image in images:
-            if is_video:
-                image_annos = sample_annos[image.frame_number]
-            else:
-                image_annos = sample_annos
-
-            if is_list:
-                new_label = fo_label_type()
-                new_label[list_field] = list(image_annos.values())
-            elif image_annos:
-                new_label = list(image_annos.values())[0]
-            else:
-                continue
-
-            image[field] = new_label
-
-        sample.save()
-
-
-def _merge_labels(samples, anno_dict, results, label_field, label_info):
-    label_type = label_info["type"]
-    attributes = label_info.get("attributes", {})
-=======
     id_map = results.id_map.get(label_field, {})
->>>>>>> 70e15adb
 
     is_video = samples.media_type == fom.VIDEO
 
@@ -1041,13 +943,9 @@
 
         for image in images:
             if is_video:
-<<<<<<< HEAD
-                image_annos = sample_annos[image.frame_number]
-=======
                 image_annos = sample_annos.get(image.id, None)
                 if not image_annos:
                     continue
->>>>>>> 70e15adb
             else:
                 image_annos = sample_annos
 
@@ -1389,76 +1287,6 @@
             "subclass must implement download_annotations()"
         )
 
-<<<<<<< HEAD
-    def build_label_id_map(self, samples, store_label_ids=True):
-        """Utility method that builds a label ID dictionary for the given
-        collection.
-
-        The dictionary is structured as follows::
-
-            {
-                "<label-field>": {
-                    "<sample-id>": "<label-id>" or ["<label-id>", ...],
-                    ...
-                },
-                ...
-            }
-
-        Args:
-            samples: a :class:`fiftyone.core.collections.SampleCollection`
-            store_label_ids: whether labels are uploaded and the ids need to be
-                stored (True) or whether to just store sample ids (False)
-
-        Returns:
-            a dict
-        """
-        id_map = {}
-        for label_field, label_info in self.config.label_schema.items():
-            if (
-                not label_info["existing_field"]
-                or label_info["type"] == "scalar"
-            ):
-                continue
-
-            if store_label_ids:
-                _, label_id_path = samples._get_label_field_path(
-                    label_field, "id"
-                )
-                sample_ids, label_ids = samples.values(["id", label_id_path])
-
-                # Flatten frames lists
-                for ind, ids in enumerate(label_ids):
-                    if ids is not None and ids and isinstance(ids[0], list):
-                        ids = [i for frame in ids for i in frame]
-                        label_ids[ind] = ids
-
-                id_map[label_field] = dict(zip(sample_ids, label_ids))
-            else:
-                id_map[label_field] = {sid: [] for sid in samples.values("id")}
-
-        return id_map
-
-    @staticmethod
-    def update_label_id_map(id_map, added_id_map, label_field):
-        """Utility method that updates a label ID dictionary with new labels
-        from another ID map.
-
-        Args:
-            id_map: an ID map generated by :meth:`build_label_id_map`
-            added_id_map: an ID map of new labels to merge into ``id_map``
-            label_field: the label field to update
-        """
-        for sample_id, label_ids in added_id_map.items():
-            if isinstance(label_ids, list):
-                if id_map[label_field][sample_id] is None:
-                    id_map[label_field][sample_id] = []
-
-                id_map[label_field][sample_id].extend(label_ids)
-            elif label_ids is not None:
-                id_map[label_field][sample_id] = label_ids
-
-=======
->>>>>>> 70e15adb
     def get_fields(self, samples, anno_key):
         return list(self.config.label_schema.keys())
 
