"""
FiftyOne's public interface.

| Copyright 2017-2021, Voxel51, Inc.
| `voxel51.com <https://voxel51.com/>`_
|
"""
import fiftyone.core.config as foc
import fiftyone.core.service as fos

_database_service = fos.DatabaseService()

config = foc.load_config()
app_config = foc.load_app_config()

from .core.aggregations import (
    Bounds,
    Count,
    CountValues,
    Distinct,
    HistogramValues,
    Mean,
    Std,
    Sum,
    Values,
)
from .core.config import AppConfig
from .core.dataset import (
    Dataset,
    list_datasets,
    dataset_exists,
    load_dataset,
    delete_dataset,
    delete_datasets,
    delete_non_persistent_datasets,
    get_default_dataset_name,
    make_unique_dataset_name,
    get_default_dataset_dir,
)
from .core.expressions import (
    ViewField,
    ViewExpression,
)
from .core.fields import (
    Field,
    BooleanField,
    IntField,
    FrameNumberField,
    FloatField,
    StringField,
    ListField,
    KeypointsField,
    PolylinePointsField,
    DictField,
<<<<<<< HEAD
    ClassesField,
=======
    IntDictField,
    TargetsField,
    MultiTargetsField,
>>>>>>> 12f21f23
    EmbeddedDocumentField,
    EmbeddedDocumentListField,
    VectorField,
    ArrayField,
)
from .core.frame import Frame
from .core.labels import (
    Label,
    ImageLabel,
    Attribute,
    BooleanAttribute,
    CategoricalAttribute,
    NumericAttribute,
    ListAttribute,
    Classification,
    Classifications,
    Detection,
    Detections,
    Polyline,
    Polylines,
    Keypoint,
    Keypoints,
    Segmentation,
)
from .core.metadata import (
    Metadata,
    ImageMetadata,
    VideoMetadata,
)
from .core.models import (
    apply_model,
    compute_embeddings,
    compute_patch_embeddings,
    load_model,
    Model,
    ModelConfig,
    EmbeddingsMixin,
    TorchModelMixin,
    ModelManagerConfig,
    ModelManager,
)
from .core.sample import Sample
from .core.stages import (
    Exclude,
    ExcludeFields,
    ExcludeLabels,
    Exists,
    FilterField,
    FilterLabels,
    FilterClassifications,
    FilterDetections,
    FilterPolylines,
    FilterKeypoints,
    Limit,
    LimitLabels,
    MapLabels,
    Match,
    MatchTags,
    Mongo,
    Shuffle,
    Select,
    SelectFields,
    SelectLabels,
    SetField,
    Skip,
    SortBy,
    Take,
)
from .core.session import (
    close_app,
    launch_app,
    Session,
)
from .core.utils import (
    pprint,
    pformat,
    ProgressBar,
)
from .core.view import DatasetView
from .utils.eval.classification import (
    evaluate_classifications,
    ClassificationResults,
    BinaryClassificationResults,
)
from .utils.eval.detection import (
    evaluate_detections,
    DetectionResults,
)
from .utils.eval.segmentation import (
    evaluate_segmentations,
    SegmentationResults,
)
from .utils.quickstart import quickstart<|MERGE_RESOLUTION|>--- conflicted
+++ resolved
@@ -52,13 +52,10 @@
     KeypointsField,
     PolylinePointsField,
     DictField,
-<<<<<<< HEAD
     ClassesField,
-=======
     IntDictField,
     TargetsField,
     MultiTargetsField,
->>>>>>> 12f21f23
     EmbeddedDocumentField,
     EmbeddedDocumentListField,
     VectorField,
