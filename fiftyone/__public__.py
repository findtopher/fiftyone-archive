--- conflicted
+++ resolved
@@ -86,12 +86,9 @@
     Keypoint,
     Keypoints,
     Segmentation,
-<<<<<<< HEAD
     Heatmap,
-=======
     TemporalDetection,
     TemporalDetections,
->>>>>>> 6addafee
     GeoLocation,
     GeoLocations,
 )
