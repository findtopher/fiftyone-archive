"""
FiftyOne's basic, high-level public interface.

Parts of various fiftyone sub-packages are collected here and made available
under the top-level `fiftyone` package.

| Copyright 2017-2020, Voxel51, Inc.
| `voxel51.com <https://voxel51.com/>`_
|
"""
import fiftyone.core.config as foc
import fiftyone.core.service as fos

_database_service = fos.DatabaseService()
config = foc.load_config()

from .core.dataset import (
    Dataset,
    list_dataset_names,
    dataset_exists,
    load_dataset,
    delete_dataset,
    delete_non_persistent_datasets,
)
from .core.fields import (
    Field,
    BooleanField,
    IntField,
    FloatField,
    StringField,
    ListField,
    DictField,
    EmbeddedDocumentField,
    VectorField,
    ArrayField,
    ImageLabelsField,
)
from .core.labels import (
    Label,
    ImageLabel,
    Attribute,
    BooleanAttribute,
    CategoricalAttribute,
    NumericAttribute,
    VectorAttribute,
    Classification,
    Classifications,
    Detection,
    Detections,
    ImageLabels,
)
from .core.metadata import (
    Metadata,
    ImageMetadata,
)
from .core.sample import Sample
from .core.session import (
    close_app,
    launch_app,
    Session,
)
<<<<<<< HEAD
from .core.expressions import MatchExpression
=======
from .core.expressions import ViewField, ViewExpression
>>>>>>> eff1406e
from .core.view import DatasetView<|MERGE_RESOLUTION|>--- conflicted
+++ resolved
@@ -59,9 +59,5 @@
     launch_app,
     Session,
 )
-<<<<<<< HEAD
-from .core.expressions import MatchExpression
-=======
 from .core.expressions import ViewField, ViewExpression
->>>>>>> eff1406e
 from .core.view import DatasetView