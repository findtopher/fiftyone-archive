"""
FiftyOne's public interface.

| Copyright 2017-2020, Voxel51, Inc.
| `voxel51.com <https://voxel51.com/>`_
|
"""
import fiftyone.core.config as foc
import fiftyone.core.service as fos

_database_service = fos.DatabaseService()
config = foc.load_config()

from .core.dataset import (
    Dataset,
    list_datasets,
    dataset_exists,
    load_dataset,
    delete_dataset,
    delete_non_persistent_datasets,
)
from .core.expressions import (
    ViewField,
    ViewExpression,
)
from .core.fields import (
    Field,
    BooleanField,
    IntField,
    FloatField,
    StringField,
    ListField,
    DictField,
    EmbeddedDocumentField,
    VectorField,
    ArrayField,
    ImageLabelsField,
)
from .core.frame import Frame
from .core.labels import (
    Label,
    ImageLabel,
    Attribute,
    BooleanAttribute,
    CategoricalAttribute,
    NumericAttribute,
    ListAttribute,
    Classification,
    Classifications,
    Detection,
    Detections,
<<<<<<< HEAD
    Polyline,
    Polylines,
    Keypoint,
    Keypoints,
=======
    Segmentation,
>>>>>>> 63e067e9
    ImageLabels,
)
from .core.metadata import (
    Metadata,
    ImageMetadata,
    VideoMetadata,
)
from .core.sample import Sample
from .core.session import (
    close_app,
    launch_app,
    Session,
)
from .core.utils import (
    pprint,
    pformat,
    ProgressBar,
)
from .core.view import DatasetView
from .utils.quickstart import quickstart<|MERGE_RESOLUTION|>--- conflicted
+++ resolved
@@ -49,14 +49,11 @@
     Classifications,
     Detection,
     Detections,
-<<<<<<< HEAD
     Polyline,
     Polylines,
     Keypoint,
     Keypoints,
-=======
     Segmentation,
->>>>>>> 63e067e9
     ImageLabels,
 )
 from .core.metadata import (
