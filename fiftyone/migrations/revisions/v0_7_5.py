--- conflicted
+++ resolved
@@ -11,19 +11,17 @@
     match_d = {"name": dataset_name}
     dataset_dict = db.datasets.find_one(match_d)
 
-<<<<<<< HEAD
     if "default_classes" not in dataset_dict:
         dataset_dict["default_classes"] = []
 
     if "classes" not in dataset_dict:
         dataset_dict["classes"] = {}
-=======
+
     if "default_mask_targets" not in dataset_dict:
         dataset_dict["default_mask_targets"] = {}
 
     if "mask_targets" not in dataset_dict:
         dataset_dict["mask_targets"] = {}
->>>>>>> 12f21f23
 
     evaluations = dataset_dict.get("evaluations", {})
     for run_doc in evaluations.values():
@@ -42,13 +40,11 @@
     match_d = {"name": dataset_name}
     dataset_dict = db.datasets.find_one(match_d)
 
-<<<<<<< HEAD
     dataset_dict.pop("default_classes", None)
     dataset_dict.pop("classes", None)
-=======
+
     dataset_dict.pop("default_mask_targets", None)
     dataset_dict.pop("mask_targets", None)
->>>>>>> 12f21f23
 
     evaluations = dataset_dict.get("evaluations", {})
     for run_doc in evaluations.values():
