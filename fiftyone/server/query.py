--- conflicted
+++ resolved
@@ -110,11 +110,7 @@
 @gql.type
 class SavedView:
     _id: gql.Private[t.Optional[ObjectId]]
-<<<<<<< HEAD
-    dataset_id: t.Optional[str]
-=======
     _dataset_id: gql.Private[t.Optional[ObjectId]]
->>>>>>> 16d22011
     name: t.Optional[str]
     description: t.Optional[str]
     color: t.Optional[str]
@@ -126,11 +122,6 @@
 
     @gql.field
     def id(self) -> t.Optional[str]:
-<<<<<<< HEAD
-        return str(self._id)
-
-    @gql.field
-=======
         if isinstance(self, ObjectId):
             return str(self)
         return str(self._id)
@@ -142,7 +133,6 @@
         return str(self._dataset_id)
 
     @gql.field
->>>>>>> 16d22011
     def view_name(self) -> t.Optional[str]:
         if isinstance(self, ObjectId):
             return None
