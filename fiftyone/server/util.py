"""
FiftyOne fast image metadata loading.

Taken from https://github.com/scardine/image_size/blob/master/get_image_size.py

TODO (BEN): clean up, document, and fit into fiftyone.core

| Copyright 2017-2020, Voxel51, Inc.
| `voxel51.com <https://voxel51.com/>`_
|
"""
import collections
import json
import os
import io
import struct

<<<<<<< HEAD
import fiftyone.core.odm as foo
=======
>>>>>>> 3db9964a

FILE_UNKNOWN = "Sorry, don't know how to get size for this file."


class UnknownImageFormat(Exception):
    pass


types = collections.OrderedDict()
BMP = types["BMP"] = "BMP"
GIF = types["GIF"] = "GIF"
ICO = types["ICO"] = "ICO"
JPEG = types["JPEG"] = "JPEG"
PNG = types["PNG"] = "PNG"
TIFF = types["TIFF"] = "TIFF"

image_fields = ["path", "type", "file_size", "width", "height"]


class Image(collections.namedtuple("Image", image_fields)):
    def to_str_row(self):
        return "%d\t%d\t%d\t%s\t%s" % (
            self.width,
            self.height,
            self.file_size,
            self.type,
            self.path.replace("\t", "\\t"),
        )

    def to_str_row_verbose(self):
        return "%d\t%d\t%d\t%s\t%s\t##%s" % (
            self.width,
            self.height,
            self.file_size,
            self.type,
            self.path.replace("\t", "\\t"),
            self,
        )

    def to_str_json(self, indent=None):
        return json.dumps(self._asdict(), indent=indent)


def get_image_size(file_path):
    """
    Return (width, height) for a given img file content - no external
    dependencies except the os and struct builtin modules
    """
    img = get_image_metadata(file_path)
    return (img.width, img.height)


def get_image_size_from_bytesio(input, size):
    """
    Return (width, height) for a given img file content - no external
    dependencies except the os and struct builtin modules
    Args:
        input (io.IOBase): io object support read & seek
        size (int): size of buffer in byte
    """
    img = get_image_metadata_from_bytesio(input, size)
    return (img.width, img.height)


def get_image_metadata(file_path):
    """
    Return an `Image` object for a given img file content - no external
    dependencies except the os and struct builtin modules
    Args:
        file_path (str): path to an image file
    Returns:
        Image: (path, type, file_size, width, height)
    """
    size = os.path.getsize(file_path)

    # be explicit with open arguments - we need binary mode
    with io.open(file_path, "rb") as input:
        return get_image_metadata_from_bytesio(input, size, file_path)


def get_image_metadata_from_bytesio(input, size, file_path=None):
    """
    Return an `Image` object for a given img file content - no external
    dependencies except the os and struct builtin modules
    Args:
        input (io.IOBase): io object support read & seek
        size (int): size of buffer in byte
        file_path (str): path to an image file
    Returns:
        Image: (path, type, file_size, width, height)
    """
    height = -1
    width = -1
    data = input.read(26)
    msg = " raised while trying to decode as JPEG."

    if (size >= 10) and data[:6] in (b"GIF87a", b"GIF89a"):
        # GIFs
        imgtype = GIF
        w, h = struct.unpack("<HH", data[6:10])
        width = int(w)
        height = int(h)
    elif (
        (size >= 24)
        and data.startswith(b"\211PNG\r\n\032\n")
        and (data[12:16] == b"IHDR")
    ):
        # PNGs
        imgtype = PNG
        w, h = struct.unpack(">LL", data[16:24])
        width = int(w)
        height = int(h)
    elif (size >= 16) and data.startswith(b"\211PNG\r\n\032\n"):
        # older PNGs
        imgtype = PNG
        w, h = struct.unpack(">LL", data[8:16])
        width = int(w)
        height = int(h)
    elif (size >= 2) and data.startswith(b"\377\330"):
        # JPEG
        imgtype = JPEG
        input.seek(0)
        input.read(2)
        b = input.read(1)
        try:
            while b and ord(b) != 0xDA:
                while ord(b) != 0xFF:
                    b = input.read(1)
                while ord(b) == 0xFF:
                    b = input.read(1)
                if ord(b) >= 0xC0 and ord(b) <= 0xC3:
                    input.read(3)
                    h, w = struct.unpack(">HH", input.read(4))
                    break
                else:
                    input.read(int(struct.unpack(">H", input.read(2))[0]) - 2)
                b = input.read(1)
            width = int(w)
            height = int(h)
        except struct.error:
            raise UnknownImageFormat("StructError" + msg)
        except ValueError:
            raise UnknownImageFormat("ValueError" + msg)
        except Exception as e:
            raise UnknownImageFormat(e.__class__.__name__ + msg)
    elif (size >= 26) and data.startswith(b"BM"):
        # BMP
        imgtype = "BMP"
        headersize = struct.unpack("<I", data[14:18])[0]
        if headersize == 12:
            w, h = struct.unpack("<HH", data[18:22])
            width = int(w)
            height = int(h)
        elif headersize >= 40:
            w, h = struct.unpack("<ii", data[18:26])
            width = int(w)
            # as h is negative when stored upside down
            height = abs(int(h))
        else:
            raise UnknownImageFormat(
                "Unkown DIB header size:" + str(headersize)
            )
    elif (size >= 8) and data[:4] in (b"II\052\000", b"MM\000\052"):
        # Standard TIFF, big- or little-endian
        # BigTIFF and other different but TIFF-like formats are not
        # supported currently
        imgtype = TIFF
        byteOrder = data[:2]
        boChar = ">" if byteOrder == "MM" else "<"
        # maps TIFF type id to size (in bytes)
        # and python format char for struct
        tiffTypes = {
            1: (1, boChar + "B"),  # BYTE
            2: (1, boChar + "c"),  # ASCII
            3: (2, boChar + "H"),  # SHORT
            4: (4, boChar + "L"),  # LONG
            5: (8, boChar + "LL"),  # RATIONAL
            6: (1, boChar + "b"),  # SBYTE
            7: (1, boChar + "c"),  # UNDEFINED
            8: (2, boChar + "h"),  # SSHORT
            9: (4, boChar + "l"),  # SLONG
            10: (8, boChar + "ll"),  # SRATIONAL
            11: (4, boChar + "f"),  # FLOAT
            12: (8, boChar + "d"),  # DOUBLE
        }
        ifdOffset = struct.unpack(boChar + "L", data[4:8])[0]
        try:
            countSize = 2
            input.seek(ifdOffset)
            ec = input.read(countSize)
            ifdEntryCount = struct.unpack(boChar + "H", ec)[0]
            # 2 bytes: TagId + 2 bytes: type + 4 bytes: count of values + 4
            # bytes: value offset
            ifdEntrySize = 12
            for i in range(ifdEntryCount):
                entryOffset = ifdOffset + countSize + i * ifdEntrySize
                input.seek(entryOffset)
                tag = input.read(2)
                tag = struct.unpack(boChar + "H", tag)[0]
                if tag == 256 or tag == 257:
                    # if type indicates that value fits into 4 bytes, value
                    # offset is not an offset but value itself
                    type = input.read(2)
                    type = struct.unpack(boChar + "H", type)[0]
                    if type not in tiffTypes:
                        raise UnknownImageFormat(
                            "Unkown TIFF field type:" + str(type)
                        )
                    typeSize = tiffTypes[type][0]
                    typeChar = tiffTypes[type][1]
                    input.seek(entryOffset + 8)
                    value = input.read(typeSize)
                    value = int(struct.unpack(typeChar, value)[0])
                    if tag == 256:
                        width = value
                    else:
                        height = value
                if width > -1 and height > -1:
                    break
        except Exception as e:
            raise UnknownImageFormat(str(e))
    elif size >= 2:
        # see http://en.wikipedia.org/wiki/ICO_(file_format)
        imgtype = "ICO"
        input.seek(0)
        reserved = input.read(2)
        if 0 != struct.unpack("<H", reserved)[0]:
            raise UnknownImageFormat(FILE_UNKNOWN)
        format = input.read(2)
        assert 1 == struct.unpack("<H", format)[0]
        num = input.read(2)
        num = struct.unpack("<H", num)[0]
        if num > 1:
            import warnings

            warnings.warn("ICO File contains more than one image")
        # http://msdn.microsoft.com/en-us/library/ms997538.aspx
        w = input.read(1)
        h = input.read(1)
        width = ord(w)
        height = ord(h)
    else:
        raise UnknownImageFormat(FILE_UNKNOWN)

    return Image(
        path=file_path,
        type=imgtype,
        file_size=size,
        width=width,
        height=height,
    )<|MERGE_RESOLUTION|>--- conflicted
+++ resolved
@@ -15,10 +15,6 @@
 import io
 import struct
 
-<<<<<<< HEAD
-import fiftyone.core.odm as foo
-=======
->>>>>>> 3db9964a
 
 FILE_UNKNOWN = "Sorry, don't know how to get size for this file."
 
