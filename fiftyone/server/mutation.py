--- conflicted
+++ resolved
@@ -30,12 +30,8 @@
     SidebarGroup,
     SavedView,
 )
-<<<<<<< HEAD
-from fiftyone.server.scalars import BSON, BSONArray, JSON
-=======
 from fiftyone.server.aggregations import GroupElementFilter, SampleFilter
 from fiftyone.server.scalars import BSON, BSONArray, JSON, JSONArray
->>>>>>> 87845aaa
 from fiftyone.server.view import get_view
 
 
