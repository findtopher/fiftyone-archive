"""
FiftyOne Server mutations

| Copyright 2017-2023, Voxel51, Inc.
| `voxel51.com <https://voxel51.com/>`_
|
"""
from dataclasses import asdict
import strawberry as gql
import typing as t

import eta.core.serial as etas

import fiftyone as fo
import fiftyone.constants as foc
import fiftyone.core.odm as foo
from fiftyone.core.session.events import StateUpdate
import fiftyone.core.stages as fos
import fiftyone.core.view as fov
import fiftyone.core.dataset as fod
from fiftyone.core.spaces import default_spaces, Space
import fiftyone.core.utils as fou

from fiftyone.server.data import Info
from fiftyone.server.events import get_state, dispatch_event
from fiftyone.server.query import Dataset, SidebarGroup, SavedView
from fiftyone.server.scalars import BSON, BSONArray, JSON
from fiftyone.server.view import get_view, extend_view


def _build_result_view(result_view, form):
    if form.slice:
        result_view = result_view.select_group_slices([form.slice])
    if form.sample_ids:
        result_view = fov.make_optimized_select_view(
            result_view, form.sample_ids
        )
    if form.add_stages:
        for d in form.add_stages:
            stage = fos.ViewStage._from_dict(d)
            result_view = result_view.add_stage(stage)
    if form.extended:
        result_view = extend_view(result_view, form.extended, True)
    return result_view


@gql.input
class SelectedLabel:
    field: str
    label_id: str
    sample_id: str
    frame_number: t.Optional[int] = None


@gql.type
class ViewResponse:
    view: BSONArray
    dataset: Dataset


@gql.input
class SidebarGroupInput(SidebarGroup):
    pass


@gql.input
class StateForm:
    add_stages: t.Optional[BSONArray] = None
    filters: t.Optional[JSON] = None
    sample_ids: t.Optional[t.List[str]] = None
    labels: t.Optional[t.List[SelectedLabel]] = None
    extended: t.Optional[BSON] = None
    slice: t.Optional[str] = None


@gql.input
class SavedViewInfo:
    name: t.Optional[str] = None
    description: t.Optional[str] = None
    color: t.Optional[str] = None


@gql.type
class Mutation:
    @gql.mutation
    async def set_dataset(
        self,
        subscription: str,
        session: t.Optional[str],
        name: t.Optional[str],
        view_name: t.Optional[str],
        info: Info,
    ) -> bool:
        state = get_state()
        state.dataset = fo.load_dataset(name) if name is not None else None
        state.selected = []
        state.selected_labels = []
        state.view = None
        state.view_name = view_name if view_name is not None else None
        state.spaces = default_spaces
        await dispatch_event(subscription, StateUpdate(state=state))
        return True

    @gql.mutation
    async def set_sidebar_groups(
        self,
        subscription: str,
        session: t.Optional[str],
        dataset: str,
        stages: BSONArray,
        sidebar_groups: t.List[SidebarGroupInput],
    ) -> bool:
        state = get_state()
        view = get_view(dataset, stages=stages)

        current = (
            {
                group.name: group.expanded
                for group in view._dataset.app_config.sidebar_groups
            }
            if view._dataset.app_config.sidebar_groups is not None
            else {}
        )

        view._dataset.app_config.sidebar_groups = [
            foo.SidebarGroupDocument(
                name=group.name,
                expanded=current.get(group.name, None),
                paths=group.paths,
            )
            for group in sidebar_groups
        ]

        view._dataset._doc.save()
        state.view = view
        await dispatch_event(subscription, StateUpdate(state=state))
        return True

    @gql.mutation
    async def set_selected(
        self,
        subscription: str,
        session: t.Optional[str],
        selected: t.List[str],
    ) -> bool:
        state = get_state()

        state.selected = selected
        await dispatch_event(subscription, StateUpdate(state=state))
        return True

    @gql.mutation
    async def set_selected_labels(
        self,
        subscription: str,
        session: t.Optional[str],
        selected_labels: t.List[SelectedLabel],
    ) -> bool:
        state = get_state()

        state.selected_labels = [asdict(l) for l in selected_labels]
        await dispatch_event(subscription, StateUpdate(state=state))
        return True

    @gql.mutation
    async def set_view(
        self,
        subscription: str,
        session: t.Optional[str],
        dataset_name: str,
        view: t.Optional[BSONArray],
        saved_view_slug: t.Optional[str],
        form: t.Optional[StateForm],
        info: Info,
    ) -> ViewResponse:
        state = get_state()
        state.selected = []
        state.selected_labels = []

        result_view = None
        ds = fod.load_dataset(dataset_name)
        view_name = None
        if saved_view_slug is not None:
            try:
                doc = ds._get_saved_view_doc(saved_view_slug, slug=True)
                view_name = doc.name
            except:
                pass

<<<<<<< HEAD
        if view_name is not None:
            # Load a saved view by name

            if ds.has_saved_view(view_name):
                # Load a saved dataset view by name
                result_view = ds.load_saved_view(view_name)
                view = result_view._serialize()  # serialized view stages
                # Set view state
                state.view = result_view
                state.view_name = result_view.name
                state.saved_view_slug = saved_view_slug
        else:
            state.view_name = None
            state.saved_view_slug = None
=======
        # Load saved views
        if saved_view_slug is not None:
            try:
                ds = fod.load_dataset(dataset_name)
                doc = ds._get_saved_view_doc(saved_view_slug, slug=True)
                result_view = ds._load_saved_view_from_doc(doc)
            except:
                pass
>>>>>>> a72b8699

        if result_view is None:
            # Update current view with form parameters
            result_view = get_view(
                dataset_name,
                stages=view if view else None,
                filters=form.filters if form else None,
            )
<<<<<<< HEAD

        result_view = _build_result_view(result_view, form)
        # Set view state
        state.view = result_view
=======
>>>>>>> a72b8699

        # Set view state
        result_view = _build_result_view(result_view, form)
        slug = fou.to_slug(result_view.name) if result_view.name else None
        state.view = result_view
        state.view_name = result_view.name
        state.saved_view_slug = slug
        await dispatch_event(
            subscription,
            StateUpdate(state=state),
        )

        final_view = []
        if state and state.view:
            final_view = state.view._serialize()

        slug = fou.to_slug(view_name) if view_name else None
        dataset = await Dataset.resolver(
            name=dataset_name,
            view=final_view,
            saved_view_slug=slug,
            info=info,
        )
        return ViewResponse(
            dataset=dataset,
            view=final_view,
        )

    @gql.mutation
    async def store_teams_submission(self) -> bool:
        etas.write_json({"submitted": True}, foc.TEAMS_PATH)
        return True

    @gql.mutation
    async def set_group_slice(
        self,
        subscription: str,
        session: t.Optional[str],
        view: BSONArray,
        slice: str,
        info: Info,
        view_name: t.Optional[str] = None,
    ) -> Dataset:
        state = get_state()
        state.dataset.group_slice = slice
        await dispatch_event(subscription, StateUpdate(state=state))
        return await Dataset.resolver(
            name=state.dataset.name,
            view=view,
            saved_view_slug=fou.to_slug(view_name)
            if view_name
            else fou.to_slug(state.view.name)
            if state.view
            else None,
            info=info,
        )

    @gql.mutation
    async def create_saved_view(
        self,
        subscription: str,
        session: t.Optional[str],
        view_name: str,
        view_stages: t.Optional[BSONArray] = None,
        form: t.Optional[StateForm] = None,
        dataset_name: t.Optional[str] = None,
        description: t.Optional[str] = None,
        color: t.Optional[str] = None,
    ) -> t.Optional[SavedView]:
        state = get_state()
        dataset = state.dataset
        use_state = dataset is not None
        if dataset is None:
            # teams is stateless so dataset will be null
            dataset = fo.load_dataset(dataset_name)

        if dataset is None:
            raise ValueError(
                "[mutation: saved_view] Missing dataset "
                "reference for creating saved view with name = "
                "{}".format(view_name)
            )

        dataset_view = get_view(
            dataset_name,
            stages=view_stages if view_stages else None,
            filters=form.filters if form else None,
        )
        # view arg required to be an instance of
        # `fiftyone.core.view.DatasetView`
        result_view = _build_result_view(dataset_view, form)
        dataset.save_view(
            view_name, result_view, description=description, color=color
        )
        if use_state:
            dataset.reload()
            state.view = dataset.load_saved_view(view_name)
            state.view_name = view_name
            await dispatch_event(subscription, StateUpdate(state=state))

        return next(
            (
                SavedView.from_doc(view_doc)
                for view_doc in dataset._doc.saved_views
                if view_doc.name == view_name
            ),
            None,
        )

    @gql.mutation
    async def delete_saved_view(
        self,
        subscription: str,
        session: t.Optional[str],
        view_name: str,
        dataset_name: t.Optional[str],
    ) -> t.Optional[str]:
        if not dataset_name:
            raise ValueError(
                "Attempting to delete a saved view (%s) without a "
                "dataset reference.",
                view_name,
            )

        dataset = fo.load_dataset(dataset_name)
        if not dataset:
            raise ValueError(f"No dataset found with name {dataset_name}")

        if dataset.has_saved_view(view_name):
            deleted_view_id = dataset.delete_saved_view(view_name)
        else:
            raise ValueError(
                "Attempting to delete non-existent saved view: %s",
                view_name,
            )

        # If the current view is deleted, set the view state to the full
        # dataset view
        state = get_state()
        if view_name and state.view_name == view_name:
            state.view = dataset.view()
            state.view_name = None

        await dispatch_event(subscription, StateUpdate(state=state))

        return deleted_view_id

    @gql.mutation
    async def update_saved_view(
        self,
        view_name: str,
        subscription: t.Optional[str],
        session: t.Optional[str],
        updated_info: SavedViewInfo,
        dataset_name: t.Optional[str] = None,
    ) -> t.Optional[SavedView]:
        """Updates the editable fields of a saved view

        Args:
            subscription: str identifier used for syncing App state
            session: str identifier use for syncing App state
            view_name: name of the existing saved view
            updated_info: input type with values only for fields requiring
            update

        """
        state = get_state()
        if state is None or state.dataset is None:
            dataset = fo.load_dataset(dataset_name)
        else:
            dataset = state.dataset

        updated_info = asdict(updated_info)

        if dataset.has_saved_view(view_name):
            dataset.update_saved_view_info(view_name, updated_info)
        else:
            raise ValueError(
                "Attempting to update fields on non-existent saved view: "
                "%s",
                view_name,
            )
        dataset.reload()
        current_name = (
            updated_info["name"]
            if "name" in updated_info and updated_info["name"] is not None
            else view_name
        )
        # Return updated saved_view, which may not be the currently loaded
        # view in state.view
        return next(
            (
                SavedView.from_doc(view_doc)
                for view_doc in dataset._doc.saved_views
                if view_doc.name == current_name
            ),
            None,
        )

    @gql.mutation
    async def set_spaces(
        self,
        subscription: str,
        session: t.Optional[str],
        spaces: BSON,
    ) -> bool:
        state = get_state()
        state.spaces = Space.from_dict(spaces)
        await dispatch_event(subscription, StateUpdate(state=state))
        return True<|MERGE_RESOLUTION|>--- conflicted
+++ resolved
@@ -187,22 +187,6 @@
             except:
                 pass
 
-<<<<<<< HEAD
-        if view_name is not None:
-            # Load a saved view by name
-
-            if ds.has_saved_view(view_name):
-                # Load a saved dataset view by name
-                result_view = ds.load_saved_view(view_name)
-                view = result_view._serialize()  # serialized view stages
-                # Set view state
-                state.view = result_view
-                state.view_name = result_view.name
-                state.saved_view_slug = saved_view_slug
-        else:
-            state.view_name = None
-            state.saved_view_slug = None
-=======
         # Load saved views
         if saved_view_slug is not None:
             try:
@@ -211,7 +195,6 @@
                 result_view = ds._load_saved_view_from_doc(doc)
             except:
                 pass
->>>>>>> a72b8699
 
         if result_view is None:
             # Update current view with form parameters
@@ -220,13 +203,6 @@
                 stages=view if view else None,
                 filters=form.filters if form else None,
             )
-<<<<<<< HEAD
-
-        result_view = _build_result_view(result_view, form)
-        # Set view state
-        state.view = result_view
-=======
->>>>>>> a72b8699
 
         # Set view state
         result_view = _build_result_view(result_view, form)
