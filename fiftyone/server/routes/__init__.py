--- conflicted
+++ resolved
@@ -5,6 +5,7 @@
 | `voxel51.com <https://voxel51.com/>`_
 |
 """
+
 from .aggregate import Aggregate
 from .embeddings import EmbeddingsRoutes
 from .event import Event
@@ -13,12 +14,8 @@
 from .frames import Frames
 from .media import Media
 from .plugins import Plugins
-<<<<<<< HEAD
 from .fo3d_resolver import ResolveFo3d
-from .select import Select
 from .sort import Sort
-=======
->>>>>>> b6c9bc4a
 from .screenshot import Screenshot
 from .sort import Sort
 from .tag import Tag
@@ -38,11 +35,7 @@
         ("/frames", Frames),
         ("/media", Media),
         ("/plugins", Plugins),
-<<<<<<< HEAD
         ("/resolve-fo3d", ResolveFo3d),
-        ("/select", Select),
-=======
->>>>>>> b6c9bc4a
         ("/sort", Sort),
         ("/screenshot/{img:str}", Screenshot),
         ("/tag", Tag),
