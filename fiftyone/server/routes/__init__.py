--- conflicted
+++ resolved
@@ -7,11 +7,6 @@
 """
 from .aggregate import Aggregate
 from .aggregations import Aggregations
-<<<<<<< HEAD
-from .colorscales import Colorscales
-=======
-from .distributions import Distributions
->>>>>>> b8466613
 from .event import Event
 from .events import Events
 from .fiftyone import FiftyOne
@@ -32,11 +27,6 @@
 routes = [
     ("/aggregate", Aggregate),
     ("/aggregations", Aggregations),
-<<<<<<< HEAD
-    ("/coloscales", Colorscales),
-=======
-    ("/distributions", Distributions),
->>>>>>> b8466613
     ("/event", Event),
     ("/events", Events),
     ("/fiftyone", FiftyOne),
