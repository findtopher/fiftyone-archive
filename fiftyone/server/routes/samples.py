--- conflicted
+++ resolved
@@ -23,12 +23,8 @@
         stages = data.get("view", None)
         page = data.get("page", 1)
         page_length = data.get("page_length", 20)
-<<<<<<< HEAD
-        similarity = data.get("similarity", None)
         slice = data.get("slice", None)
-=======
         extended = data.get("extended", None)
->>>>>>> 449c3a7e
 
         results = await paginate_samples(
             dataset,
@@ -36,11 +32,8 @@
             filters,
             page_length,
             (page - 1) * page_length - 1,
-<<<<<<< HEAD
             sample_filter=SampleFilter(group=GroupElementFilter(slice=slice)),
-=======
             extended_stages=extended,
->>>>>>> 449c3a7e
         )
 
         return {
