--- conflicted
+++ resolved
@@ -102,22 +102,9 @@
     if filepath not in metadata_cache:
         try:
             # Retrieve media metadata from disk
-<<<<<<< HEAD
             metadata_cache[filepath] = await read_metadata(
                 filepath_source, is_video
             )
-=======
-            if opm_field:
-                opm_img_path = _deep_get(sample, opm_field + ".filepath")
-                if opm_img_path:
-                    metadata_cache[filepath] = await read_metadata(
-                        opm_img_path, False
-                    )
-                else:
-                    metadata_cache[filepath] = await read_metadata(
-                        filepath, is_video
-                    )
->>>>>>> 11c45510
         except Exception as exc:
             # Immediately fail so the user knows they should install FFmpeg
             if isinstance(exc, FFmpegNotFoundException):
@@ -397,18 +384,8 @@
     additional_fields: t.Optional[t.List[str]] = None,
     opm_field: t.Optional[str] = None,
 ) -> t.Dict[str, str]:
-<<<<<<< HEAD
     filepath_source = None
-    media_fields = list(
-        (
-            collection.app_config.media_fields
-            if collection.app_config
-            else ["filepath"]
-        )
-    )
-=======
     media_fields = collection.app_config.media_fields.copy()
->>>>>>> 11c45510
 
     if additional_fields is not None:
         media_fields.extend(additional_fields)
