"""
FiftyOne Server JIT metadata utilities.
| Copyright 2017-2022, Voxel51, Inc.
| `voxel51.com <https://voxel51.com/>`_
|
"""
import logging
import requests
import shutil
import struct

import asyncio
import aiofiles
import aiohttp

import eta.core.serial as etas
import eta.core.utils as etau
import eta.core.video as etav

import fiftyone.core.cache as foc
import fiftyone.core.media as fom
import fiftyone.core.metadata as fome
import fiftyone.core.utils as fou


logger = logging.getLogger(__name__)

_FFPROBE_BINARY_PATH = shutil.which("ffprobe")


async def get_metadata(filepath, metadata=None):
    """Gets the metadata for the given local or remote media file.
    Args:
        filepath: the path to the file
        metadata (None): a pre-existing metadata dict to use if possible
    Returns:
        metadata dict
    """
    media_type = fom.get_media_type(filepath)
    is_video = media_type == fom.VIDEO

    use_local = foc.media_cache.is_local_or_cached(filepath)
    if media_type == fom.IMAGE and foc.media_cache.config.cache_app_images:
        use_local = True

    d = {}

    if use_local:
        # Get local path to media on disk, downloading any uncached remote
        # files if necessary
        local_path = await foc.media_cache.get_local_path(
            filepath, download=True, coroutine=True
        )
    else:
        # Get a URL to use to retrieve metadata (if necessary) and for the App
        # to use to serve the media
        url = foc.media_cache.get_url(filepath, method="GET", hours=24)
        d["url"] = url

    # If sufficient pre-existing metadata exists, use it
    if metadata:
        if is_video:
            width = metadata.get("frame_width", None)
            height = metadata.get("frame_height", None)
            frame_rate = metadata.get("frame_rate", None)

            if width and height and frame_rate:
                d["width"] = width
                d["height"] = height
                d["frame_rate"] = frame_rate
                return d
        else:
            width = metadata.get("width", None)
            height = metadata.get("height", None)

            if width and height:
                d["width"] = width
                d["height"] = height
                return d

    try:
<<<<<<< HEAD
        if use_local:
            # Retrieve media metadata from local disk
            metadata = await read_local_metadata(local_path, is_video)
        else:
            # Retrieve metadata from remote source
            metadata = await read_url_metadata(url, is_video)
    except:
=======
        # Retrieve media metadata from disk
        metadata = await read_metadata(filepath, is_video)
    except Exception as exc:

        # Immediately fail so the user knows they should install FFmpeg
        if isinstance(exc, FFprobeNotFoundException):
            raise exc

>>>>>>> 93f6c907
        # Something went wrong (ie non-existent file), so we gracefully return
        # some placeholder metadata so the App grid can be rendered
        if is_video:
            metadata = {"width": 512, "height": 512, "frame_rate": 30}
        else:
            metadata = {"width": 512, "height": 512}

    d.update(metadata)

    return d


async def read_url_metadata(url, is_video):
    """Calculates the metadata for the given media URL.
    Args:
        url: a file URL
        is_video: whether the file is a video
    Returns:
        metadata dict
    """
    if is_video:
        info = await get_stream_info(url)
        return {
            "width": info.frame_size[0],
            "height": info.frame_size[1],
            "frame_rate": info.frame_rate,
        }

    #
    # Here's an alternative that uses PIL.Image
    # Our async get_image_dimensions() seems to be a bit faster, so we won't
    # use this unless PIL's presumably wider range of supported image formats
    # becomes important
    #
    """
    loop = asyncio.get_event_loop()
    width, height, _ = await loop.run_in_executor(
        None, _get_image_dimensions, url
    )
    return {"width": width, "height": height}
    """

    url = foc._safe_aiohttp_url(url)

    async with aiohttp.ClientSession() as sess, sess.get(url) as resp:
        width, height = await get_image_dimensions(Reader(resp.content))
        return {"width": width, "height": height}


async def read_local_metadata(local_path, is_video):
    """Calculates the metadata for the given local media path.
    Args:
        local_path: a local filepath
        is_video: whether the file is a video
    Returns:
        dict
    """
    if is_video:
        info = await get_stream_info(local_path)
        return {
            "width": info.frame_size[0],
            "height": info.frame_size[1],
            "frame_rate": info.frame_rate,
        }

    async with aiofiles.open(local_path, "rb") as f:
        width, height = await get_image_dimensions(f)
        return {"width": width, "height": height}


class Reader(object):
    """Asynchronous file-like reader.
    Args:
        content: a :class:`aiohttp.StreamReader`
    """

    def __init__(self, content):
        self._data = b""
        self._content = content

    async def read(self, bytes):
        data = await self._content.read(bytes)
        self._data += data
        return data

    async def seek(self, bytes):
        delta = bytes - len(self._data)
        if delta < 0:
            data = self._data[delta:]
            self._data = data[:delta]
            self._content.unread_data(data)
        else:
            self._data += await self._content.read(delta)


async def get_stream_info(path):
    """Returns a :class:`eta.core.video.VideoStreamInfo` instance for the
    provided video path or URL.
    Args:
        path: a video filepath or URL
    Returns:
        a :class:`eta.core.video.VideoStreamInfo`
    """
    if _FFPROBE_BINARY_PATH is None:
        raise FFprobeNotFoundException(
            "You must have ffmpeg installed on your machine in order to view "
            "video datasets in the App, but we failed to find it"
        )

    proc = await asyncio.create_subprocess_exec(
        _FFPROBE_BINARY_PATH,
        "-loglevel",
        "error",
        "-show_format",
        "-show_streams",
        "-print_format",
        "json",
        "-i",
        path,
        stdout=asyncio.subprocess.PIPE,
        stderr=asyncio.subprocess.PIPE,
    )

    stdout, stderr = await proc.communicate()
    if stderr:
        raise ValueError(stderr)

    info = etas.load_json(stdout.decode("utf8"))

    video_streams = [s for s in info["streams"] if s["codec_type"] == "video"]
    num_video_streams = len(video_streams)
    if num_video_streams == 1:
        stream_info = video_streams[0]
    elif num_video_streams == 0:
        logger.debug("No video stream found; defaulting to first stream")
        stream_info = info["streams"][0]
    else:
        logger.debug("Found multiple video streams; using first stream")
        stream_info = video_streams[0]

    format_info = info["format"]
    mime_type = etau.guess_mime_type(path)

    return etav.VideoStreamInfo(stream_info, format_info, mime_type=mime_type)


def _get_image_dimensions(url):
    with requests.get(url, stream=True) as r:
        return fome.get_image_info(fou.ResponseStream(r))


async def get_image_dimensions(input):
    """Gets the dimensions of an image from its file-like asynchronous byte
    stream.
    Args:
        input: file-like object with async read and seek methods
    Returns:
        the ``(width, height)``
    """
    height = -1
    width = -1
    data = await input.read(26)
    size = len(data)

    if (size >= 10) and data[:6] in (b"GIF87a", b"GIF89a"):
        # GIFs
        w, h = struct.unpack("<HH", data[6:10])
        width = int(w)
        height = int(h)
    elif (
        (size >= 24)
        and data.startswith(b"\211PNG\r\n\032\n")
        and (data[12:16] == b"IHDR")
    ):
        # PNGs
        w, h = struct.unpack(">LL", data[16:24])
        width = int(w)
        height = int(h)
    elif (size >= 16) and data.startswith(b"\211PNG\r\n\032\n"):
        # older PNGs
        w, h = struct.unpack(">LL", data[8:16])
        width = int(w)
        height = int(h)
    elif (size >= 2) and data.startswith(b"\377\330"):
        await input.seek(2)
        b = await input.read(1)
        while b and ord(b) != 0xDA:
            while ord(b) != 0xFF:
                b = await input.read(1)
            while ord(b) == 0xFF:
                b = await input.read(1)
            if ord(b) >= 0xC0 and ord(b) <= 0xC3:
                await input.read(3)
                tmp = await input.read(4)
                h, w = struct.unpack(">HH", tmp)
                break
            else:
                tmp = await input.read(2)
                await input.read(int(struct.unpack(">H", tmp)[0]) - 2)
            b = await input.read(1)
        width = int(w)
        height = int(h)
    elif (size >= 26) and data.startswith(b"BM"):
        # BMP
        headersize = struct.unpack("<I", data[14:18])[0]
        if headersize == 12:
            w, h = struct.unpack("<HH", data[18:22])
            width = int(w)
            height = int(h)
        elif headersize >= 40:
            w, h = struct.unpack("<ii", data[18:26])
            width = int(w)
            # as h is negative when stored upside down
            height = abs(int(h))
        else:
            raise MetadataException(
                "Unkown DIB header size: %s" % str(headersize)
            )
    elif (size >= 8) and data[:4] in (b"II\052\000", b"MM\000\052"):
        # Standard TIFF, big- or little-endian
        # BigTIFF and other different but TIFF-like formats are not
        # supported currently
        byteOrder = data[:2]
        boChar = ">" if byteOrder == "MM" else "<"
        # maps TIFF type id to size (in bytes)
        # and python format char for struct
        tiffTypes = {
            1: (1, boChar + "B"),  # BYTE
            2: (1, boChar + "c"),  # ASCII
            3: (2, boChar + "H"),  # SHORT
            4: (4, boChar + "L"),  # LONG
            5: (8, boChar + "LL"),  # RATIONAL
            6: (1, boChar + "b"),  # SBYTE
            7: (1, boChar + "c"),  # UNDEFINED
            8: (2, boChar + "h"),  # SSHORT
            9: (4, boChar + "l"),  # SLONG
            10: (8, boChar + "ll"),  # SRATIONAL
            11: (4, boChar + "f"),  # FLOAT
            12: (8, boChar + "d"),  # DOUBLE
        }
        ifdOffset = struct.unpack(boChar + "L", data[4:8])[0]

        countSize = 2
        await input.seek(ifdOffset)
        ec = await input.read(countSize)
        ifdEntryCount = struct.unpack(boChar + "H", ec)[0]
        # 2 bytes: TagId + 2 bytes: type + 4 bytes: count of values + 4
        # bytes: value offset
        ifdEntrySize = 12
        for i in range(ifdEntryCount):
            entryOffset = ifdOffset + countSize + i * ifdEntrySize
            await input.seek(entryOffset)
            tag = await input.read(2)
            tag = struct.unpack(boChar + "H", tag)[0]
            if tag == 256 or tag == 257:
                # if type indicates that value fits into 4 bytes, value
                # offset is not an offset but value itself
                type = await input.read(2)
                type = struct.unpack(boChar + "H", type)[0]
                if type not in tiffTypes:
                    raise MetadataException("Unable to read metadata")
                typeSize = tiffTypes[type][0]
                typeChar = tiffTypes[type][1]
                await input.seek(entryOffset + 8)
                value = await input.read(typeSize)
                value = int(struct.unpack(typeChar, value)[0])
                if tag == 256:
                    width = value
                else:
                    height = value
            if width > -1 and height > -1:
                break

    elif size >= 2:
        await input.seek(0)
        reserved = await input.read(2)
        if 0 != struct.unpack("<H", reserved)[0]:
            raise MetadataException("Unable to read metadata")
        format = await input.read(2)
        if 1 != struct.unpack("<H", format)[0]:
            raise MetadataException("Unable to read metadata")
        num = await input.read(2)
        num = struct.unpack("<H", num)[0]

        # http://msdn.microsoft.com/en-us/library/ms997538.aspx
        w = await input.read(1)
        h = await input.read(1)
        width = ord(w)
        height = ord(h)

    return width, height


class MetadataException(Exception):
    """Exception raised when metadata for a media file cannot be computed."""

    pass


class FFprobeNotFoundException(MetadataException):
    """Exception raised when FFprobe cannot be found."""

    pass<|MERGE_RESOLUTION|>--- conflicted
+++ resolved
@@ -79,24 +79,18 @@
                 return d
 
     try:
-<<<<<<< HEAD
         if use_local:
             # Retrieve media metadata from local disk
             metadata = await read_local_metadata(local_path, is_video)
         else:
             # Retrieve metadata from remote source
             metadata = await read_url_metadata(url, is_video)
-    except:
-=======
-        # Retrieve media metadata from disk
-        metadata = await read_metadata(filepath, is_video)
     except Exception as exc:
 
         # Immediately fail so the user knows they should install FFmpeg
         if isinstance(exc, FFprobeNotFoundException):
             raise exc
 
->>>>>>> 93f6c907
         # Something went wrong (ie non-existent file), so we gracefully return
         # some placeholder metadata so the App grid can be rendered
         if is_video:
