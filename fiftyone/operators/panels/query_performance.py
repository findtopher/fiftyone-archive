--- conflicted
+++ resolved
@@ -542,11 +542,8 @@
 
     def on_load(self, ctx):
         self._build_view(ctx)
-<<<<<<< HEAD
         ctx.panel.state.query_performance_enabled = ctx.query_performance
         ctx.ops.track_event("query_performance_panel")
-=======
->>>>>>> 95bb92e5
 
     def on_click_row(self, ctx):
         table_data = self._get_index_table_data(ctx)
