"""
FiftyOne delegated operations.

| Copyright 2017-2024, Voxel51, Inc.
| `voxel51.com <https://voxel51.com/>`_
|
"""

import asyncio
import logging
import traceback

from fiftyone.factory.repo_factory import RepositoryFactory
from fiftyone.factory import DelegatedOperationPagingParams
from fiftyone.operators.executor import (
    prepare_operator_executor,
    do_execute_operator,
    ExecutionResult,
    ExecutionRunState,
    resolve_type_with_context,
)


logger = logging.getLogger(__name__)


class DelegatedOperationService(object):
    """Service for executing delegated operations."""

    def __init__(self, repo=None):
        if repo is None:
            repo = RepositoryFactory.delegated_operation_repo()

        self._repo = repo

    def queue_operation(
        self,
        operator,
        label=None,
        delegation_target=None,
        context=None,
        metadata=None,
    ):
        """Queues the given delegated operation for execution.

        Args:
            operator: the operator name
            delegation_target (None): an optional delegation target
            label (None): an optional label for the operation (will default to
                the operator if not supplied)
            context (None): an
                :class:`fiftyone.operators.executor.ExecutionContext`
            metadata (None): an optional metadata dict containing properties below:
                - inputs_schema: the schema of the operator's inputs
                - outputs_schema: the schema of the operator's outputs


        Returns:
            a :class:`fiftyone.factory.repos.DelegatedOperationDocument`
        """
        return self._repo.queue_operation(
            operator=operator,
            label=label if label else operator,
            delegation_target=delegation_target,
            context=context,
            metadata=metadata,
        )

    def set_progress(self, doc_id, progress):
        """Sets the progress of the given delegated operation.

        Args:
            doc_id: the ID of the delegated operation
            progress: the
                :class:`fiftyone.operators.executor.ExecutionProgress` of the
                operation

        Returns:
            a :class:`fiftyone.factory.repos.DelegatedOperationDocument`
        """
        return self._repo.update_progress(_id=doc_id, progress=progress)

    def set_running(
        self,
        doc_id,
        progress=None,
        run_link=None,
        required_state=None,
    ):
        """Sets the given delegated operation to running state.

        Args:
            doc_id: the ID of the delegated operation
            progress (None): an optional
                :class:`fiftyone.operators.executor.ExecutionProgress` of the
                operation
            run_link (None): an optional link to orchestrator-specific
                information about the operation
            required_state (None): an optional
                :class:`fiftyone.operators.executor.ExecutionRunState` required
                state of the operation. If provided, the update will only be
                performed if the referenced operation matches this state.

        Returns:
            a :class:`fiftyone.factory.repos.DelegatedOperationDocument` if the
                update was performed, else ``None``.
        """
        return self._repo.update_run_state(
            _id=doc_id,
            run_state=ExecutionRunState.RUNNING,
            run_link=run_link,
            progress=progress,
            required_state=required_state,
        )

    def set_scheduled(self, doc_id, required_state=None):
        """Sets the given delegated operation to scheduled state.
        Args:
            doc_id: the ID of the delegated operation
            required_state (None): an optional
                :class:`fiftyone.operators.executor.ExecutionRunState` required
                state of the operation. If provided, the update will only be
                performed if the referenced operation matches this state.

        Returns:
            a :class:`fiftyone.factory.repos.DelegatedOperationDocument` if the
                update was performed, else ``None``.
        """
        return self._repo.update_run_state(
            _id=doc_id,
            run_state=ExecutionRunState.SCHEDULED,
            required_state=required_state,
        )

    def set_queued(self, doc_id, required_state=None):
        """Sets the given delegated operation to queued state.

        Args:
            doc_id: the ID of the delegated operation
            required_state (None): an optional
                :class:`fiftyone.operators.executor.ExecutionRunState` required
                state of the operation. If provided, the update will only be
                performed if the referenced operation matches this state.

        Returns:
            a :class:`fiftyone.factory.repos.DelegatedOperationDocument` if the
                update was performed, else ``None``.
        """
        return self._repo.update_run_state(
            _id=doc_id,
            run_state=ExecutionRunState.QUEUED,
            required_state=required_state,
        )

    def set_completed(
        self,
        doc_id,
        result=None,
        progress=None,
        run_link=None,
        required_state=None,
    ):
        """Sets the given delegated operation to completed state.

        Args:
            doc_id: the ID of the delegated operation
            result (None): the
                :class:`fiftyone.operators.executor.ExecutionResult` of the
                operation
            progress (None): an optional
                :class:`fiftyone.operators.executor.ExecutionProgress` of the
                operation
            run_link (None): an optional link to orchestrator-specific
                information about the operation
            required_state (None): an optional
                :class:`fiftyone.operators.executor.ExecutionRunState` required
                state of the operation. If provided, the update will only be
                performed if the referenced operation matches this state.

        Returns:
            a :class:`fiftyone.factory.repos.DelegatedOperationDocument` if the
                update was performed, else ``None``.
        """

        return self._repo.update_run_state(
            _id=doc_id,
            run_state=ExecutionRunState.COMPLETED,
            result=result,
            progress=progress,
            run_link=run_link,
            required_state=required_state,
        )

    def set_failed(
        self,
        doc_id,
        result=None,
        progress=None,
        run_link=None,
        required_state=None,
    ):
        """Sets the given delegated operation to failed state.

        Args:
            doc_id: the ID of the delegated operation
            result (None): the
                :class:`fiftyone.operators.executor.ExecutionResult` of the
                operation
            progress (None): an optional
                :class:`fiftyone.operators.executor.ExecutionProgress` of the
                operation
            run_link (None): an optional link to orchestrator-specific
                information about the operation
            required_state (None): an optional
                :class:`fiftyone.operators.executor.ExecutionRunState` required
                state of the operation. If provided, the update will only be
                performed if the referenced operation matches this state.

        Returns:
            a :class:`fiftyone.factory.repos.DelegatedOperationDocument` if the
                update was performed, else ``None``.
        """
        return self._repo.update_run_state(
            _id=doc_id,
            run_state=ExecutionRunState.FAILED,
            result=result,
            run_link=run_link,
            progress=progress,
            required_state=required_state,
        )

    def set_pinned(self, doc_id, pinned=True):
        """Sets the pinned flag for the given delegated operation.

        Args:
            doc_id: the ID of the delegated operation
            pinned (True): the boolean pinned flag

        Returns:
            a :class:`fiftyone.factory.repos.DelegatedOperationDocument`
        """
        return self._repo.set_pinned(_id=doc_id, pinned=pinned)

    def set_label(self, doc_id, label):
        """Sets the pinned flag for the given delegated operation.

        Args:
            doc_id: the ID of the delegated operation
            label: the label to set

        Returns:
            a :class:`fiftyone.factory.repos.DelegatedOperationDocument`
        """
        return self._repo.set_label(_id=doc_id, label=label)

    def delete_operation(self, doc_id):
        """Deletes the given delegated operation.

        Args:
            doc_id: the ID of the delegated operation

        Returns:
            a :class:`fiftyone.factory.repos.DelegatedOperationDocument`
        """
        return self._repo.delete_operation(_id=doc_id)

    def delete_for_dataset(self, dataset_id):
        """Deletes all delegated operations associated with the given dataset.

        Args:
            dataset_id: the ID of the dataset
        """
        return self._repo.delete_for_dataset(dataset_id=dataset_id)

    def rerun_operation(self, doc_id):
        """Reruns the specified delegated operation.

        Args:
            doc_id: the ID of the delegated operation

        Returns:
            a :class:`fiftyone.factory.repos.DelegatedOperationDocument`
        """
        doc = self._repo.get(_id=doc_id)
        return self._repo.queue_operation(**doc.__dict__)

    def get_queued_operations(self, operator=None, dataset_name=None):
        """Returns all queued delegated operations.

        Args:
            operator (None): the optional name of the operator to return all
                the queued delegated operations for
            dataset_name (None): the optional name of the dataset to return all
                the queued delegated operations for

        Returns:
            a list of :class:`fiftyone.factory.repos.DelegatedOperationDocument`
        """
        return self._repo.get_queued_operations(
            operator=operator, dataset_name=dataset_name
        )

    def get_scheduled_operations(self, operator=None, dataset_name=None):
        """Returns all scheduled delegated operations.
        Args:
            operator (None): the optional name of the operator to return all
                the scheduled delegated operations for
            dataset_name (None): the optional name of the dataset to return all
                the scheduled delegated operations for
        Returns:
            a list of :class:`fiftyone.factory.repos.DelegatedOperationDocument`
        """
        return self._repo.get_scheduled_operations(
            operator=operator, dataset_name=dataset_name
        )

    def get_running_operations(self, operator=None, dataset_name=None):
        """Returns all running delegated operations.
        Args:
            operator (None): the optional name of the operator to return all
                the running delegated operations for
            dataset_name (None): the optional name of the dataset to return all
                the running delegated operations for
        Returns:
            a list of :class:`fiftyone.factory.repos.DelegatedOperationDocument`
        """
        return self._repo.get_running_operations(
            operator=operator, dataset_name=dataset_name
        )

    def get(self, doc_id):
        """Returns the delegated operation with the given ID.

        Args:
            doc_id: the ID of the delegated operation

        Returns:
            a :class:`fiftyone.factory.repos.DelegatedOperationDocument`
        """
        return self._repo.get(_id=doc_id)

    def list_operations(
        self,
        operator=None,
        dataset_name=None,
        dataset_id=None,
        run_state=None,
        delegation_target=None,
        run_by=None,
        paging=None,
        search=None,
        **kwargs,
    ):
        """Lists the delegated operations matching the given criteria.

        Args:
            operator (None): the optional name of the operator to return all
                the delegated operations for
            dataset_name (None): the optional name of the dataset to return all
                the delegated operations for
            dataset_id (None): the optional id of the dataset to return all the
                delegated operations for
            run_state (None): the optional run state of the delegated
                operations to return
            delegation_target (None): the optional delegation target of the
                delegated operations to return
            paging (None): optional
                :class:`fiftyone.factory.DelegatedOperationPagingParams`
            search (None): optional search term dict

        Returns:
            a list of :class:`fiftyone.factory.repos.DelegatedOperationDocument`
        """
        return self._repo.list_operations(
            operator=operator,
            dataset_name=dataset_name,
            dataset_id=dataset_id,
            run_state=run_state,
            delegation_target=delegation_target,
            run_by=run_by,
            paging=paging,
            search=search,
            **kwargs,
        )

    def execute_queued_operations(
        self,
        operator=None,
        delegation_target=None,
        dataset_name=None,
        limit=None,
        log=False,
        **kwargs,
    ):
        """Executes queued delegated operations matching the given criteria.

        Args:
            operator (None): the optional name of the operator to execute all
                the queued delegated operations for
            delegation_target (None): the optional delegation target of the
                delegated operations to execute
            dataset_name (None): the optional name of the dataset to execute
                all the queued delegated operations for
            limit (None): the optional limit of the number of delegated
                operations to execute
            log (False): the optional boolean flag to log the execution of the
                delegated operations
        """
        results = []
        if limit is not None:
            paging = DelegatedOperationPagingParams(limit=limit)
        else:
            paging = None

        queued_ops = self.list_operations(
            operator=operator,
            dataset_name=dataset_name,
            delegation_target=delegation_target,
            run_state=ExecutionRunState.QUEUED,
            paging=paging,
            **kwargs,
        )

        for op in queued_ops:
            results.append(self.execute_operation(operation=op, log=log))
        return results

    def count(self, filters=None, search=None):
        """Counts the delegated operations matching the given criteria.

        Args:
            filters (None): a filter dict
            search (None): a search term dict

        Returns:
            the number of matching operations
        """
        return self._repo.count(filters=filters, search=search)

    def execute_operation(self, operation, log=False, run_link=None):
        """Executes the given delegated operation.

        Args:
            operation: the
                :class:`fiftyone.factory.repos.DelegatedOperationDocument`
            log (False): the optional boolean flag to log the execution of the
                delegated operations
            run_link (None): an optional link to orchestrator-specific
                information about the operation
        """
        result = None
        try:
            succeeded = (
                self.set_running(
                    doc_id=operation.id,
                    run_link=run_link,
                    required_state=ExecutionRunState.QUEUED,
                )
                is not None
            )
            if not succeeded:
                if log:
                    logger.debug(
                        "Not executing operation %s (%s) which is "
                        "no longer in QUEUED state, or doesn't exist.",
                        operation.id,
                        operation.operator,
                    )
<<<<<<< HEAD
                return
=======
                return result
>>>>>>> 8fff5b36

            if log:
                logger.info(
                    "\nRunning operation %s (%s)",
                    operation.id,
                    operation.operator,
                )

            result = asyncio.run(self._execute_operator(operation))

            self.set_completed(doc_id=operation.id, result=result)
            if log:
                logger.info("Operation %s complete", operation.id)
        except:
            result = ExecutionResult(error=traceback.format_exc())

            self.set_failed(doc_id=operation.id, result=result)
            if log:
                logger.info(
                    "Operation %s failed\n%s", operation.id, result.error
                )
        return result

    async def _execute_operator(self, doc):
        operator_uri = doc.operator
        context = doc.context
        context.request_params["run_doc"] = doc.id
        user = context.user

        if not context.request_params.get("dataset_id", None):
            # Pass the dataset_id so that the execution context can load the
            # dataset by id in case a dataset has been renamed since the task
            # was initially queued. However, don't overwrite it if it exists.
            context.request_params["dataset_id"] = doc.dataset_id

        prepared = await prepare_operator_executor(
            operator_uri=operator_uri,
            request_params=context.request_params,
            delegated_operation_id=doc.id,
            set_progress=self.set_progress,
            user=user.id if user else None,
        )

        if isinstance(prepared, ExecutionResult):
            raise prepared.to_exception()

        operator, _, ctx, __ = prepared

        result = await do_execute_operator(operator, ctx, exhaust=True)

        outputs_schema = None
        request_params = {**context.request_params, "results": result}
        try:
            outputs = await resolve_type_with_context(
                request_params, "outputs"
            )
            if outputs is not None:
                outputs_schema = outputs.to_json()
        except (AttributeError, Exception):
            logger.warning(
                "Failed to resolve output schema for the operation."
                + traceback.format_exc(),
            )

        execution_result = ExecutionResult(
            result=result, outputs_schema=outputs_schema
        )

        return execution_result<|MERGE_RESOLUTION|>--- conflicted
+++ resolved
@@ -466,11 +466,7 @@
                         operation.id,
                         operation.operator,
                     )
-<<<<<<< HEAD
-                return
-=======
                 return result
->>>>>>> 8fff5b36
 
             if log:
                 logger.info(
