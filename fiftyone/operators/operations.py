--- conflicted
+++ resolved
@@ -544,17 +544,17 @@
             "set_active_fields", params={"fields": fields}
         )
 
-<<<<<<< HEAD
     def track_event(self, event, properties=None):
         """Track an event in the App.
 
         Args:
             event: the event to track
-            data (None): the data to track
+            properties (None): the properties to track
         """
         return self._ctx.trigger(
             "track_event", params={"event": event, "properties": properties}
-=======
+        )
+
     def set_panel_title(self, id=None, title=None):
         """Set the title of the specified panel in the App.
 
@@ -564,7 +564,6 @@
         """
         return self._ctx.trigger(
             "set_panel_title", params={"id": id, "title": title}
->>>>>>> a458e6b4
         )
 
 
