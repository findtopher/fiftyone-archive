"""
FiftyOne operator execution.

| Copyright 2017-2023, Voxel51, Inc.
| `voxel51.com <https://voxel51.com/>`_
|
"""
import asyncio
import traceback
import types as python_types

import fiftyone as fo
import fiftyone.core.dataset as fod
import fiftyone.core.utils as fou
import fiftyone.core.view as fov
import fiftyone.server.view as fosv
import fiftyone.operators.types as types
from fiftyone.plugins.secrets import PluginSecretsResolver

from fiftyone.operators.decorators import coroutine_timeout
from fiftyone.operators.registry import OperatorRegistry
from fiftyone.operators.message import GeneratedMessage, MessageType


class ExecutionRunState(object):
    """Enumeration of the available operator run states."""

    QUEUED = "queued"
    RUNNING = "running"
    COMPLETED = "completed"
    FAILED = "failed"


class InvocationRequest(object):
    """Represents a request to invoke an operator.

    Args:
        operator_uri: the URI of the operator to invoke
        params (None): an optional dictionary of parameters
    """

    def __init__(self, operator_uri, params=None):
        self.operator_uri = operator_uri
        self.params = params or {}

    def to_json(self):
        return {
            "operator_uri": self.operator_uri,
            "params": self.params,
        }


class Executor(object):
    """Handles the execution phase of the operator lifecycle.

    Args:
        requests (None): an optional list of InvocationRequest objects
        logs (None): an optional list of log messages
    """

    def __init__(self, requests=None, logs=None):
        self._requests = requests or []
        self._logs = logs or []

    def trigger(self, operator_name, params=None):
        """Triggers an invocation of the operator with the given name.

        Args:
            operator_name: the name of the operator
            params (None): a dictionary of parameters for the operator

        Returns:
            a :class:`fiftyone.operators.message.GeneratedMessage` containing
            the result of the invocation
        """
        inv_req = InvocationRequest(operator_name, params=params)
        self._requests.append(inv_req)
        return GeneratedMessage(
            MessageType.SUCCESS, cls=InvocationRequest, body=inv_req
        )

    def log(self, message):
        """Logs a message."""
        self._logs.append(message)

    def to_json(self):
        return {
            "requests": [t.to_json() for t in self._requests],
            "logs": self._logs,
        }


def execute_operator(operator_uri, ctx, params=None):
    """Executes the operator with the given name.

    Args:
        operator_uri: the URI of the operator
        ctx: a dictionary of parameters defining the execution context. The
            supported keys are:

            -   ``dataset``: a :class:`fiftyone.core.dataset.Dataset` or the
                name of a dataset to process. This is required unless a
                ``view`` is provided
            -   ``view``: an optional :class:`fiftyone.core.view.DatasetView`
                to process
            -   ``selected``: an optional list of selected sample IDs
            -   ``selected_labels``: an optional list of selected labels in the
                format returned by
                :attr:`fiftyone.core.session.Session.selected_labels`
            -   ``params``: a dictionary of parameters for the operator.
                Consult the operator's documentation for details
        params (None): you can optionally provide the ``ctx.params`` dict as
            a separate argument

    Returns:
        an :class:`ExecutionResult`
    """
    dataset_name, view_stages, selected, selected_labels, params = _parse_ctx(
        ctx, params=params
    )

    request_params = dict(
        operator_uri=operator_uri,
        dataset_name=dataset_name,
        view=view_stages,
        selected=selected,
        selected_labels=selected_labels,
        params=params,
    )

    return asyncio.run(
        execute_or_delegate_operator(operator_uri, request_params)
    )


def _parse_ctx(ctx, params=None):
    dataset = ctx.get("dataset", None)
    view = ctx.get("view", None)
    selected = ctx.get("selected", None)
    selected_labels = ctx.get("selected_labels", None)

    if params is None:
        params = ctx.get("params", {})

    if dataset is None and isinstance(view, fov.DatasetView):
        dataset = view._root_dataset

    if view is None:
        if isinstance(dataset, str):
            dataset = fod.load_dataset(dataset)

        view = dataset.view()

    view_stages = view._serialize()

    if isinstance(dataset, fod.Dataset):
        dataset_name = dataset.name
    else:
        dataset_name = dataset

    return dataset_name, view_stages, selected, selected_labels, params


# request token and user are teams-only
@coroutine_timeout(seconds=fo.config.operator_timeout)
async def execute_or_delegate_operator(
    operator_uri, request_params, request_token=None, user=None
):
    """Executes the operator with the given name.

    Args:
        operator_uri: the URI of the operator
        request_params: a dictionary of parameters for the operator
        request_token (None): the authentication token from the request
        user (None): the user executing the operator

    Returns:
        an :class:`ExecutionResult`
    """
    prepared = await prepare_operator_executor(
        operator_uri, request_params, request_token=request_token, user=user
    )

    # teams-only
    dataset_name = request_params.get("dataset_name", None)
    if is_snapshot(dataset_name):
        return raise_snapshot_error(operator_uri)

    if isinstance(prepared, ExecutionResult):
        raise prepared.to_exception()
    else:
        operator, executor, ctx = prepared

    if operator.resolve_delegation(ctx):
        try:
            from .delegated import DelegatedOperationService

            op = DelegatedOperationService().queue_operation(
                operator=operator.uri,
                context=ctx.serialize(),
                delegation_target=operator.delegation_target,
            )

            execution = ExecutionResult(
                op.__dict__, executor, None, delegated=True
            )
            execution.result["context"] = (
                execution.result["context"].serialize()
                if execution.result["context"]
                else None
            )
            return execution
        except Exception as e:
            return ExecutionResult(
                executor=executor, error=traceback.format_exc()
            )
    else:
        try:
            raw_result = await (
                operator.execute(ctx)
                if asyncio.iscoroutinefunction(operator.execute)
                else fou.run_sync_task(operator.execute, ctx)
            )

        except Exception as e:
            return ExecutionResult(
                executor=executor, error=traceback.format_exc()
            )

        return ExecutionResult(result=raw_result, executor=executor)


async def prepare_operator_executor(
    operator_uri, request_params, request_token=None, user=None
):
    registry = OperatorRegistry()
    if registry.operator_exists(operator_uri) is False:
        raise ValueError("Operator '%s' does not exist" % operator_uri)

    operator = registry.get_operator(operator_uri)
    executor = Executor()
    ctx = ExecutionContext(request_params, executor, user=user)

    await ctx.resolve_secret_values(
        operator._plugin_secrets, request_token=request_token
    )
    inputs = operator.resolve_input(ctx)
    validation_ctx = ValidationContext(ctx, inputs, operator)
    if validation_ctx.invalid:
        return ExecutionResult(
            error="Validation error", validation_ctx=validation_ctx
        )

    return operator, executor, ctx


def _is_generator(value):
    return isinstance(value, python_types.GeneratorType) or isinstance(
        value, python_types.AsyncGeneratorType
    )


def resolve_type(registry, operator_uri, request_params):
    """Resolves the inputs property type of the operator with the given name.

    Args:
        registry: an :class:`fiftyone.operators.registry.OperatorRegistry`
        operator_uri: the URI of the operator
        request_params: a dictionary of request parameters

    Returns:
        the type of the inputs :class:`fiftyone.operators.types.Property` of
        the operator, or None
    """
    if registry.operator_exists(operator_uri) is False:
        raise ValueError("Operator '%s' does not exist" % operator_uri)

    operator = registry.get_operator(operator_uri)
    ctx = ExecutionContext(request_params)
    try:
        return operator.resolve_type(
            ctx, request_params.get("target", "inputs")
        )
    except Exception as e:
        return ExecutionResult(error=traceback.format_exc())


def resolve_placement(operator, request_params):
    """Resolves the placement of the operator with the given name.

    Args:
        operator: the :class:`fiftyone.operators.operator.Operator`
        request_params: a dictionary of request parameters

    Returns:
        the placement of the operator or ``None``
    """
    ctx = ExecutionContext(request_params)
    try:
        return operator.resolve_placement(ctx)
    except Exception as e:
        return ExecutionResult(error=str(e))


class ExecutionContext(object):
    """Represents the execution context of an operator.

    Operators can use the execution context to access the view, dataset, and
    selected samples, as well as to trigger other operators.

    Args:
        request_params (None): a optional dictionary of request parameters
        executor (None): an optional :class:`Executor` instance
    """

    def __init__(self, request_params=None, executor=None, user=None):
        self.request_params = request_params or {}
        self.params = self.request_params.get("params", {})
        self.executor = executor

        self._dataset = None
        self._view = None
        self._secrets = {}
        self._secrets_client = PluginSecretsResolver()
        self.user = user

    @property
    def dataset(self):
        """The :class:`fiftyone.core.dataset.Dataset` being operated on."""
        if self._dataset is not None:
            return self._dataset

        dataset_name = self.request_params.get("dataset_name", None)

        self._dataset = fod.load_dataset(dataset_name)
        self._dataset.reload()

        return self._dataset

    @property
    def dataset_name(self):
        """The name of the :class:`fiftyone.core.dataset.Dataset` being
        operated on.
        """
        return self.request_params.get("dataset_name", None)

    @property
    def dataset_id(self):
        """The ID of the :class:`fiftyone.core.dataset.Dataset` being operated
        on.
        """
        return self.request_params.get("dataset_id", None)

    @property
    def view(self):
        """The :class:`fiftyone.core.view.DatasetView` being operated on."""
        if self._view is not None:
            return self._view

        # Forces a dataset reload if necessary
        _ = self.dataset

        dataset_name = self.request_params.get("dataset_name", None)
        stages = self.request_params.get("view", None)
        filters = self.request_params.get("filters", None)
        extended = self.request_params.get("extended", None)

        self._view = fosv.get_view(
            dataset_name,
            stages=stages,
            filters=filters,
            extended_stages=extended,
            reload=False,
        )

        return self._view

    @property
    def selected(self):
        """The list of selected sample IDs (if any)."""
        return self.request_params.get("selected", [])

    @property
    def selected_labels(self):
        """A list of selected labels (if any).

        Items are dictionaries with the following keys:

        -   ``label_id``: the ID of the label
        -   ``sample_id``: the ID of the sample containing the label
        -   ``field``: the field name containing the label
        -   ``frame_number``: the frame number containing the label (only
            applicable to video samples)
        """
        return self.request_params.get("selected_labels", [])

    @property
    def delegated(self):
        """Whether the operation's execution was delegated to an orchestrator.

        This property is only availble for methods that are invoked after an
        operator is executed, e.g. :meth:`resolve_output`.
        """
        return self.request_params.get("delegated", False)

    @property
    def results(self):
        """A ``dict`` of results for the current operation.

        This property is only availble for methods that are invoked after an
        operator is executed, e.g. :meth:`resolve_output`.
        """
        return self.request_params.get("results", {})

    @property
    def secrets(self) -> dict:
        """The dict of secrets available to the operation (if any)."""
        return self._secrets

    def secret(self, key):
        """Retrieves the secret with the given key.

        Args:
            key: a secret key

        Returns:
            the secret value
        """
        return self._secrets.get(key, None)

    async def resolve_secret_values(self, keys, **kwargs):
        """Resolves the values of the given secrets keys.

        Args:
            keys: a list of secret keys
            **kwargs: additional keyword arguments to pass to the secrets
                client for authentication if required
        """
        if None in (self._secrets_client, keys):
            return None

        for key in keys:
            secret = await self._secrets_client.get_secret(key, **kwargs)
            if secret:
                self._secrets[secret.key] = secret.value

    def trigger(self, operator_name, params=None):
        """Triggers an invocation of the operator with the given name.

        This method is only available when the operator is invoked via the
        FiftyOne App. You can check this via ``ctx.executor``.

        Args:
            operator_name: the name of the operator
            params (None): a dictionary of parameters for the operator

        Returns:
            a :class:`fiftyone.operators.message.GeneratedMessage` containing
            the result of the invocation
        """
        if self.executor is None:
            raise ValueError("No executor available")

        return self.executor.trigger(operator_name, params)

    def log(self, message):
        """Logs a message to the browser console.

        Args:
            message: a message to log
        """
        self.trigger("console_log", {"message": message})

    def serialize(self):
        """Serializes the execution context.

        Returns:
            a JSON dict
        """
        return {
            "request_params": self.request_params,
            "params": self.params,
            "user": self.user,
        }

    def to_dict(self):
        """Returns the properties of the execution context as a dict."""
        return {
            k: v for k, v in self.__dict__.items() if not k.startswith("_")
        }


class ExecutionResult(object):
    """Represents the result of an operator execution.

    Args:
        result (None): the execution result
        executor (None): an :class:`Executor`
        error (None): an error message
        validation_ctx (None): a :class:`ValidationContext`
    """

    def __init__(
        self,
        result=None,
        executor=None,
        error=None,
        validation_ctx=None,
        delegated=False,
    ):
        self.result = result
        self.executor = executor
        self.error = error
        self.validation_ctx = validation_ctx
        self.delegated = delegated

    @property
    def is_generator(self):
        """Whether the result is a generator or an async generator."""
        return _is_generator(self.result)

    def to_exception(self):
        """Returns an :class:`ExecutionError` representing a failed execution
        result.

        Returns:
            a :class:`ExecutionError`
        """
        msg = self.error

        if self.validation_ctx.invalid:
            val_error = self.validation_ctx.errors[0]
            path = val_error.path.lstrip(".")
            reason = val_error.reason
            msg += f". Path: {path}. Reason: {reason}"

        return ExecutionError(msg)

    def to_json(self):
        """Returns a JSON dict representation of the result.

        Returns:
            a JSON dict
        """
        return {
            "result": self.result,
            "executor": self.executor.to_json() if self.executor else None,
            "error": self.error,
            "delegated": self.delegated,
            "validation_ctx": self.validation_ctx.to_json()
            if self.validation_ctx
            else None,
        }


class ExecutionError(Exception):
    """An error that occurs while executing an operator."""


class ValidationError(object):
    """A validation error.

    Args:
        reason: the reason
        property: the property
        path: the path
    """

    def __init__(self, reason, property, path, custom=False):
        self.reason = reason
        self.error_message = property.error_message
        self.path = path
        self.custom = custom

    def to_json(self):
        """Returns a JSON dict representation of the error.

        Returns:
            a JSON dict
        """
        return {
            "reason": self.reason,
            "error_message": self.error_message,
            "path": self.path,
            "custom": self.custom,
        }


class ValidationContext(object):
    """Represents the validation context of an operator.

    Args:
        ctx: the :class:`ExecutionContext`
        inputs_property: the :class:`fiftyone.operators.types.Property` of the
            operator inputs
    """

    def __init__(self, ctx, inputs_property, operator):
        self.ctx = ctx
        self.params = ctx.params
        self.inputs_property = inputs_property
        self.errors = []
        self.disable_schema_validation = (
            operator.config.disable_schema_validation
        )
        if self.inputs_property is None:
            self.invalid = False
        else:
            self.errors = self._validate()
            self.invalid = len(self.errors) > 0

    def to_json(self):
        """Returns a JSON dict representation of the context.

        Returns:
            a JSON dict
        """
        return {
            "invalid": self.invalid,
            "errors": [e.to_json() for e in self.errors],
        }

    def add_error(self, error):
        """Adds a validation error.

        Args:
            error: a :class:`ValidationError`
        """
        if self.disable_schema_validation and error.custom != True:
            return
        self.errors.append(error)

    def _validate(self):
        params = self.params
        validation_error = self.validate_property(
            "", self.inputs_property, params
        )
        if validation_error:
            self.add_error(validation_error)

        return self.errors

    def validate_enum(self, path, property, value):
        """Validates an enum value.

        Args:
            path: the path to the property
            property: the :class:`fiftyone.operators.types.Property`
            value: the value to validate

        Returns:
            a :class:`ValidationError`, if the value is invalid
        """
        enum = property.type
        if value not in enum.values:
            return ValidationError("Invalid enum value", property, path)

    def validate_list(self, path, property, value):
        """Validates a list value.

        Args:
            path: the path to the property
            property: the :class:`fiftyone.operators.types.Property`
            value: the value to validate

        Returns:
            a :class:`ValidationError`, if the value is invalid
        """
        if not isinstance(value, list):
            return ValidationError("Invalid list", property, path)

        element_type = property.type.element_type

        for i in range(len(value)):
            item = value[i]
            item_path = f"{path}[{i}]"
            item_property = types.Property(element_type)
            validation_error = self.validate_property(
                item_path, item_property, item
            )
            if validation_error is not None:
                self.add_error(validation_error)

    def validate_property(self, path, property, value):
        """Validates a property value.

        Args:
            path: the path to the property
            property: the :class:`fiftyone.operators.types.Property`
            value: the value to validate

        Returns:
            a :class:`ValidationError`, if the value is invalid
        """
        if property.invalid:
            return ValidationError(
                property.error_message, property, path, True
            )

        if not self.exists_or_non_required(property, value):
            return ValidationError("Required property", property, path)

        if value is not None:
            if isinstance(property.type, types.Enum):
                return self.validate_enum(path, property, value)

            if isinstance(property.type, types.Object):
                return self.validate_object(path, property, value)

            if isinstance(property.type, types.List):
                return self.validate_list(path, property, value)

            return self.validate_primitive(path, property, value)

    def validate_object(self, path, property, value):
        """Validates an object value.

        Args:
            path: the path to the property
            property: the :class:`fiftyone.operators.types.Property`
            value: the value to validate

        Returns:
            a :class:`ValidationError`, if the value is invalid
        """
        propertyType = property.type
        if value is None:
            return ValidationError("Invalid object", property, path)

        for name, property in propertyType.properties.items():
            propertyValue = value.get(name, None)
            validation_error = self.validate_property(
                path + "." + name, property, propertyValue
            )
            if validation_error is not None:
                self.add_error(validation_error)

    def validate_primitive(self, path, property, value):
        """Validates a primitive value.

        Args:
            path: the path to the property
            property: the :class:`fiftyone.operators.types.Property`
            value: the value to validate

        Returns:
            a :class:`ValidationError`, if the value is invalid
        """
        type_name = property.type.__class__.__name__
        value_type = type(value)
        if type_name == "String" and value_type != str:
            return ValidationError("Invalid value type", property, path)

        if type_name == "Number":
            min = property.type.min
            min_type = type(min)
            max = property.type.max
            max_type = type(max)
            if value_type != int and value_type != float:
                return ValidationError("Invalid value type", property, path)
            if (min_type == int or min_type == float) and value < min:
                return ValidationError(
                    f"Value must be greater than {min}", property, path
                )
            if (max_type == int or max_type == float) and value > max:
                return ValidationError(
                    f"Value must be less than {max}", property, path
                )

        if type_name == "Boolean" and value_type != bool:
            return ValidationError("Invalid value type", property, path)

<<<<<<< HEAD

# teams-only


def is_snapshot(dataset_name: str) -> bool:
    try:
        ctx = ExecutionContext({"dataset_name": dataset_name})
        snapshot_name = ctx.dataset.snapshot_name
        return isinstance(snapshot_name, str)
    except:
        return False


def raise_snapshot_error(operator):
    message = "Cannot execute operator '%s' on a snapshot" % operator
    raise PermissionError(message)
=======
    def exists_or_non_required(self, property, value):
        if not property.required:
            return True

        type_name = property.type.__class__.__name__

        if type_name == "String":
            allow_empty = property.type.allow_empty
            if not allow_empty and value == "":
                return False

        return value is not None
>>>>>>> 7d26c8f9
<|MERGE_RESOLUTION|>--- conflicted
+++ resolved
@@ -770,7 +770,19 @@
         if type_name == "Boolean" and value_type != bool:
             return ValidationError("Invalid value type", property, path)
 
-<<<<<<< HEAD
+    def exists_or_non_required(self, property, value):
+        if not property.required:
+            return True
+
+        type_name = property.type.__class__.__name__
+
+        if type_name == "String":
+            allow_empty = property.type.allow_empty
+            if not allow_empty and value == "":
+                return False
+
+        return value is not None
+
 
 # teams-only
 
@@ -786,18 +798,4 @@
 
 def raise_snapshot_error(operator):
     message = "Cannot execute operator '%s' on a snapshot" % operator
-    raise PermissionError(message)
-=======
-    def exists_or_non_required(self, property, value):
-        if not property.required:
-            return True
-
-        type_name = property.type.__class__.__name__
-
-        if type_name == "String":
-            allow_empty = property.type.allow_empty
-            if not allow_empty and value == "":
-                return False
-
-        return value is not None
->>>>>>> 7d26c8f9
+    raise PermissionError(message)