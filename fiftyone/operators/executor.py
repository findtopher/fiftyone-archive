"""
FiftyOne operator execution.

| Copyright 2017-2023, Voxel51, Inc.
| `voxel51.com <https://voxel51.com/>`_
|
"""
import asyncio
import traceback
import types as python_types

import fiftyone as fo
import fiftyone.core.dataset as fod
import fiftyone.core.utils as fou
import fiftyone.core.view as fov
import fiftyone.server.view as fosv
import fiftyone.operators.types as types
from fiftyone.plugins.secrets import PluginSecretsResolver

from fiftyone.operators.decorators import coroutine_timeout
from fiftyone.operators.registry import OperatorRegistry
from fiftyone.operators.message import GeneratedMessage, MessageType


class ExecutionRunState(object):
    """Enumeration of the available operator run states."""

    QUEUED = "queued"
    RUNNING = "running"
    COMPLETED = "completed"
    FAILED = "failed"


class InvocationRequest(object):
    """Represents a request to invoke an operator.

    Args:
        operator_uri: the URI of the operator to invoke
        params (None): an optional dictionary of parameters
    """

    def __init__(self, operator_uri, params=None):
        self.operator_uri = operator_uri
        self.params = params or {}

    def to_json(self):
        return {
            "operator_uri": self.operator_uri,
            "params": self.params,
        }


class Executor(object):
    """Handles the execution phase of the operator lifecycle.

    Args:
        requests (None): an optional list of InvocationRequest objects
        logs (None): an optional list of log messages
    """

    def __init__(self, requests=None, logs=None):
        self._requests = requests or []
        self._logs = logs or []

    def trigger(self, operator_name, params=None):
        """Triggers an invocation of the operator with the given name.

        Args:
            operator_name: the name of the operator
            params (None): a dictionary of parameters for the operator

        Returns:
            a :class:`fiftyone.operators.message.GeneratedMessage` containing
            the result of the invocation
        """
        inv_req = InvocationRequest(operator_name, params=params)
        self._requests.append(inv_req)
        return GeneratedMessage(
            MessageType.SUCCESS, cls=InvocationRequest, body=inv_req
        )

    def log(self, message):
        """Logs a message."""
        self._logs.append(message)

    def to_json(self):
        return {
            "requests": [t.to_json() for t in self._requests],
            "logs": self._logs,
        }


def execute_operator(operator_uri, ctx, params=None):
    """Executes the operator with the given name.

    Args:
        operator_uri: the URI of the operator
        ctx: a dictionary of parameters defining the execution context. The
            supported keys are:

            -   ``dataset``: a :class:`fiftyone.core.dataset.Dataset` or the
                name of a dataset to process. This is required unless a
                ``view`` is provided
            -   ``view``: an optional :class:`fiftyone.core.view.DatasetView`
                to process
            -   ``selected``: an optional list of selected sample IDs
            -   ``selected_labels``: an optional list of selected labels in the
                format returned by
                :attr:`fiftyone.core.session.Session.selected_labels`
            -   ``params``: a dictionary of parameters for the operator.
                Consult the operator's documentation for details
        params (None): you can optionally provide the ``ctx.params`` dict as
            a separate argument

    Returns:
        an :class:`ExecutionResult`
    """
    dataset_name, view_stages, selected, selected_labels, params = _parse_ctx(
        ctx, params=params
    )

    request_params = dict(
        operator_uri=operator_uri,
        dataset_name=dataset_name,
        view=view_stages,
        selected=selected,
        selected_labels=selected_labels,
        params=params,
    )

    return asyncio.run(
        execute_or_delegate_operator(operator_uri, request_params)
    )


def _parse_ctx(ctx, params=None):
    dataset = ctx.get("dataset", None)
    view = ctx.get("view", None)
    selected = ctx.get("selected", None)
    selected_labels = ctx.get("selected_labels", None)

    if params is None:
        params = ctx.get("params", {})

    if dataset is None and isinstance(view, fov.DatasetView):
        dataset = view._root_dataset

    if view is None:
        if isinstance(dataset, str):
            dataset = fod.load_dataset(dataset)

        view = dataset.view()

    view_stages = view._serialize()

    if isinstance(dataset, fod.Dataset):
        dataset_name = dataset.name
    else:
        dataset_name = dataset

    return dataset_name, view_stages, selected, selected_labels, params


# request token and user are teams-only
@coroutine_timeout(seconds=fo.config.operator_timeout)
async def execute_or_delegate_operator(
    operator_uri, request_params, request_token=None, user=None
):
    """Executes the operator with the given name.

    Args:
        operator_uri: the URI of the operator
        request_params: a dictionary of parameters for the operator
        request_token (None): the authentication token from the request
        user (None): the user executing the operator

    Returns:
        an :class:`ExecutionResult`
    """
    prepared = await prepare_operator_executor(
        operator_uri, request_params, request_token=request_token, user=user
    )

    # teams-only
    dataset_name = request_params.get("dataset_name", None)
    if is_snapshot(dataset_name):
        return raise_snapshot_error(operator_uri)

    if isinstance(prepared, ExecutionResult):
        raise prepared.to_exception()
    else:
        operator, executor, ctx = prepared

    if operator.resolve_delegation(ctx):
        try:
            from .delegated import DelegatedOperationService

            op = DelegatedOperationService().queue_operation(
                operator=operator.uri,
                context=ctx.serialize(),
                delegation_target=operator.delegation_target,
            )

            execution = ExecutionResult(
                op.__dict__, executor, None, delegated=True
            )
            execution.result["context"] = (
                execution.result["context"].serialize()
                if execution.result["context"]
                else None
            )
            return execution
        except Exception as e:
            return ExecutionResult(
                executor=executor, error=traceback.format_exc()
            )
    else:
        try:
            raw_result = await (
                operator.execute(ctx)
                if asyncio.iscoroutinefunction(operator.execute)
                else fou.run_sync_task(operator.execute, ctx)
            )

        except Exception as e:
            return ExecutionResult(
                executor=executor, error=traceback.format_exc()
            )

        return ExecutionResult(result=raw_result, executor=executor)


async def prepare_operator_executor(
    operator_uri, request_params, request_token=None, user=None
):
    registry = OperatorRegistry()
    if registry.operator_exists(operator_uri) is False:
        raise ValueError("Operator '%s' does not exist" % operator_uri)

    operator = registry.get_operator(operator_uri)
    executor = Executor()
<<<<<<< HEAD
    ctx = ExecutionContext(request_params, executor, user=user)

    await ctx.resolve_secret_values(
        operator._plugin_secrets, request_token=request_token
    )
=======
    ctx = ExecutionContext(request_params, executor)
    await ctx.resolve_secret_values(operator._plugin_secrets)
>>>>>>> cc237fdc
    inputs = operator.resolve_input(ctx)
    validation_ctx = ValidationContext(ctx, inputs, operator)
    if validation_ctx.invalid:
        return ExecutionResult(
            error="Validation error", validation_ctx=validation_ctx
        )

    return operator, executor, ctx


def _is_generator(value):
    return isinstance(value, python_types.GeneratorType) or isinstance(
        value, python_types.AsyncGeneratorType
    )


def resolve_type(registry, operator_uri, request_params):
    """Resolves the inputs property type of the operator with the given name.

    Args:
        registry: an :class:`fiftyone.operators.registry.OperatorRegistry`
        operator_uri: the URI of the operator
        request_params: a dictionary of request parameters

    Returns:
        the type of the inputs :class:`fiftyone.operators.types.Property` of
        the operator, or None
    """
    if registry.operator_exists(operator_uri) is False:
        raise ValueError("Operator '%s' does not exist" % operator_uri)

    operator = registry.get_operator(operator_uri)
    ctx = ExecutionContext(request_params)
    try:
        return operator.resolve_type(
            ctx, request_params.get("target", "inputs")
        )
    except Exception as e:
        return ExecutionResult(error=traceback.format_exc())


def resolve_placement(operator, request_params):
    """Resolves the placement of the operator with the given name.

    Args:
        operator: the :class:`fiftyone.operators.operator.Operator`
        request_params: a dictionary of request parameters

    Returns:
        the placement of the operator or ``None``
    """
    ctx = ExecutionContext(request_params)
    try:
        return operator.resolve_placement(ctx)
    except Exception as e:
        return ExecutionResult(error=str(e))


class ExecutionContext(object):
    """Represents the execution context of an operator.

    Operators can use the execution context to access the view, dataset, and
    selected samples, as well as to trigger other operators.

    Args:
        request_params (None): a optional dictionary of request parameters
        executor (None): an optional :class:`Executor` instance
    """

    def __init__(self, request_params=None, executor=None, user=None):
        self.request_params = request_params or {}
        self.params = self.request_params.get("params", {})
        self.executor = executor

        self._dataset = None
        self._view = None
        self._secrets = {}
        self._secrets_client = PluginSecretsResolver()
        self.user = user

    @property
    def dataset(self):
        """The :class:`fiftyone.core.dataset.Dataset` being operated on."""
        if self._dataset is not None:
            return self._dataset

        dataset_name = self.request_params.get("dataset_name", None)

        self._dataset = fod.load_dataset(dataset_name)
        self._dataset.reload()

        return self._dataset

    @property
    def dataset_name(self):
        """The name of the :class:`fiftyone.core.dataset.Dataset` being
        operated on.
        """
        return self.request_params.get("dataset_name", None)

    @property
    def dataset_id(self):
        """The ID of the :class:`fiftyone.core.dataset.Dataset` being operated
        on.
        """
        return self.request_params.get("dataset_id", None)

    @property
    def view(self):
        """The :class:`fiftyone.core.view.DatasetView` being operated on."""
        if self._view is not None:
            return self._view

        # Forces a dataset reload if necessary
        _ = self.dataset

        dataset_name = self.request_params.get("dataset_name", None)
        stages = self.request_params.get("view", None)
        filters = self.request_params.get("filters", None)
        extended = self.request_params.get("extended", None)

        self._view = fosv.get_view(
            dataset_name,
            stages=stages,
            filters=filters,
            extended_stages=extended,
            reload=False,
        )

        return self._view

    @property
    def selected(self):
        """The list of selected sample IDs (if any)."""
        return self.request_params.get("selected", [])

    @property
    def selected_labels(self):
        """A list of selected labels (if any).

        Items are dictionaries with the following keys:

        -   ``label_id``: the ID of the label
        -   ``sample_id``: the ID of the sample containing the label
        -   ``field``: the field name containing the label
        -   ``frame_number``: the frame number containing the label (only
            applicable to video samples)
        """
        return self.request_params.get("selected_labels", [])

    @property
    def delegated(self):
        """Whether the operation's execution was delegated to an orchestrator.

        This property is only availble for methods that are invoked after an
        operator is executed, e.g. :meth:`resolve_output`.
        """
        return self.request_params.get("delegated", False)

    @property
    def results(self):
        """A ``dict`` of results for the current operation.

        This property is only availble for methods that are invoked after an
        operator is executed, e.g. :meth:`resolve_output`.
        """
        return self.request_params.get("results", {})

    @property
    def secrets(self) -> dict:
        """The dict of secrets available to the operation (if any)."""
        return self._secrets

    def secret(self, key):
        """Retrieves the secret with the given key.

        Args:
            key: a secret key

        Returns:
            the secret value
        """
        return self._secrets.get(key, None)

    async def resolve_secret_values(self, keys, **kwargs):
        """Resolves the values of the given secrets keys.

        Args:
            keys: a list of secret keys
            **kwargs: additional keyword arguments to pass to the secrets
                client for authentication if required
        """
        if None in (self._secrets_client, keys):
            return None

        for key in keys:
            secret = await self._secrets_client.get_secret(key, **kwargs)
            if secret:
                self._secrets[secret.key] = secret.value

    def trigger(self, operator_name, params=None):
        """Triggers an invocation of the operator with the given name.

        This method is only available when the operator is invoked via the
        FiftyOne App. You can check this via ``ctx.executor``.

        Args:
            operator_name: the name of the operator
            params (None): a dictionary of parameters for the operator

        Returns:
            a :class:`fiftyone.operators.message.GeneratedMessage` containing
            the result of the invocation
        """
        if self.executor is None:
            raise ValueError("No executor available")

        return self.executor.trigger(operator_name, params)

    def log(self, message):
        """Logs a message to the browser console.

        Args:
            message: a message to log
        """
        self.trigger("console_log", {"message": message})

    def serialize(self):
        """Serializes the execution context.

        Returns:
            a JSON dict
        """
        return {
            "request_params": self.request_params,
            "params": self.params,
            "user": self.user,
        }

    def to_dict(self):
        """Returns the properties of the execution context as a dict."""
        return {
            k: v for k, v in self.__dict__.items() if not k.startswith("_")
        }


class ExecutionResult(object):
    """Represents the result of an operator execution.

    Args:
        result (None): the execution result
        executor (None): an :class:`Executor`
        error (None): an error message
        validation_ctx (None): a :class:`ValidationContext`
    """

    def __init__(
        self,
        result=None,
        executor=None,
        error=None,
        validation_ctx=None,
        delegated=False,
    ):
        self.result = result
        self.executor = executor
        self.error = error
        self.validation_ctx = validation_ctx
        self.delegated = delegated

    @property
    def is_generator(self):
        """Whether the result is a generator or an async generator."""
        return _is_generator(self.result)

    def to_exception(self):
        """Returns an :class:`ExecutionError` representing a failed execution
        result.

        Returns:
            a :class:`ExecutionError`
        """
        msg = self.error

        if self.validation_ctx.invalid:
            val_error = self.validation_ctx.errors[0]
            path = val_error.path.lstrip(".")
            reason = val_error.reason
            msg += f". Path: {path}. Reason: {reason}"

        return ExecutionError(msg)

    def to_json(self):
        """Returns a JSON dict representation of the result.

        Returns:
            a JSON dict
        """
        return {
            "result": self.result,
            "executor": self.executor.to_json() if self.executor else None,
            "error": self.error,
            "delegated": self.delegated,
            "validation_ctx": self.validation_ctx.to_json()
            if self.validation_ctx
            else None,
        }


class ExecutionError(Exception):
    """An error that occurs while executing an operator."""


class ValidationError(object):
    """A validation error.

    Args:
        reason: the reason
        property: the property
        path: the path
    """

    def __init__(self, reason, property, path, custom=False):
        self.reason = reason
        self.error_message = property.error_message
        self.path = path
        self.custom = custom

    def to_json(self):
        """Returns a JSON dict representation of the error.

        Returns:
            a JSON dict
        """
        return {
            "reason": self.reason,
            "error_message": self.error_message,
            "path": self.path,
            "custom": self.custom,
        }


class ValidationContext(object):
    """Represents the validation context of an operator.

    Args:
        ctx: the :class:`ExecutionContext`
        inputs_property: the :class:`fiftyone.operators.types.Property` of the
            operator inputs
    """

    def __init__(self, ctx, inputs_property, operator):
        self.ctx = ctx
        self.params = ctx.params
        self.inputs_property = inputs_property
        self.errors = []
        self.disable_schema_validation = (
            operator.config.disable_schema_validation
        )
        if self.inputs_property is None:
            self.invalid = False
        else:
            self.errors = self._validate()
            self.invalid = len(self.errors) > 0

    def to_json(self):
        """Returns a JSON dict representation of the context.

        Returns:
            a JSON dict
        """
        return {
            "invalid": self.invalid,
            "errors": [e.to_json() for e in self.errors],
        }

    def add_error(self, error):
        """Adds a validation error.

        Args:
            error: a :class:`ValidationError`
        """
        if self.disable_schema_validation and error.custom != True:
            return
        self.errors.append(error)

    def _validate(self):
        params = self.params
        validation_error = self.validate_property(
            "", self.inputs_property, params
        )
        if validation_error:
            self.add_error(validation_error)

        return self.errors

    def validate_enum(self, path, property, value):
        """Validates an enum value.

        Args:
            path: the path to the property
            property: the :class:`fiftyone.operators.types.Property`
            value: the value to validate

        Returns:
            a :class:`ValidationError`, if the value is invalid
        """
        enum = property.type
        if value not in enum.values:
            return ValidationError("Invalid enum value", property, path)

    def validate_list(self, path, property, value):
        """Validates a list value.

        Args:
            path: the path to the property
            property: the :class:`fiftyone.operators.types.Property`
            value: the value to validate

        Returns:
            a :class:`ValidationError`, if the value is invalid
        """
        if not isinstance(value, list):
            return ValidationError("Invalid list", property, path)

        element_type = property.type.element_type

        for i in range(len(value)):
            item = value[i]
            item_path = f"{path}[{i}]"
            item_property = types.Property(element_type)
            validation_error = self.validate_property(
                item_path, item_property, item
            )
            if validation_error is not None:
                self.add_error(validation_error)

    def validate_property(self, path, property, value):
        """Validates a property value.

        Args:
            path: the path to the property
            property: the :class:`fiftyone.operators.types.Property`
            value: the value to validate

        Returns:
            a :class:`ValidationError`, if the value is invalid
        """
        if property.invalid:
            return ValidationError(
                property.error_message, property, path, True
            )

        if property.required and value is None:
            return ValidationError("Required property", property, path)

        if value is not None:
            if isinstance(property.type, types.Enum):
                return self.validate_enum(path, property, value)

            if isinstance(property.type, types.Object):
                return self.validate_object(path, property, value)

            if isinstance(property.type, types.List):
                return self.validate_list(path, property, value)

            return self.validate_primitive(path, property, value)

    def validate_object(self, path, property, value):
        """Validates an object value.

        Args:
            path: the path to the property
            property: the :class:`fiftyone.operators.types.Property`
            value: the value to validate

        Returns:
            a :class:`ValidationError`, if the value is invalid
        """
        propertyType = property.type
        if value is None:
            return ValidationError("Invalid object", property, path)

        for name, property in propertyType.properties.items():
            propertyValue = value.get(name, None)
            validation_error = self.validate_property(
                path + "." + name, property, propertyValue
            )
            if validation_error is not None:
                self.add_error(validation_error)

    def validate_primitive(self, path, property, value):
        """Validates a primitive value.

        Args:
            path: the path to the property
            property: the :class:`fiftyone.operators.types.Property`
            value: the value to validate

        Returns:
            a :class:`ValidationError`, if the value is invalid
        """
        type_name = property.type.__class__.__name__
        value_type = type(value)
        if type_name == "String" and value_type != str:
            return ValidationError("Invalid value type", property, path)

        if type_name == "Number" and (
            value_type != int and value_type != float
        ):
            return ValidationError("Invalid value type", property, path)

        if type_name == "Boolean" and value_type != bool:
            return ValidationError("Invalid value type", property, path)


# teams-only


def is_snapshot(dataset_name: str) -> bool:
    try:
        ctx = ExecutionContext({"dataset_name": dataset_name})
        snapshot_name = ctx.dataset.snapshot_name
        return isinstance(snapshot_name, str)
    except:
        return False


def raise_snapshot_error(operator):
    message = "Cannot execute operator '%s' on a snapshot" % operator
    raise PermissionError(message)<|MERGE_RESOLUTION|>--- conflicted
+++ resolved
@@ -239,16 +239,11 @@
 
     operator = registry.get_operator(operator_uri)
     executor = Executor()
-<<<<<<< HEAD
     ctx = ExecutionContext(request_params, executor, user=user)
 
     await ctx.resolve_secret_values(
         operator._plugin_secrets, request_token=request_token
     )
-=======
-    ctx = ExecutionContext(request_params, executor)
-    await ctx.resolve_secret_values(operator._plugin_secrets)
->>>>>>> cc237fdc
     inputs = operator.resolve_input(ctx)
     validation_ctx = ValidationContext(ctx, inputs, operator)
     if validation_ctx.invalid:
