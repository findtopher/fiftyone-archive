"""
FiftyOne operator execution.

| Copyright 2017-2023, Voxel51, Inc.
| `voxel51.com <https://voxel51.com/>`_
|
"""
import asyncio
import traceback
import types as python_types

import fiftyone as fo
import fiftyone.core.dataset as fod
import fiftyone.core.utils as fou
import fiftyone.core.view as fov
import fiftyone.server.view as fosv
import fiftyone.operators.types as types
from fiftyone.plugins.secrets import PluginSecretsResolver

from .decorators import coroutine_timeout
from .registry import OperatorRegistry
from .message import GeneratedMessage, MessageType


class ExecutionRunState(object):
    """Enumeration of the available operator run states."""

    QUEUED = "queued"
    RUNNING = "running"
    COMPLETED = "completed"
    FAILED = "failed"


class InvocationRequest(object):
    """Represents a request to invoke an operator.

    Args:
        operator_uri: the URI of the operator to invoke
        params (None): an optional dictionary of parameters
    """

    def __init__(self, operator_uri, params=None):
        self.operator_uri = operator_uri
        self.params = params or {}

    def to_json(self):
        return {
            "operator_uri": self.operator_uri,
            "params": self.params,
        }


class Executor(object):
    """Handles the execution phase of the operator lifecycle.

    Args:
        requests (None): an optional list of InvocationRequest objects
        logs (None): an optional list of log messages
    """

    def __init__(self, requests=None, logs=None):
        self._requests = requests or []
        self._logs = logs or []

    def trigger(self, operator_name, params=None):
        """Triggers an invocation of the operator with the given name.

        Args:
            operator_name: the name of the operator
            params (None): a dictionary of parameters for the operator

        Returns:
            a :class:`fiftyone.operators.message.GeneratedMessage` containing
            the result of the invocation
        """
        inv_req = InvocationRequest(operator_name, params=params)
        self._requests.append(inv_req)
        return GeneratedMessage(
            MessageType.SUCCESS, cls=InvocationRequest, body=inv_req
        )

    def log(self, message):
        """Logs a message."""
        self._logs.append(message)

    def to_json(self):
        return {
            "requests": [t.to_json() for t in self._requests],
            "logs": self._logs,
        }


def execute_operator(operator_uri, ctx, params):
    """Executes the operator with the given name.

    Args:
        operator_uri: the URI of the operator
        ctx: a dictionary of parameters defining the execution context. The
            supported keys are:

            -   ``dataset``: a :class:`fiftyone.core.dataset.Dataset` or the
                name of a dataset to process. This is required unless a
                ``view`` is provided
            -   ``view``: an optional :class:`fiftyone.core.view.DatasetView`
                to process
            -   ``selected``: an optional list of selected sample IDs
            -   ``selected_labels``: an optional list of selected labels in the
                format returned by
                :attr:`fiftyone.core.session.Session.selected_labels`

        params: a dictionary of parameters for the operator. Consult the
            operator's documentation for details

    Returns:
        an :class:`ExecutionResult`
    """
    dataset_name, view_stages, selected, selected_labels = _parse_ctx(ctx)

    request_params = dict(
        operator_uri=operator_uri,
        dataset_name=dataset_name,
        view=view_stages,
        selected=selected,
        selected_labels=selected_labels,
        params=params,
    )

    return asyncio.run(
        execute_or_delegate_operator(operator_uri, request_params)
    )


def _parse_ctx(ctx):
    dataset = ctx.get("dataset", None)
    view = ctx.get("view", None)
    selected = ctx.get("selected", None)
    selected_labels = ctx.get("selected_labels", None)

    if dataset is None and isinstance(view, fov.DatasetView):
        dataset = view._root_dataset

    if view is None:
        if isinstance(dataset, str):
            dataset = fod.load_dataset(dataset)

        view = dataset.view()

    view_stages = view._serialize()

    if isinstance(dataset, fod.Dataset):
        dataset_name = dataset.name
    else:
        dataset_name = dataset

    return dataset_name, view_stages, selected, selected_labels


@coroutine_timeout(seconds=fo.config.operator_timeout)
async def execute_or_delegate_operator(
    operator_uri, request_params, user=None
):
    """Executes the operator with the given name.

    Args:
        operator_uri: the URI of the operator
        request_params: a dictionary of parameters for the operator
        user (None): the user executing the operator

    Returns:
        an :class:`ExecutionResult`
    """
<<<<<<< HEAD
    prepared = prepare_operator_executor(
        operator_uri, request_params, user=user
    )

    # teams-only
    dataset_name = request_params.get("dataset_name", None)
    if is_snapshot(dataset_name):
        return raise_snapshot_error(operator_uri)

=======
    prepared = await prepare_operator_executor(operator_uri, request_params)
>>>>>>> 13c3d720
    if isinstance(prepared, ExecutionResult):
        raise prepared.to_exception()
    else:
        operator, executor, ctx = prepared

    if operator.resolve_delegation(ctx):
        try:
            from .delegated import DelegatedOperationService

            op = DelegatedOperationService().queue_operation(
                operator=operator.uri,
                context=ctx.serialize(),
                delegation_target=operator.delegation_target,
            )

            execution = ExecutionResult(
                op.__dict__, executor, None, delegated=True
            )
            execution.result["context"] = (
                execution.result["context"].serialize()
                if execution.result["context"]
                else None
            )
            return execution
        except Exception as e:
            return ExecutionResult(
                executor=executor, error=traceback.format_exc()
            )
    else:
        try:
            raw_result = await (
                operator.execute(ctx)
                if asyncio.iscoroutinefunction(operator.execute)
                else fou.run_sync_task(operator.execute, ctx)
            )

        except Exception as e:
            return ExecutionResult(
                executor=executor, error=traceback.format_exc()
            )

        return ExecutionResult(result=raw_result, executor=executor)


<<<<<<< HEAD
def prepare_operator_executor(operator_uri, request_params, user=None):
=======
async def prepare_operator_executor(operator_uri, request_params):
>>>>>>> 13c3d720
    registry = OperatorRegistry()
    if registry.operator_exists(operator_uri) is False:
        raise ValueError("Operator '%s' does not exist" % operator_uri)

    operator = registry.get_operator(operator_uri)
    executor = Executor()
    ctx = ExecutionContext(request_params, executor, user=user)
    inputs = operator.resolve_input(ctx)
    validation_ctx = ValidationContext(ctx, inputs, operator)
    if validation_ctx.invalid:
        return ExecutionResult(
            error="Validation error", validation_ctx=validation_ctx
        )

    await ctx.resolve_secret_values(operator._plugin_secrets)

    return operator, executor, ctx


def _is_generator(value):
    return isinstance(value, python_types.GeneratorType) or isinstance(
        value, python_types.AsyncGeneratorType
    )


def resolve_type(registry, operator_uri, request_params):
    """Resolves the inputs property type of the operator with the given name.

    Args:
        registry: an :class:`fiftyone.operators.registry.OperatorRegistry`
        operator_uri: the URI of the operator
        request_params: a dictionary of request parameters

    Returns:
        the type of the inputs :class:`fiftyone.operators.types.Property` of
        the operator, or None
    """
    if registry.operator_exists(operator_uri) is False:
        raise ValueError("Operator '%s' does not exist" % operator_uri)

    operator = registry.get_operator(operator_uri)
    ctx = ExecutionContext(request_params)
    try:
        return operator.resolve_type(
            ctx, request_params.get("target", "inputs")
        )
    except Exception as e:
        return ExecutionResult(error=traceback.format_exc())


def resolve_placement(operator, request_params):
    """Resolves the placement of the operator with the given name.

    Args:
        operator: the :class:`fiftyone.operators.operator.Operator`
        request_params: a dictionary of request parameters

    Returns:
        the placement of the operator or ``None``
    """
    ctx = ExecutionContext(request_params)
    try:
        return operator.resolve_placement(ctx)
    except Exception as e:
        return ExecutionResult(error=str(e))


class ExecutionContext(object):
    """Represents the execution context of an operator.

    Operators can use the execution context to access the view, dataset, and
    selected samples, as well as to trigger other operators.

    Args:
        request_params (None): a optional dictionary of request parameters
        executor (None): an optional :class:`Executor` instance
    """

    def __init__(self, request_params=None, executor=None, user=None):
        self.request_params = request_params or {}
        self.params = self.request_params.get("params", {})
        self.executor = executor
<<<<<<< HEAD
        self.user = user
=======
        self._secrets = {}
        self._secrets_client = PluginSecretsResolver()
>>>>>>> 13c3d720

    @property
    def results(self):
        """A ``dict`` of results for the current operation. This is only availble
        for methods that are invoked after an operator is executed, e.g. :meth:`resolve_output`."""
        return self.request_params.get("results", {})

    @property
    def delegated(self):
        """``True`` if the operator's execution was delegated to an orchestrator. This is only availble
        for methods that are invoked after an operator is executed, e.g. :meth:`resolve_output`."""
        return self.request_params.get("delegated", False)

    @property
    def view(self):
        """The :class:`fiftyone.core.view.DatasetView` to operate on.

        This property is only available when the operator is invoked via the
        FiftyOne App and the user has defined a view.
        """
        stages = self.request_params.get("view", None)
        extended = self.request_params.get("extended", None)
        dataset_name = self.request_params.get("dataset_name", None)
        filters = self.request_params.get("filters", None)
        return fosv.get_view(
            dataset_name,
            stages=stages,
            extended_stages=extended,
            filters=filters,
        )

    @property
    def selected(self):
        """The list of selected sample IDs or an empty list."""
        return self.request_params.get("selected", [])

    @property
    def selected_labels(self):
        """A list of labels currently selected in the App.
        Items are dictionaries with the following keys:
        -   ``label_id``: the ID of the label
        -   ``sample_id``: the ID of the sample containing the label
        -   ``field``: the field name containing the label
        -   ``frame_number``: the frame number containing the label (only
            applicable to video samples)
        """
        return self.request_params.get("selected_labels", [])

    @property
    def dataset(self):
        """The :class:`fiftyone.core.dataset.Dataset` to operate on."""
        dataset_name = self.request_params.get("dataset_name", None)
        d = fod.load_dataset(dataset_name)
        return d

    @property
    def dataset_name(self):
        """The name of the :class:`fiftyone.core.dataset.Dataset` to operate
        on.
        """
        return self.request_params.get("dataset_name", None)

    @property
    def dataset_id(self):
        """The name of the :class:`fiftyone.core.dataset.Dataset` to operate
        on.
        """
        return self.request_params.get("dataset_id", None)

    def trigger(self, operator_name, params=None):
        """Triggers an invocation of the operator with the given name.

        . note::

            This method is only available when the operator is invoked via the
            FiftyOne App. You can check this via ``ctx.executor``.

        Args:
            operator_name: the name of the operator
            params (None): a dictionary of parameters for the operator
        """
        if self.executor is None:
            raise ValueError("No executor available")

        return self.executor.trigger(operator_name, params)

    def log(self, message):
        """Logs a message to the browser console.

        Args:
            message: a message to log
        """
        self.trigger("console_log", {"message": message})

    def secret(self, key):
        return self._secrets.get(key, None)

    @property
    def secrets(self) -> dict:
        return self._secrets

    async def resolve_secret_values(self, keys, **kwargs):
        """
        Resolves the values of the given secrets keys.

        Args:
            keys: a list of secret keys
            kwargs: additional keyword arguments to pass to the secrets
            client for authentication if required
        """
        if None in (self._secrets_client, keys):
            return None
        for key in keys:
            secret = await self._secrets_client.get_secret(key, **kwargs)

            if secret:
                self._secrets[secret.key] = secret.value

    def serialize(self):
        """Serializes the execution context.

        Returns:
            a JSON dict
        """
        return {
            "request_params": self.request_params,
            "params": self.params,
            "user": self.user,
        }

    def to_dict(self):
        """Returns the properties of the execution context as a dict."""
        return {
            k: v for k, v in self.__dict__.items() if not k.startswith("_")
        }


class ExecutionResult(object):
    """Represents the result of an operator execution.

    Args:
        result (None): the execution result
        executor (None): an :class:`Executor`
        error (None): an error message
        validation_ctx (None): a :class:`ValidationContext`
    """

    def __init__(
        self,
        result=None,
        executor=None,
        error=None,
        validation_ctx=None,
        delegated=False,
    ):
        self.result = result
        self.executor = executor
        self.error = error
        self.validation_ctx = validation_ctx
        self.delegated = delegated

    @property
    def is_generator(self):
        """Whether the result is a generator or an async generator."""
        return _is_generator(self.result)

    def to_exception(self):
        """Returns an :class:`ExecutionError` representing a failed execution
        result.

        Returns:
            a :class:`ExecutionError`
        """
        msg = self.error

        if self.validation_ctx.invalid:
            val_error = self.validation_ctx.errors[0]
            path = val_error.path.lstrip(".")
            reason = val_error.reason
            msg += f". Path: {path}. Reason: {reason}"

        return ExecutionError(msg)

    def to_json(self):
        """Returns a JSON dict representation of the result.

        Returns:
            a JSON dict
        """
        return {
            "result": self.result,
            "executor": self.executor.to_json() if self.executor else None,
            "error": self.error,
            "delegated": self.delegated,
            "validation_ctx": self.validation_ctx.to_json()
            if self.validation_ctx
            else None,
        }


class ExecutionError(Exception):
    """An error that occurs while executing an operator."""


class ValidationError(object):
    """A validation error.

    Args:
        reason: the reason
        property: the property
        path: the path
    """

    def __init__(self, reason, property, path, custom=False):
        self.reason = reason
        self.error_message = property.error_message
        self.path = path
        self.custom = custom

    def to_json(self):
        """Returns a JSON dict representation of the error.

        Returns:
            a JSON dict
        """
        return {
            "reason": self.reason,
            "error_message": self.error_message,
            "path": self.path,
            "custom": self.custom,
        }


class ValidationContext(object):
    """Represents the validation context of an operator.

    Args:
        ctx: the :class:`ExecutionContext`
        inputs_property: the :class:`fiftyone.operators.types.Property` of the
            operator inputs
    """

    def __init__(self, ctx, inputs_property, operator):
        self.ctx = ctx
        self.params = ctx.params
        self.inputs_property = inputs_property
        self.errors = []
        self.disable_schema_validation = (
            operator.config.disable_schema_validation
        )
        if self.inputs_property is None:
            self.invalid = False
        else:
            self.errors = self._validate()
            self.invalid = len(self.errors) > 0

    def to_json(self):
        """Returns a JSON dict representation of the context.

        Returns:
            a JSON dict
        """
        return {
            "invalid": self.invalid,
            "errors": [e.to_json() for e in self.errors],
        }

    def add_error(self, error):
        """Adds a validation error.

        Args:
            error: a :class:`ValidationError`
        """
        if self.disable_schema_validation and error.custom != True:
            return
        self.errors.append(error)

    def _validate(self):
        params = self.params
        validation_error = self.validate_property(
            "", self.inputs_property, params
        )
        if validation_error:
            self.add_error(validation_error)

        return self.errors

    def validate_enum(self, path, property, value):
        """Validates an enum value.

        Args:
            path: the path to the property
            property: the :class:`fiftyone.operators.types.Property`
            value: the value to validate

        Returns:
            a :class:`ValidationError`, if the value is invalid
        """
        enum = property.type
        if value not in enum.values:
            return ValidationError("Invalid enum value", property, path)

    def validate_list(self, path, property, value):
        """Validates a list value.

        Args:
            path: the path to the property
            property: the :class:`fiftyone.operators.types.Property`
            value: the value to validate

        Returns:
            a :class:`ValidationError`, if the value is invalid
        """
        if not isinstance(value, list):
            return ValidationError("Invalid list", property, path)

        element_type = property.type.element_type

        for i in range(len(value)):
            item = value[i]
            item_path = f"{path}[{i}]"
            item_property = types.Property(element_type)
            validation_error = self.validate_property(
                item_path, item_property, item
            )
            if validation_error is not None:
                self.add_error(validation_error)

    def validate_property(self, path, property, value):
        """Validates a property value.

        Args:
            path: the path to the property
            property: the :class:`fiftyone.operators.types.Property`
            value: the value to validate

        Returns:
            a :class:`ValidationError`, if the value is invalid
        """
        if property.invalid:
            return ValidationError(
                property.error_message, property, path, True
            )

        if property.required and value is None:
            return ValidationError("Required property", property, path)

        if value is not None:
            if isinstance(property.type, types.Enum):
                return self.validate_enum(path, property, value)

            if isinstance(property.type, types.Object):
                return self.validate_object(path, property, value)

            if isinstance(property.type, types.List):
                return self.validate_list(path, property, value)

            return self.validate_primitive(path, property, value)

    def validate_object(self, path, property, value):
        """Validates an object value.

        Args:
            path: the path to the property
            property: the :class:`fiftyone.operators.types.Property`
            value: the value to validate

        Returns:
            a :class:`ValidationError`, if the value is invalid
        """
        propertyType = property.type
        if value is None:
            return ValidationError("Invalid object", property, path)

        for name, property in propertyType.properties.items():
            propertyValue = value.get(name, None)
            validation_error = self.validate_property(
                path + "." + name, property, propertyValue
            )
            if validation_error is not None:
                self.add_error(validation_error)

    def validate_primitive(self, path, property, value):
        """Validates a primitive value.

        Args:
            path: the path to the property
            property: the :class:`fiftyone.operators.types.Property`
            value: the value to validate

        Returns:
            a :class:`ValidationError`, if the value is invalid
        """
        type_name = property.type.__class__.__name__
        value_type = type(value)
        if type_name == "String" and value_type != str:
            return ValidationError("Invalid value type", property, path)

        if type_name == "Number" and (
            value_type != int and value_type != float
        ):
            return ValidationError("Invalid value type", property, path)

        if type_name == "Boolean" and value_type != bool:
            return ValidationError("Invalid value type", property, path)


# teams-only


def is_snapshot(dataset_name: str) -> bool:
    try:
        ctx = ExecutionContext({"dataset_name": dataset_name})
        snapshot_name = ctx.dataset.snapshot_name
        return isinstance(snapshot_name, str)
    except:
        return False


def raise_snapshot_error(operator):
    message = "Cannot execute operator '%s' on a snapshot" % operator
    raise PermissionError(message)<|MERGE_RESOLUTION|>--- conflicted
+++ resolved
@@ -169,8 +169,7 @@
     Returns:
         an :class:`ExecutionResult`
     """
-<<<<<<< HEAD
-    prepared = prepare_operator_executor(
+    prepared = await prepare_operator_executor(
         operator_uri, request_params, user=user
     )
 
@@ -179,9 +178,6 @@
     if is_snapshot(dataset_name):
         return raise_snapshot_error(operator_uri)
 
-=======
-    prepared = await prepare_operator_executor(operator_uri, request_params)
->>>>>>> 13c3d720
     if isinstance(prepared, ExecutionResult):
         raise prepared.to_exception()
     else:
@@ -226,11 +222,7 @@
         return ExecutionResult(result=raw_result, executor=executor)
 
 
-<<<<<<< HEAD
-def prepare_operator_executor(operator_uri, request_params, user=None):
-=======
-async def prepare_operator_executor(operator_uri, request_params):
->>>>>>> 13c3d720
+async def prepare_operator_executor(operator_uri, request_params, user=None):
     registry = OperatorRegistry()
     if registry.operator_exists(operator_uri) is False:
         raise ValueError("Operator '%s' does not exist" % operator_uri)
@@ -313,12 +305,9 @@
         self.request_params = request_params or {}
         self.params = self.request_params.get("params", {})
         self.executor = executor
-<<<<<<< HEAD
-        self.user = user
-=======
         self._secrets = {}
         self._secrets_client = PluginSecretsResolver()
->>>>>>> 13c3d720
+        self.user = user
 
     @property
     def results(self):
