"""
FiftyOne operator execution.

| Copyright 2017-2023, Voxel51, Inc.
| `voxel51.com <https://voxel51.com/>`_
|
"""
import os
import asyncio
import collections
import inspect
import logging
import os
import traceback
import types as python_types
import typing

import fiftyone as fo
import fiftyone.core.dataset as fod
import fiftyone.core.utils as fou
import fiftyone.core.view as fov
import fiftyone.server.view as fosv
import fiftyone.operators.types as types
from fiftyone.plugins.secrets import PluginSecretsResolver, SecretsDictionary

from fiftyone.operators.decorators import coroutine_timeout
from fiftyone.operators.registry import OperatorRegistry
from fiftyone.operators.message import GeneratedMessage, MessageType


class ExecutionRunState(object):
    """Enumeration of the available operator run states."""

    QUEUED = "queued"
    RUNNING = "running"
    COMPLETED = "completed"
    FAILED = "failed"


class InvocationRequest(object):
    """Represents a request to invoke an operator.

    Args:
        operator_uri: the URI of the operator to invoke
        params (None): an optional dictionary of parameters
    """

    def __init__(self, operator_uri, params=None):
        self.operator_uri = operator_uri
        self.params = params or {}

    def to_json(self):
        return {
            "operator_uri": self.operator_uri,
            "params": self.params,
        }


class ExecutionProgress:
    """Represents the status of an operator execution.

    at least one of progress or label must be provided
    Args:
        progress (None): an optional float between 0 and 1 (0% to 100%)
        label (None): an optional label to display
    """

    def __init__(self, progress: float = None, label: str = None):
        self.progress = progress
        self.label = label
        self.updated_at = None


class Executor(object):
    """Handles the execution phase of the operator lifecycle.

    Args:
        requests (None): an optional list of InvocationRequest objects
        logs (None): an optional list of log messages
    """

    def __init__(self, requests=None, logs=None):
        self._requests = requests or []
        self._logs = logs or []

    def trigger(self, operator_name, params=None):
        """Triggers an invocation of the operator with the given name.

        Args:
            operator_name: the name of the operator
            params (None): a dictionary of parameters for the operator

        Returns:
            a :class:`fiftyone.operators.message.GeneratedMessage` containing
            the result of the invocation
        """
        inv_req = InvocationRequest(operator_name, params=params)
        self._requests.append(inv_req)
        return GeneratedMessage(
            MessageType.SUCCESS, cls=InvocationRequest, body=inv_req
        )

    def log(self, message):
        """Logs a message."""
        self._logs.append(message)

    def to_json(self):
        return {
            "requests": [t.to_json() for t in self._requests],
            "logs": self._logs,
        }


# TODO: add request_delegation and delegation_target
def execute_operator(operator_uri, ctx, params=None):
    """Executes the operator with the given name.

    Args:
        operator_uri: the URI of the operator
        ctx: a dictionary of parameters defining the execution context. The
            supported keys are:

            -   ``dataset``: a :class:`fiftyone.core.dataset.Dataset` or the
                name of a dataset to process. This is required unless a
                ``view`` is provided
            -   ``view``: an optional :class:`fiftyone.core.view.DatasetView`
                to process
            -   ``selected``: an optional list of selected sample IDs
            -   ``selected_labels``: an optional list of selected labels in the
                format returned by
                :attr:`fiftyone.core.session.Session.selected_labels`
            -   ``params``: a dictionary of parameters for the operator.
                Consult the operator's documentation for details
        params (None): you can optionally provide the ``ctx.params`` dict as
            a separate argument

    Returns:
        an :class:`ExecutionResult`
    """
    dataset_name, view_stages, selected, selected_labels, params = _parse_ctx(
        ctx, params=params
    )

    request_params = dict(
        operator_uri=operator_uri,
        dataset_name=dataset_name,
        view=view_stages,
        selected=selected,
        selected_labels=selected_labels,
        params=params,
    )

    return asyncio.run(
        execute_or_delegate_operator(
            operator_uri, request_params, exhaust=True
        )
    )


def _parse_ctx(ctx, params=None):
    dataset = ctx.get("dataset", None)
    view = ctx.get("view", None)
    selected = ctx.get("selected", None)
    selected_labels = ctx.get("selected_labels", None)

    if params is None:
        params = ctx.get("params", {})

    if dataset is None and isinstance(view, fov.DatasetView):
        dataset = view._root_dataset

    if view is None:
        if isinstance(dataset, str):
            dataset = fod.load_dataset(dataset)

        view = dataset.view()

    view_stages = view._serialize()

    if isinstance(dataset, fod.Dataset):
        dataset_name = dataset.name
    else:
        dataset_name = dataset

    return dataset_name, view_stages, selected, selected_labels, params


# request token and user are teams-only
@coroutine_timeout(seconds=fo.config.operator_timeout)
async def execute_or_delegate_operator(
    operator_uri, request_params, request_token=None, user=None, exhaust=False
):
    """Executes the operator with the given name.

    Args:
        operator_uri: the URI of the operator
        request_params: a dictionary of parameters for the operator
        request_token (None): the authentication token from the request
        user (None): the user executing the operator
        exhaust (False): whether to immediately exhaust generator operators

    Returns:
        an :class:`ExecutionResult`
    """
    prepared = await prepare_operator_executor(
        operator_uri, request_params, request_token=request_token, user=user
    )

    if isinstance(prepared, ExecutionResult):
        raise prepared.to_exception()
    else:
        operator, executor, ctx = prepared

    execution_options = operator.resolve_execution_options(ctx)
    resolved_delegation = operator.resolve_delegation(ctx)
    should_delegate = (
        ctx.requesting_delegated_execution or resolved_delegation
    ) and execution_options.allow_delegated_execution
    if should_delegate:
        try:
            from .delegated import DelegatedOperationService

            op = DelegatedOperationService().queue_operation(
                operator=operator.uri,
                context=ctx.serialize(),
                delegation_target=ctx.delegation_target,
                label=operator.name,
            )

            execution = ExecutionResult(
                op.__dict__, executor, None, delegated=True
            )
            execution.result["context"] = (
                execution.result["context"].serialize()
                if execution.result["context"]
                else None
            )
            return execution
        except Exception as e:
            return ExecutionResult(
                executor=executor, error=traceback.format_exc()
            )
    else:
        try:
            result = await do_execute_operator(operator, ctx, exhaust=exhaust)
        except Exception as e:
            return ExecutionResult(
                executor=executor, error=traceback.format_exc()
            )

        return ExecutionResult(result=result, executor=executor)


async def prepare_operator_executor(
    operator_uri,
    request_params,
    set_progress=None,
    delegated_operation_id=None,
    request_token=None,
    user=None,
):
    registry = OperatorRegistry()
    if registry.operator_exists(operator_uri) is False:
        raise ValueError("Operator '%s' does not exist" % operator_uri)

    operator = registry.get_operator(operator_uri)
    executor = Executor()
    ctx = ExecutionContext(
        request_params=request_params,
        executor=executor,
        set_progress=set_progress,
        delegated_operation_id=delegated_operation_id,
        operator_uri=operator_uri,
        required_secrets=operator._plugin_secrets,
<<<<<<< HEAD
        user=user,
        delegation_target=request_params.get("delegation_target", None),
        request_delegation=request_params.get("request_delegation", False),
    )

    await ctx.resolve_secret_values(
        operator._plugin_secrets, request_token=request_token
=======
>>>>>>> 02086a3b
    )
    inputs = operator.resolve_input(ctx)
    validation_ctx = ValidationContext(ctx, inputs, operator)
    if validation_ctx.invalid:
        return ExecutionResult(
            error="Validation error", validation_ctx=validation_ctx
        )

    return operator, executor, ctx


async def do_execute_operator(operator, ctx, exhaust=False):
    result = await (
        operator.execute(ctx)
        if asyncio.iscoroutinefunction(operator.execute)
        else fou.run_sync_task(operator.execute, ctx)
    )

    if not exhaust:
        return result

    if inspect.isgenerator(result):
        # Fastest way to exhaust sync generator, re: itertools consume()
        #   https://docs.python.org/3/library/itertools.html
        collections.deque(result, maxlen=0)
    elif inspect.isasyncgen(result):
        async for _ in result:
            pass
    else:
        return result


def resolve_type(registry, operator_uri, request_params):
    """Resolves the inputs property type of the operator with the given name.

    Args:
        registry: an :class:`fiftyone.operators.registry.OperatorRegistry`
        operator_uri: the URI of the operator
        request_params: a dictionary of request parameters

    Returns:
        the type of the inputs :class:`fiftyone.operators.types.Property` of
        the operator, or None
    """
    if registry.operator_exists(operator_uri) is False:
        raise ValueError("Operator '%s' does not exist" % operator_uri)

    operator = registry.get_operator(operator_uri)
    ctx = ExecutionContext(
        request_params,
        operator_uri=operator_uri,
        required_secrets=operator._plugin_secrets,
    )
    try:
        return operator.resolve_type(
            ctx, request_params.get("target", "inputs")
        )
    except Exception as e:
        return ExecutionResult(error=traceback.format_exc())


def resolve_execution_options(registry, operator_uri, request_params):
    """Resolves the execution options of the operator with the given name.

    Args:
        registry: an :class:`fiftyone.operators.registry.OperatorRegistry`
        operator_uri: the URI of the operator
        request_params: a dictionary of request parameters

    Returns:
        the type of the inputs :class:`fiftyone.operators.executor.ExecutionOptions` of
        the operator, or None
    """
    from fiftyone.operators.orchestrator import OrchestratorService

    if registry.operator_exists(operator_uri) is False:
        raise ValueError("Operator '%s' does not exist" % operator_uri)

    operator = registry.get_operator(operator_uri)
    ctx = ExecutionContext(
        request_params,
        operator_uri=operator_uri,
        required_secrets=operator._plugin_secrets,
    )
    orc_svc = OrchestratorService()
    try:
        search_params = {}
        search_params[operator.uri] = ["available_operators"]
        matching_orcs = orc_svc.list(search=search_params)
        execution_options = operator.resolve_execution_options(ctx)
        execution_options.update(available_orchestrators=matching_orcs)
        return execution_options

    except Exception as e:
        return ExecutionResult(error=traceback.format_exc())


def resolve_placement(operator, request_params):
    """Resolves the placement of the operator with the given name.

    Args:
        operator: the :class:`fiftyone.operators.operator.Operator`
        request_params: a dictionary of request parameters

    Returns:
        the placement of the operator or ``None``
    """
    ctx = ExecutionContext(
        request_params,
        operator_uri=operator.uri,
        required_secrets=operator._plugin_secrets,
    )
    try:
        return operator.resolve_placement(ctx)
    except Exception as e:
        return ExecutionResult(error=str(e))


class ExecutionContext(object):
    """Represents the execution context of an operator.

    Operators can use the execution context to access the view, dataset, and
    selected samples, as well as to trigger other operators.

    Args:
        request_params (None): a optional dictionary of request parameters
        executor (None): an optional :class:`Executor` instance
        set_progress (None): an optional function to set the progress of the
            current operation
        delegated_operation_id (None): an optional ID of the delegated
            operation
        operator_uri (None): the unique id of the operator
        required_secrets (None): the list of required secrets from the
<<<<<<< HEAD
        plugin's definition
=======
            plugin's definition
>>>>>>> 02086a3b
    """

    def __init__(
        self,
        request_params=None,
        executor=None,
        set_progress=None,
        delegated_operation_id=None,
<<<<<<< HEAD
        user=None,
        operator_uri=None,
        required_secrets: typing.List[str] = None,
        delegation_target=None,
        request_delegation=False,
=======
        operator_uri=None,
        required_secrets: typing.List[str] = None,
>>>>>>> 02086a3b
    ):
        self.request_params = request_params or {}
        self.params = self.request_params.get("params", {})
        self.executor = executor

        self._dataset = None
        self._view = None
<<<<<<< HEAD
        self.user = user
=======
>>>>>>> 02086a3b

        self._set_progress = set_progress
        self._delegated_operation_id = delegated_operation_id
        self._operator_uri = operator_uri
<<<<<<< HEAD

=======
>>>>>>> 02086a3b
        self._secrets = {}
        self._secrets_client = PluginSecretsResolver()
        if required_secrets:
            self._secrets_client.register_operator(
                operator_uri=self._operator_uri,
                required_secrets=required_secrets,
            )
<<<<<<< HEAD
        self._delegation_target = delegation_target
        self._request_delegation = request_delegation
=======
>>>>>>> 02086a3b

    @property
    def dataset(self):
        """The :class:`fiftyone.core.dataset.Dataset` being operated on."""
        if self._dataset is not None:
            return self._dataset

        dataset_name = self.request_params.get("dataset_name", None)

        self._dataset = fod.load_dataset(dataset_name)
        self._dataset.reload()

        return self._dataset

    @property
    def dataset_name(self):
        """The name of the :class:`fiftyone.core.dataset.Dataset` being
        operated on.
        """
        return self.request_params.get("dataset_name", None)

    @property
    def dataset_id(self):
        """The ID of the :class:`fiftyone.core.dataset.Dataset` being operated
        on.
        """
        return self.request_params.get("dataset_id", None)

    @property
    def delegation_target(self):
        """The ID of the Orchestrator being used to delegate the operation."""
        return self.request_params.get(
            "delegation_target", self._delegation_target
        )

    @property
    def view(self):
        """The :class:`fiftyone.core.view.DatasetView` being operated on."""
        if self._view is not None:
            return self._view

        # Forces a dataset reload if necessary
        _ = self.dataset

        dataset_name = self.request_params.get("dataset_name", None)
        stages = self.request_params.get("view", None)
        filters = self.request_params.get("filters", None)
        extended = self.request_params.get("extended", None)

        self._view = fosv.get_view(
            dataset_name,
            stages=stages,
            filters=filters,
            extended_stages=extended,
            reload=False,
        )

        return self._view

    @property
    def selected(self):
        """The list of selected sample IDs (if any)."""
        return self.request_params.get("selected", [])

    @property
    def selected_labels(self):
        """A list of selected labels (if any).

        Items are dictionaries with the following keys:

        -   ``label_id``: the ID of the label
        -   ``sample_id``: the ID of the sample containing the label
        -   ``field``: the field name containing the label
        -   ``frame_number``: the frame number containing the label (only
            applicable to video samples)
        """
        return self.request_params.get("selected_labels", [])

    @property
    def current_sample(self):
        """The ID of the current sample being processed (if any).

        When executed via the FiftyOne App, this is set when the user opens a
        sample in the modal.
        """
        return self.request_params.get("current_sample", None)

    @property
    def delegated(self):
        """Whether the operation's execution was delegated to an orchestrator.

        This property is only available for methods that are invoked after an
        operator is executed, e.g. :meth:`resolve_output`.
        """
        return self.request_params.get("delegated", False)

    @property
    def results(self):
        """A ``dict`` of results for the current operation.

        This property is only available for methods that are invoked after an
        operator is executed, e.g. :meth:`resolve_output`.
        """
        return self.request_params.get("results", {})

    @property
    def secrets(self) -> SecretsDictionary:
        """A read-only mapping of keys to their resolved values."""
        return SecretsDictionary(
            self._secrets,
            operator_uri=self._operator_uri,
            resolver_fn=self._secrets_client.get_secret_sync,
        )
<<<<<<< HEAD

    @property
    def requesting_delegated_execution(self):
        """Whether the invocation requested delegated execution."""
        return self._request_delegation
=======
>>>>>>> 02086a3b

    def secret(self, key):
        """Retrieves the secret with the given key.

        Args:
            key: a secret key

        Returns:
            the secret value
        """
        if key not in self._secrets:
            try:
                secret = self._secrets_client.get_secret_sync(
                    key, self._operator_uri
                )
                if secret:
                    self._secrets[secret.key] = secret.value

            except KeyError:
                logging.debug(f"Failed to resolve value for secret `{key}`")
        return self._secrets.get(key, None)

    async def resolve_secret_values(self, keys, **kwargs):
        """Resolves the values of the given secrets keys.

        Args:
            keys: a list of secret keys
            **kwargs: additional keyword arguments to pass to the secrets
                client for authentication if required
        """
        if None in (self._secrets_client, keys):
            return None

        for key in keys:
            secret = await self._secrets_client.get_secret(
                key, self._operator_uri, **kwargs
            )
            if secret:
                self._secrets[secret.key] = secret.value

    def trigger(self, operator_name, params=None):
        """Triggers an invocation of the operator with the given name.

        This method is only available when the operator is invoked via the
        FiftyOne App. You can check this via ``ctx.executor``.

        Args:
            operator_name: the name of the operator
            params (None): a dictionary of parameters for the operator

        Returns:
            a :class:`fiftyone.operators.message.GeneratedMessage` containing
            the result of the invocation
        """
        if self.executor is None:
            raise ValueError("No executor available")

        return self.executor.trigger(operator_name, params)

    def log(self, message):
        """Logs a message to the browser console.

        Args:
            message: a message to log
        """
        self.trigger("console_log", {"message": message})

    def serialize(self):
        """Serializes the execution context.

        Returns:
            a JSON dict
        """
        return {
            "request_params": self.request_params,
            "params": self.params,
            "user": self.user,
        }

    def to_dict(self):
        """Returns the properties of the execution context as a dict."""
        return {
            k: v for k, v in self.__dict__.items() if not k.startswith("_")
        }

    def set_progress(self, progress: float = None, label: str = None):
        """Sets the progress of the current operation.

        Args:
            progress (None): an optional float between 0 and 1 (0% to 100%)
            label (None): an optional label to display
        """
        if self._set_progress:
            self._set_progress(
                self._delegated_operation_id,
                ExecutionProgress(progress, label),
            )
        else:
            self.log(f"Progress: {progress.progress} - {progress.label}")


class ExecutionResult(object):
    """Represents the result of an operator execution.

    Args:
        result (None): the execution result
        executor (None): an :class:`Executor`
        error (None): an error message
        validation_ctx (None): a :class:`ValidationContext`
    """

    def __init__(
        self,
        result=None,
        executor=None,
        error=None,
        validation_ctx=None,
        delegated=False,
    ):
        self.result = result
        self.executor = executor
        self.error = error
        self.validation_ctx = validation_ctx
        self.delegated = delegated

    @property
    def is_generator(self):
        """Whether the result is a generator or an async generator."""
        return inspect.isgenerator(self.result) or inspect.isasyncgen(
            self.result
        )

    def raise_exceptions(self):
        """Raises an :class:`ExecutionError` (only) if the operation failed."""
        exception = self.to_exception()
        if exception is not None:
            raise exception

    def to_exception(self):
        """Returns an :class:`ExecutionError` representing a failed execution
        result.

        Returns:
            a :class:`ExecutionError`, or None if the execution did not fail
        """
        if not self.error:
            return None

        msg = self.error

        if self.validation_ctx and self.validation_ctx.invalid:
            val_error = self.validation_ctx.errors[0]
            path = val_error.path.lstrip(".")
            reason = val_error.reason
            msg += f". Path: {path}. Reason: {reason}"

        return ExecutionError(msg)

    def to_json(self):
        """Returns a JSON dict representation of the result.

        Returns:
            a JSON dict
        """
        return {
            "result": self.result,
            "executor": self.executor.to_json() if self.executor else None,
            "error": self.error,
            "delegated": self.delegated,
            "validation_ctx": self.validation_ctx.to_json()
            if self.validation_ctx
            else None,
        }


class ExecutionError(Exception):
    """An error that occurs while executing an operator."""


class ValidationError(object):
    """A validation error.

    Args:
        reason: the reason
        property: the property
        path: the path
    """

    def __init__(self, reason, property, path, custom=False):
        self.reason = reason
        self.error_message = property.error_message
        self.path = path
        self.custom = custom

    def to_json(self):
        """Returns a JSON dict representation of the error.

        Returns:
            a JSON dict
        """
        return {
            "reason": self.reason,
            "error_message": self.error_message,
            "path": self.path,
            "custom": self.custom,
        }


class ValidationContext(object):
    """Represents the validation context of an operator.

    Args:
        ctx: the :class:`ExecutionContext`
        inputs_property: the :class:`fiftyone.operators.types.Property` of the
            operator inputs
    """

    def __init__(self, ctx, inputs_property, operator):
        self.ctx = ctx
        self.params = ctx.params
        self.inputs_property = inputs_property
        self.errors = []
        self.disable_schema_validation = (
            operator.config.disable_schema_validation
        )
        if self.inputs_property is None:
            self.invalid = False
        else:
            self.errors = self._validate()
            self.invalid = len(self.errors) > 0

    def to_json(self):
        """Returns a JSON dict representation of the context.

        Returns:
            a JSON dict
        """
        return {
            "invalid": self.invalid,
            "errors": [e.to_json() for e in self.errors],
        }

    def add_error(self, error):
        """Adds a validation error.

        Args:
            error: a :class:`ValidationError`
        """
        if self.disable_schema_validation and error.custom != True:
            return
        self.errors.append(error)

    def _validate(self):
        params = self.params
        validation_error = self.validate_property(
            "", self.inputs_property, params
        )
        if validation_error:
            self.add_error(validation_error)

        return self.errors

    def validate_enum(self, path, property, value):
        """Validates an enum value.

        Args:
            path: the path to the property
            property: the :class:`fiftyone.operators.types.Property`
            value: the value to validate

        Returns:
            a :class:`ValidationError`, if the value is invalid
        """
        enum = property.type
        if value not in enum.values:
            return ValidationError("Invalid enum value", property, path)

    def validate_list(self, path, property, value):
        """Validates a list value.

        Args:
            path: the path to the property
            property: the :class:`fiftyone.operators.types.Property`
            value: the value to validate

        Returns:
            a :class:`ValidationError`, if the value is invalid
        """
        if not isinstance(value, list):
            return ValidationError("Invalid list", property, path)

        element_type = property.type.element_type

        for i in range(len(value)):
            item = value[i]
            item_path = f"{path}[{i}]"
            item_property = types.Property(element_type)
            validation_error = self.validate_property(
                item_path, item_property, item
            )
            if validation_error is not None:
                self.add_error(validation_error)

    def validate_property(self, path, property, value):
        """Validates a property value.

        Args:
            path: the path to the property
            property: the :class:`fiftyone.operators.types.Property`
            value: the value to validate

        Returns:
            a :class:`ValidationError`, if the value is invalid
        """
        if property.invalid:
            return ValidationError(
                property.error_message, property, path, True
            )

        if not self.exists_or_non_required(property, value):
            return ValidationError("Required property", property, path)

        if value is not None:
            if isinstance(property.type, types.Enum):
                return self.validate_enum(path, property, value)

            if isinstance(property.type, types.Object):
                return self.validate_object(path, property, value)

            if isinstance(property.type, types.List):
                return self.validate_list(path, property, value)

            return self.validate_primitive(path, property, value)

    def validate_object(self, path, property, value):
        """Validates an object value.

        Args:
            path: the path to the property
            property: the :class:`fiftyone.operators.types.Property`
            value: the value to validate

        Returns:
            a :class:`ValidationError`, if the value is invalid
        """
        propertyType = property.type
        if value is None:
            return ValidationError("Invalid object", property, path)

        for name, property in propertyType.properties.items():
            propertyValue = value.get(name, None)
            validation_error = self.validate_property(
                path + "." + name, property, propertyValue
            )
            if validation_error is not None:
                self.add_error(validation_error)

    def validate_primitive(self, path, property, value):
        """Validates a primitive value.

        Args:
            path: the path to the property
            property: the :class:`fiftyone.operators.types.Property`
            value: the value to validate

        Returns:
            a :class:`ValidationError`, if the value is invalid
        """
        type_name = property.type.__class__.__name__
        value_type = type(value)
        if type_name == "String" and value_type != str:
            return ValidationError("Invalid value type", property, path)

        if type_name == "Number":
            min = property.type.min
            min_type = type(min)
            max = property.type.max
            max_type = type(max)
            if value_type != int and value_type != float:
                return ValidationError("Invalid value type", property, path)
            if (min_type == int or min_type == float) and value < min:
                return ValidationError(
                    f"Value must be greater than {min}", property, path
                )
            if (max_type == int or max_type == float) and value > max:
                return ValidationError(
                    f"Value must be less than {max}", property, path
                )

        if type_name == "Boolean" and value_type != bool:
            return ValidationError("Invalid value type", property, path)

    def exists_or_non_required(self, property, value):
        if not property.required:
            return True

        type_name = property.type.__class__.__name__

        if type_name == "String":
            allow_empty = property.type.allow_empty
            if not allow_empty and value == "":
                return False

        return value is not None


class ExecutionOptions(object):
    """Represents the execution options of an operator.

    Args:
        allow_immediate_execution (True): whether the operator can be executed
            immediately
        allow_delegated_execution (True): whether the operator can be delegated
            to an orchestrator
        default_choice_to_delegated (True): when True the default option is to delegate
    """

    def __init__(
        self,
        allow_immediate_execution=True,
        allow_delegated_execution=True,
        default_choice_to_delegated=True,
    ):
        self._allow_immediate_execution = allow_immediate_execution
        self._allow_delegated_execution = allow_delegated_execution
        self._available_orchestrators = []
        self._default_choice_to_delegated = default_choice_to_delegated
        if not allow_delegated_execution and not allow_immediate_execution:
            self._allow_immediate_execution = True

    @property
    def allow_delegated_execution(self):
        return self._allow_delegated_execution

    @property
    def allow_immediate_execution(self):
        return self._allow_immediate_execution

    @property
    def available_orchestrators(self):
        return self._available_orchestrators or []

    @property
    def orchestrator_registration_enabled(self):
        return bool(
            os.environ.get("FIFTYONE_ENABLE_ORCHESTRATOR_REGISTRATION", False)
        )

    @property
    def default_choice_to_delegated(self):
        return self._default_choice_to_delegated

    def update(self, available_orchestrators=None):
        self._available_orchestrators = available_orchestrators

    def to_dict(self):
        return {
            "allow_immediate_execution": self._allow_immediate_execution,
            "allow_delegated_execution": self._allow_delegated_execution,
            "orchestrator_registration_enabled": self.orchestrator_registration_enabled,
            "available_orchestrators": [
                x.__dict__ for x in self.available_orchestrators
            ],
            "default_choice_to_delegated": self._default_choice_to_delegated,
        }<|MERGE_RESOLUTION|>--- conflicted
+++ resolved
@@ -272,7 +272,6 @@
         delegated_operation_id=delegated_operation_id,
         operator_uri=operator_uri,
         required_secrets=operator._plugin_secrets,
-<<<<<<< HEAD
         user=user,
         delegation_target=request_params.get("delegation_target", None),
         request_delegation=request_params.get("request_delegation", False),
@@ -280,8 +279,6 @@
 
     await ctx.resolve_secret_values(
         operator._plugin_secrets, request_token=request_token
-=======
->>>>>>> 02086a3b
     )
     inputs = operator.resolve_input(ctx)
     validation_ctx = ValidationContext(ctx, inputs, operator)
@@ -415,11 +412,7 @@
             operation
         operator_uri (None): the unique id of the operator
         required_secrets (None): the list of required secrets from the
-<<<<<<< HEAD
-        plugin's definition
-=======
             plugin's definition
->>>>>>> 02086a3b
     """
 
     def __init__(
@@ -428,16 +421,11 @@
         executor=None,
         set_progress=None,
         delegated_operation_id=None,
-<<<<<<< HEAD
         user=None,
         operator_uri=None,
         required_secrets: typing.List[str] = None,
         delegation_target=None,
         request_delegation=False,
-=======
-        operator_uri=None,
-        required_secrets: typing.List[str] = None,
->>>>>>> 02086a3b
     ):
         self.request_params = request_params or {}
         self.params = self.request_params.get("params", {})
@@ -445,18 +433,11 @@
 
         self._dataset = None
         self._view = None
-<<<<<<< HEAD
         self.user = user
-=======
->>>>>>> 02086a3b
 
         self._set_progress = set_progress
         self._delegated_operation_id = delegated_operation_id
         self._operator_uri = operator_uri
-<<<<<<< HEAD
-
-=======
->>>>>>> 02086a3b
         self._secrets = {}
         self._secrets_client = PluginSecretsResolver()
         if required_secrets:
@@ -464,11 +445,8 @@
                 operator_uri=self._operator_uri,
                 required_secrets=required_secrets,
             )
-<<<<<<< HEAD
         self._delegation_target = delegation_target
         self._request_delegation = request_delegation
-=======
->>>>>>> 02086a3b
 
     @property
     def dataset(self):
@@ -582,14 +560,11 @@
             operator_uri=self._operator_uri,
             resolver_fn=self._secrets_client.get_secret_sync,
         )
-<<<<<<< HEAD
 
     @property
     def requesting_delegated_execution(self):
         """Whether the invocation requested delegated execution."""
         return self._request_delegation
-=======
->>>>>>> 02086a3b
 
     def secret(self, key):
         """Retrieves the secret with the given key.
