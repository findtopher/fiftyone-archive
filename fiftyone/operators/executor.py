"""
FiftyOne operator execution.

| Copyright 2017-2023, Voxel51, Inc.
| `voxel51.com <https://voxel51.com/>`_
|
"""
import asyncio
import traceback
import types as python_types

import fiftyone as fo
import fiftyone.core.dataset as fod
import fiftyone.core.utils as fou
import fiftyone.core.view as fov
import fiftyone.server.view as fosv
import fiftyone.operators.types as types
from fiftyone.plugins.secrets import PluginSecretsResolver

from fiftyone.operators.decorators import coroutine_timeout
from fiftyone.operators.registry import OperatorRegistry
from fiftyone.operators.message import GeneratedMessage, MessageType


class ExecutionRunState(object):
    """Enumeration of the available operator run states."""

    QUEUED = "queued"
    RUNNING = "running"
    COMPLETED = "completed"
    FAILED = "failed"


class InvocationRequest(object):
    """Represents a request to invoke an operator.

    Args:
        operator_uri: the URI of the operator to invoke
        params (None): an optional dictionary of parameters
    """

    def __init__(self, operator_uri, params=None):
        self.operator_uri = operator_uri
        self.params = params or {}

    def to_json(self):
        return {
            "operator_uri": self.operator_uri,
            "params": self.params,
        }


class ExecutionProgress:
    """Represents the status of an operator execution.

    at least one of progress or label must be provided
    Args:
        progress (None): an optional float between 0 and 1 (0% to 100%)
        label (None): an optional label to display
    """

    def __init__(self, progress: float = None, label: str = None):
        self.progress = progress
        self.label = label
        self.updated_at = None


class Executor(object):
    """Handles the execution phase of the operator lifecycle.

    Args:
        requests (None): an optional list of InvocationRequest objects
        logs (None): an optional list of log messages
    """

    def __init__(self, requests=None, logs=None):
        self._requests = requests or []
        self._logs = logs or []

    def trigger(self, operator_name, params=None):
        """Triggers an invocation of the operator with the given name.

        Args:
            operator_name: the name of the operator
            params (None): a dictionary of parameters for the operator

        Returns:
            a :class:`fiftyone.operators.message.GeneratedMessage` containing
            the result of the invocation
        """
        inv_req = InvocationRequest(operator_name, params=params)
        self._requests.append(inv_req)
        return GeneratedMessage(
            MessageType.SUCCESS, cls=InvocationRequest, body=inv_req
        )

    def log(self, message):
        """Logs a message."""
        self._logs.append(message)

    def to_json(self):
        return {
            "requests": [t.to_json() for t in self._requests],
            "logs": self._logs,
        }


def execute_operator(operator_uri, ctx, params=None):
    """Executes the operator with the given name.

    Args:
        operator_uri: the URI of the operator
        ctx: a dictionary of parameters defining the execution context. The
            supported keys are:

            -   ``dataset``: a :class:`fiftyone.core.dataset.Dataset` or the
                name of a dataset to process. This is required unless a
                ``view`` is provided
            -   ``view``: an optional :class:`fiftyone.core.view.DatasetView`
                to process
            -   ``selected``: an optional list of selected sample IDs
            -   ``selected_labels``: an optional list of selected labels in the
                format returned by
                :attr:`fiftyone.core.session.Session.selected_labels`
            -   ``params``: a dictionary of parameters for the operator.
                Consult the operator's documentation for details
        params (None): you can optionally provide the ``ctx.params`` dict as
            a separate argument

    Returns:
        an :class:`ExecutionResult`
    """
    dataset_name, view_stages, selected, selected_labels, params = _parse_ctx(
        ctx, params=params
    )

    request_params = dict(
        operator_uri=operator_uri,
        dataset_name=dataset_name,
        view=view_stages,
        selected=selected,
        selected_labels=selected_labels,
        params=params,
    )

    return asyncio.run(
        execute_or_delegate_operator(operator_uri, request_params)
    )


def _parse_ctx(ctx, params=None):
    dataset = ctx.get("dataset", None)
    view = ctx.get("view", None)
    selected = ctx.get("selected", None)
    selected_labels = ctx.get("selected_labels", None)

    if params is None:
        params = ctx.get("params", {})

    if dataset is None and isinstance(view, fov.DatasetView):
        dataset = view._root_dataset

    if view is None:
        if isinstance(dataset, str):
            dataset = fod.load_dataset(dataset)

        view = dataset.view()

    view_stages = view._serialize()

    if isinstance(dataset, fod.Dataset):
        dataset_name = dataset.name
    else:
        dataset_name = dataset

    return dataset_name, view_stages, selected, selected_labels, params


# request token and user are teams-only
@coroutine_timeout(seconds=fo.config.operator_timeout)
async def execute_or_delegate_operator(
    operator_uri, request_params, request_token=None, user=None
):
    """Executes the operator with the given name.

    Args:
        operator_uri: the URI of the operator
        request_params: a dictionary of parameters for the operator
        request_token (None): the authentication token from the request
        user (None): the user executing the operator

    Returns:
        an :class:`ExecutionResult`
    """
    prepared = await prepare_operator_executor(
        operator_uri, request_params, request_token=request_token, user=user
    )

    # teams-only
    dataset_name = request_params.get("dataset_name", None)
    if is_snapshot(dataset_name):
        return raise_snapshot_error(operator_uri)

    if isinstance(prepared, ExecutionResult):
        raise prepared.to_exception()
    else:
        operator, executor, ctx = prepared

    if operator.resolve_delegation(ctx):
        try:
            from .delegated import DelegatedOperationService

            op = DelegatedOperationService().queue_operation(
                operator=operator.uri,
                context=ctx.serialize(),
                delegation_target=operator.delegation_target,
                label=operator.name,
            )

            execution = ExecutionResult(
                op.__dict__, executor, None, delegated=True
            )
            execution.result["context"] = (
                execution.result["context"].serialize()
                if execution.result["context"]
                else None
            )
            return execution
        except Exception as e:
            return ExecutionResult(
                executor=executor, error=traceback.format_exc()
            )
    else:
        try:
            raw_result = await (
                operator.execute(ctx)
                if asyncio.iscoroutinefunction(operator.execute)
                else fou.run_sync_task(operator.execute, ctx)
            )

        except Exception as e:
            return ExecutionResult(
                executor=executor, error=traceback.format_exc()
            )

        return ExecutionResult(result=raw_result, executor=executor)


async def prepare_operator_executor(
<<<<<<< HEAD
    operator_uri, request_params, request_token=None, user=None
=======
    operator_uri,
    request_params,
    set_progress=None,
    delegated_operation_id=None,
>>>>>>> aa83d3e4
):
    registry = OperatorRegistry()
    if registry.operator_exists(operator_uri) is False:
        raise ValueError("Operator '%s' does not exist" % operator_uri)

    operator = registry.get_operator(operator_uri)
    executor = Executor()
<<<<<<< HEAD
    ctx = ExecutionContext(request_params, executor, user=user)

    await ctx.resolve_secret_values(
        operator._plugin_secrets, request_token=request_token
    )
=======
    ctx = ExecutionContext(
        request_params=request_params,
        executor=executor,
        set_progress=set_progress,
        delegated_operation_id=delegated_operation_id,
    )
    await ctx.resolve_secret_values(operator._plugin_secrets)
>>>>>>> aa83d3e4
    inputs = operator.resolve_input(ctx)
    validation_ctx = ValidationContext(ctx, inputs, operator)
    if validation_ctx.invalid:
        return ExecutionResult(
            error="Validation error", validation_ctx=validation_ctx
        )

    return operator, executor, ctx


def _is_generator(value):
    return isinstance(value, python_types.GeneratorType) or isinstance(
        value, python_types.AsyncGeneratorType
    )


def resolve_type(registry, operator_uri, request_params):
    """Resolves the inputs property type of the operator with the given name.

    Args:
        registry: an :class:`fiftyone.operators.registry.OperatorRegistry`
        operator_uri: the URI of the operator
        request_params: a dictionary of request parameters

    Returns:
        the type of the inputs :class:`fiftyone.operators.types.Property` of
        the operator, or None
    """
    if registry.operator_exists(operator_uri) is False:
        raise ValueError("Operator '%s' does not exist" % operator_uri)

    operator = registry.get_operator(operator_uri)
    ctx = ExecutionContext(request_params)
    try:
        return operator.resolve_type(
            ctx, request_params.get("target", "inputs")
        )
    except Exception as e:
        return ExecutionResult(error=traceback.format_exc())


def resolve_placement(operator, request_params):
    """Resolves the placement of the operator with the given name.

    Args:
        operator: the :class:`fiftyone.operators.operator.Operator`
        request_params: a dictionary of request parameters

    Returns:
        the placement of the operator or ``None``
    """
    ctx = ExecutionContext(request_params)
    try:
        return operator.resolve_placement(ctx)
    except Exception as e:
        return ExecutionResult(error=str(e))


class ExecutionContext(object):
    """Represents the execution context of an operator.

    Operators can use the execution context to access the view, dataset, and
    selected samples, as well as to trigger other operators.

    Args:
        request_params (None): a optional dictionary of request parameters
        executor (None): an optional :class:`Executor` instance
        set_progress (None): an optional function to set the progress of the current operation
        delegated_operation_id (None): an optional ID of the delegated operation
    """

<<<<<<< HEAD
    def __init__(self, request_params=None, executor=None, user=None):
=======
    def __init__(
        self,
        request_params=None,
        executor=None,
        set_progress=None,
        delegated_operation_id=None,
    ):
>>>>>>> aa83d3e4
        self.request_params = request_params or {}
        self.params = self.request_params.get("params", {})
        self.executor = executor

        self._dataset = None
        self._view = None
        self._secrets = {}
        self._secrets_client = PluginSecretsResolver()
<<<<<<< HEAD
        self.user = user
=======
        self._set_progress = set_progress
        self._delegated_operation_id = delegated_operation_id
>>>>>>> aa83d3e4

    @property
    def dataset(self):
        """The :class:`fiftyone.core.dataset.Dataset` being operated on."""
        if self._dataset is not None:
            return self._dataset

        dataset_name = self.request_params.get("dataset_name", None)

        self._dataset = fod.load_dataset(dataset_name)
        self._dataset.reload()

        return self._dataset

    @property
    def dataset_name(self):
        """The name of the :class:`fiftyone.core.dataset.Dataset` being
        operated on.
        """
        return self.request_params.get("dataset_name", None)

    @property
    def dataset_id(self):
        """The ID of the :class:`fiftyone.core.dataset.Dataset` being operated
        on.
        """
        return self.request_params.get("dataset_id", None)

    @property
    def view(self):
        """The :class:`fiftyone.core.view.DatasetView` being operated on."""
        if self._view is not None:
            return self._view

        # Forces a dataset reload if necessary
        _ = self.dataset

        dataset_name = self.request_params.get("dataset_name", None)
        stages = self.request_params.get("view", None)
        filters = self.request_params.get("filters", None)
        extended = self.request_params.get("extended", None)

        self._view = fosv.get_view(
            dataset_name,
            stages=stages,
            filters=filters,
            extended_stages=extended,
            reload=False,
        )

        return self._view

    @property
    def selected(self):
        """The list of selected sample IDs (if any)."""
        return self.request_params.get("selected", [])

    @property
    def selected_labels(self):
        """A list of selected labels (if any).

        Items are dictionaries with the following keys:

        -   ``label_id``: the ID of the label
        -   ``sample_id``: the ID of the sample containing the label
        -   ``field``: the field name containing the label
        -   ``frame_number``: the frame number containing the label (only
            applicable to video samples)
        """
        return self.request_params.get("selected_labels", [])

    @property
    def delegated(self):
        """Whether the operation's execution was delegated to an orchestrator.

        This property is only available for methods that are invoked after an
        operator is executed, e.g. :meth:`resolve_output`.
        """
        return self.request_params.get("delegated", False)

    @property
    def results(self):
        """A ``dict`` of results for the current operation.

        This property is only available for methods that are invoked after an
        operator is executed, e.g. :meth:`resolve_output`.
        """
        return self.request_params.get("results", {})

    @property
    def secrets(self) -> dict:
        """The dict of secrets available to the operation (if any)."""
        return self._secrets

    def secret(self, key):
        """Retrieves the secret with the given key.

        Args:
            key: a secret key

        Returns:
            the secret value
        """
        return self._secrets.get(key, None)

    async def resolve_secret_values(self, keys, **kwargs):
        """Resolves the values of the given secrets keys.

        Args:
            keys: a list of secret keys
            **kwargs: additional keyword arguments to pass to the secrets
                client for authentication if required
        """
        if None in (self._secrets_client, keys):
            return None

        for key in keys:
            secret = await self._secrets_client.get_secret(key, **kwargs)
            if secret:
                self._secrets[secret.key] = secret.value

    def trigger(self, operator_name, params=None):
        """Triggers an invocation of the operator with the given name.

        This method is only available when the operator is invoked via the
        FiftyOne App. You can check this via ``ctx.executor``.

        Args:
            operator_name: the name of the operator
            params (None): a dictionary of parameters for the operator

        Returns:
            a :class:`fiftyone.operators.message.GeneratedMessage` containing
            the result of the invocation
        """
        if self.executor is None:
            raise ValueError("No executor available")

        return self.executor.trigger(operator_name, params)

    def log(self, message):
        """Logs a message to the browser console.

        Args:
            message: a message to log
        """
        self.trigger("console_log", {"message": message})

    def serialize(self):
        """Serializes the execution context.

        Returns:
            a JSON dict
        """
        return {
            "request_params": self.request_params,
            "params": self.params,
            "user": self.user,
        }

    def to_dict(self):
        """Returns the properties of the execution context as a dict."""
        return {
            k: v for k, v in self.__dict__.items() if not k.startswith("_")
        }

    def set_progress(self, progress: float = None, label: str = None):
        """Sets the progress of the current operation.

        Args:
            progress (None): an optional float between 0 and 1 (0% to 100%)
            label (None): an optional label to display
        """
        if self._set_progress:
            self._set_progress(
                self._delegated_operation_id,
                ExecutionProgress(progress, label),
            )
        else:
            self.log(f"Progress: {progress.progress} - {progress.label}")


class ExecutionResult(object):
    """Represents the result of an operator execution.

    Args:
        result (None): the execution result
        executor (None): an :class:`Executor`
        error (None): an error message
        validation_ctx (None): a :class:`ValidationContext`
    """

    def __init__(
        self,
        result=None,
        executor=None,
        error=None,
        validation_ctx=None,
        delegated=False,
    ):
        self.result = result
        self.executor = executor
        self.error = error
        self.validation_ctx = validation_ctx
        self.delegated = delegated

    @property
    def is_generator(self):
        """Whether the result is a generator or an async generator."""
        return _is_generator(self.result)

    def to_exception(self):
        """Returns an :class:`ExecutionError` representing a failed execution
        result.

        Returns:
            a :class:`ExecutionError`
        """
        msg = self.error

        if self.validation_ctx.invalid:
            val_error = self.validation_ctx.errors[0]
            path = val_error.path.lstrip(".")
            reason = val_error.reason
            msg += f". Path: {path}. Reason: {reason}"

        return ExecutionError(msg)

    def to_json(self):
        """Returns a JSON dict representation of the result.

        Returns:
            a JSON dict
        """
        return {
            "result": self.result,
            "executor": self.executor.to_json() if self.executor else None,
            "error": self.error,
            "delegated": self.delegated,
            "validation_ctx": self.validation_ctx.to_json()
            if self.validation_ctx
            else None,
        }


class ExecutionError(Exception):
    """An error that occurs while executing an operator."""


class ValidationError(object):
    """A validation error.

    Args:
        reason: the reason
        property: the property
        path: the path
    """

    def __init__(self, reason, property, path, custom=False):
        self.reason = reason
        self.error_message = property.error_message
        self.path = path
        self.custom = custom

    def to_json(self):
        """Returns a JSON dict representation of the error.

        Returns:
            a JSON dict
        """
        return {
            "reason": self.reason,
            "error_message": self.error_message,
            "path": self.path,
            "custom": self.custom,
        }


class ValidationContext(object):
    """Represents the validation context of an operator.

    Args:
        ctx: the :class:`ExecutionContext`
        inputs_property: the :class:`fiftyone.operators.types.Property` of the
            operator inputs
    """

    def __init__(self, ctx, inputs_property, operator):
        self.ctx = ctx
        self.params = ctx.params
        self.inputs_property = inputs_property
        self.errors = []
        self.disable_schema_validation = (
            operator.config.disable_schema_validation
        )
        if self.inputs_property is None:
            self.invalid = False
        else:
            self.errors = self._validate()
            self.invalid = len(self.errors) > 0

    def to_json(self):
        """Returns a JSON dict representation of the context.

        Returns:
            a JSON dict
        """
        return {
            "invalid": self.invalid,
            "errors": [e.to_json() for e in self.errors],
        }

    def add_error(self, error):
        """Adds a validation error.

        Args:
            error: a :class:`ValidationError`
        """
        if self.disable_schema_validation and error.custom != True:
            return
        self.errors.append(error)

    def _validate(self):
        params = self.params
        validation_error = self.validate_property(
            "", self.inputs_property, params
        )
        if validation_error:
            self.add_error(validation_error)

        return self.errors

    def validate_enum(self, path, property, value):
        """Validates an enum value.

        Args:
            path: the path to the property
            property: the :class:`fiftyone.operators.types.Property`
            value: the value to validate

        Returns:
            a :class:`ValidationError`, if the value is invalid
        """
        enum = property.type
        if value not in enum.values:
            return ValidationError("Invalid enum value", property, path)

    def validate_list(self, path, property, value):
        """Validates a list value.

        Args:
            path: the path to the property
            property: the :class:`fiftyone.operators.types.Property`
            value: the value to validate

        Returns:
            a :class:`ValidationError`, if the value is invalid
        """
        if not isinstance(value, list):
            return ValidationError("Invalid list", property, path)

        element_type = property.type.element_type

        for i in range(len(value)):
            item = value[i]
            item_path = f"{path}[{i}]"
            item_property = types.Property(element_type)
            validation_error = self.validate_property(
                item_path, item_property, item
            )
            if validation_error is not None:
                self.add_error(validation_error)

    def validate_property(self, path, property, value):
        """Validates a property value.

        Args:
            path: the path to the property
            property: the :class:`fiftyone.operators.types.Property`
            value: the value to validate

        Returns:
            a :class:`ValidationError`, if the value is invalid
        """
        if property.invalid:
            return ValidationError(
                property.error_message, property, path, True
            )

        if property.required and value is None:
            return ValidationError("Required property", property, path)

        if value is not None:
            if isinstance(property.type, types.Enum):
                return self.validate_enum(path, property, value)

            if isinstance(property.type, types.Object):
                return self.validate_object(path, property, value)

            if isinstance(property.type, types.List):
                return self.validate_list(path, property, value)

            return self.validate_primitive(path, property, value)

    def validate_object(self, path, property, value):
        """Validates an object value.

        Args:
            path: the path to the property
            property: the :class:`fiftyone.operators.types.Property`
            value: the value to validate

        Returns:
            a :class:`ValidationError`, if the value is invalid
        """
        propertyType = property.type
        if value is None:
            return ValidationError("Invalid object", property, path)

        for name, property in propertyType.properties.items():
            propertyValue = value.get(name, None)
            validation_error = self.validate_property(
                path + "." + name, property, propertyValue
            )
            if validation_error is not None:
                self.add_error(validation_error)

    def validate_primitive(self, path, property, value):
        """Validates a primitive value.

        Args:
            path: the path to the property
            property: the :class:`fiftyone.operators.types.Property`
            value: the value to validate

        Returns:
            a :class:`ValidationError`, if the value is invalid
        """
        type_name = property.type.__class__.__name__
        value_type = type(value)
        if type_name == "String" and value_type != str:
            return ValidationError("Invalid value type", property, path)

        if type_name == "Number" and (
            value_type != int and value_type != float
        ):
            return ValidationError("Invalid value type", property, path)

        if type_name == "Boolean" and value_type != bool:
            return ValidationError("Invalid value type", property, path)


# teams-only


def is_snapshot(dataset_name: str) -> bool:
    try:
        ctx = ExecutionContext({"dataset_name": dataset_name})
        snapshot_name = ctx.dataset.snapshot_name
        return isinstance(snapshot_name, str)
    except:
        return False


def raise_snapshot_error(operator):
    message = "Cannot execute operator '%s' on a snapshot" % operator
    raise PermissionError(message)<|MERGE_RESOLUTION|>--- conflicted
+++ resolved
@@ -247,14 +247,12 @@
 
 
 async def prepare_operator_executor(
-<<<<<<< HEAD
-    operator_uri, request_params, request_token=None, user=None
-=======
     operator_uri,
     request_params,
     set_progress=None,
     delegated_operation_id=None,
->>>>>>> aa83d3e4
+    request_token=None,
+    user=None,
 ):
     registry = OperatorRegistry()
     if registry.operator_exists(operator_uri) is False:
@@ -262,21 +260,14 @@
 
     operator = registry.get_operator(operator_uri)
     executor = Executor()
-<<<<<<< HEAD
-    ctx = ExecutionContext(request_params, executor, user=user)
-
-    await ctx.resolve_secret_values(
-        operator._plugin_secrets, request_token=request_token
-    )
-=======
     ctx = ExecutionContext(
         request_params=request_params,
         executor=executor,
         set_progress=set_progress,
         delegated_operation_id=delegated_operation_id,
+        user=user,
     )
     await ctx.resolve_secret_values(operator._plugin_secrets)
->>>>>>> aa83d3e4
     inputs = operator.resolve_input(ctx)
     validation_ctx = ValidationContext(ctx, inputs, operator)
     if validation_ctx.invalid:
@@ -348,17 +339,14 @@
         delegated_operation_id (None): an optional ID of the delegated operation
     """
 
-<<<<<<< HEAD
-    def __init__(self, request_params=None, executor=None, user=None):
-=======
     def __init__(
         self,
         request_params=None,
         executor=None,
         set_progress=None,
         delegated_operation_id=None,
+        user=None,
     ):
->>>>>>> aa83d3e4
         self.request_params = request_params or {}
         self.params = self.request_params.get("params", {})
         self.executor = executor
@@ -367,12 +355,9 @@
         self._view = None
         self._secrets = {}
         self._secrets_client = PluginSecretsResolver()
-<<<<<<< HEAD
         self.user = user
-=======
         self._set_progress = set_progress
         self._delegated_operation_id = delegated_operation_id
->>>>>>> aa83d3e4
 
     @property
     def dataset(self):
