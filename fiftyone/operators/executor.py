--- conflicted
+++ resolved
@@ -843,12 +843,6 @@
         """
         return self._ops
 
-<<<<<<< HEAD
-    @property
-    def user_id(self) -> Optional[str]:
-        """The ID of the user executing the operation, if known."""
-        return self.user.id if self.user else None
-
     @property
     def user_request_token(self) -> Optional[str]:
         """The request token authenticating the user executing the operation."""
@@ -877,8 +871,6 @@
         ficv.running_user_request_token.reset(running_user_request_token)
         ficv.no_singleton_cache.reset(singleton_token)
 
-=======
->>>>>>> fa65fd18
     def prompt(
         self,
         operator_uri,
