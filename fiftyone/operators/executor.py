--- conflicted
+++ resolved
@@ -815,26 +815,6 @@
         """
         return self.trigger("console_log", {"message": message})
 
-<<<<<<< HEAD
-    @property
-    def panel_id(self):
-        """The ID of the panel that invoked the operator, if any."""
-        # @todo: move panel_id to top level param
-        return self.params.get("panel_id", None)
-
-    @property
-    def panel_state(self):
-        return self._panel_state
-
-    @property
-    def panel(self):
-        """A :class:`fiftyone.operators.panel.PanelRef` instance that you can
-        use to read and write the state and data of the current panel.
-
-        Only available when the operator is invoked from a panel.
-        """
-        return self._panel
-=======
     def set_progress(self, progress=None, label=None):
         """Sets the progress of the current operation.
 
@@ -849,7 +829,6 @@
             )
         else:
             self.log(f"Progress: {progress} - {label}")
->>>>>>> 8dd4e1d0
 
     def serialize(self):
         """Serializes the execution context.
