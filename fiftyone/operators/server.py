"""
FiftyOne operator server.

| Copyright 2017-2023, Voxel51, Inc.
| `voxel51.com <https://voxel51.com/>`_
|
"""
from starlette.endpoints import HTTPEndpoint
from starlette.exceptions import HTTPException
from starlette.requests import Request
from starlette.responses import StreamingResponse

from fiftyone.server.decorators import route, FiftyOneResponse

from .executor import (
    execute_operator,
    resolve_type,
    resolve_placement,
    ExecutionContext,
)
from .message import GeneratedMessage
from .permissions import PermissionedOperatorRegistry
from fiftyone.utils.decorators import route_requires_auth
from .registry import OperatorRegistry


async def _get_operator_registry_for_route(
    RouteClass, request: Request, dataset_ids=None, is_list=False
):
    requires_authentication = route_requires_auth(RouteClass)
    if requires_authentication:
        if is_list:
            registry = await PermissionedOperatorRegistry.from_list_request(
                request
            )
        else:
            registry = await PermissionedOperatorRegistry.from_exec_request(
                request, dataset_ids
            )
    else:
        registry = OperatorRegistry()
    return registry


class ListOperators(HTTPEndpoint):
    @route
    async def get(self, request: Request, data: dict):
<<<<<<< HEAD
        registry = await _get_operator_registry_for_route(
            self.__class__, request, is_list=True
=======
        registry = await PermissionedOperatorRegistry.from_list_request(
            request
>>>>>>> 11a7665e
        )
        ctx = ExecutionContext()
        operators_as_json = [
            operator.to_json(ctx) for operator in registry.list_operators()
        ]
        for operator in operators_as_json:
            config = operator["config"]
            config["can_execute"] = registry.can_execute(operator["uri"])

        return {
            "operators": operators_as_json,
            "errors": registry.list_errors(),
        }


class ResolvePlacements(HTTPEndpoint):
    @route
    async def post(self, request: Request, data: dict):
        dataset_name = data.get("dataset_name", None)
        if dataset_name is None:
            raise ValueError("Dataset name must be provided")

        dataset_ids = [dataset_name]
<<<<<<< HEAD
        registry = await _get_operator_registry_for_route(
            ResolvePlacements, request, dataset_ids=dataset_ids
=======
        registry = await PermissionedOperatorRegistry.from_exec_request(
            request, dataset_ids=dataset_ids
>>>>>>> 11a7665e
        )
        placements = []
        for operator in registry.list_operators():
            placement = resolve_placement(operator, data)
            if placement is not None:
                placements.append(
                    {
                        "operator_uri": operator.uri,
                        "placement": placement.to_json(),
                    }
                )

        return {"placements": placements}


class ExecuteOperator(HTTPEndpoint):
    @route
    async def post(self, request: Request, data: dict) -> dict:
        dataset_name = data.get("dataset_name", None)
        dataset_ids = [dataset_name]
        operator_uri = data.get("operator_uri", None)
        if operator_uri is None:
            raise ValueError("Operator URI must be provided")
<<<<<<< HEAD
        registry = await _get_operator_registry_for_route(
            self.__class__, request, dataset_ids=dataset_ids
=======
        registry = await PermissionedOperatorRegistry.from_exec_request(
            request, dataset_ids=dataset_ids
>>>>>>> 11a7665e
        )
        if registry.can_execute(operator_uri) is False:
            return create_permission_error(operator_uri)
        if registry.operator_exists(operator_uri) is False:
            error_detail = {
                "message": "Operator '%s' does not exist" % operator_uri
                or "None",
                "loading_errors": registry.list_errors(),
            }
            raise HTTPException(status_code=404, detail=error_detail)

        result = await execute_operator(operator_uri, data)
        return result.to_json()


async def create_response_generator(generator):
    async for generated_message in generator:
        if isinstance(generated_message, GeneratedMessage):
            line = generated_message.to_json_line()
            yield line


def create_permission_error(uri):
    message = "User does not have permission to execute operator '%s'" % uri
    return FiftyOneResponse(
        {"error": {"message": message}},
        status_code=403,
    )


class ExecuteOperatorAsGenerator(HTTPEndpoint):
    @route
    async def post(self, request: Request, data: dict) -> dict:
        dataset_name = data.get("dataset_name", None)
        dataset_ids = [dataset_name]
        operator_uri = data.get("operator_uri", None)
        if operator_uri is None:
            raise ValueError("Operator URI must be provided")
<<<<<<< HEAD
        registry = await _get_operator_registry_for_route(
            self.__class__, request, dataset_ids=dataset_ids
=======

        registry = await PermissionedOperatorRegistry.from_exec_request(
            request, dataset_ids=dataset_ids
>>>>>>> 11a7665e
        )
        if registry.can_execute(operator_uri) is False:
            return create_permission_error(operator_uri)

        if registry.operator_exists(operator_uri) is False:
            error_detail = {
                "message": "Operator '%s' does not exist" % operator_uri
                or "None",
                "loading_errors": registry.list_errors(),
            }
            raise HTTPException(status_code=404, detail=error_detail)

        execution_result = await execute_operator(operator_uri, data)
        if execution_result.is_generator:
            generator = create_response_generator(execution_result.result)
            return StreamingResponse(
                generator,
                media_type="application/json",
                headers={
                    "Cache-Control": "no-cache, no-transform",
                    "X-Accel-Buffering": "no",
                },
            )
        else:
            return execution_result.to_json()


class ResolveType(HTTPEndpoint):
    @route
    async def post(self, request: Request, data: dict) -> dict:
        dataset_name = data.get("dataset_name", None)
        dataset_ids = [dataset_name]
        operator_uri = data.get("operator_uri", None)
        if operator_uri is None:
            raise ValueError("Operator URI must be provided")
<<<<<<< HEAD
        registry = await _get_operator_registry_for_route(
            self.__class__, request, dataset_ids=dataset_ids
=======

        registry = await PermissionedOperatorRegistry.from_exec_request(
            request, dataset_ids=dataset_ids
>>>>>>> 11a7665e
        )
        if registry.can_execute(operator_uri) is False:
            return create_permission_error(operator_uri)

        if registry.operator_exists(operator_uri) is False:
            error_detail = {
                "message": "Operator '%s' does not exist" % operator_uri,
                "loading_errors": registry.list_errors(),
            }
            raise HTTPException(status_code=404, detail=error_detail)

        result = resolve_type(registry, operator_uri, data)
        return result.to_json() if result else {}


OperatorRoutes = [
    ("/operators", ListOperators),
    ("/operators/execute", ExecuteOperator),
    ("/operators/execute/generator", ExecuteOperatorAsGenerator),
    ("/operators/resolve-type", ResolveType),
    ("/operators/resolve-placements", ResolvePlacements),
]<|MERGE_RESOLUTION|>--- conflicted
+++ resolved
@@ -45,13 +45,8 @@
 class ListOperators(HTTPEndpoint):
     @route
     async def get(self, request: Request, data: dict):
-<<<<<<< HEAD
         registry = await _get_operator_registry_for_route(
             self.__class__, request, is_list=True
-=======
-        registry = await PermissionedOperatorRegistry.from_list_request(
-            request
->>>>>>> 11a7665e
         )
         ctx = ExecutionContext()
         operators_as_json = [
@@ -75,13 +70,8 @@
             raise ValueError("Dataset name must be provided")
 
         dataset_ids = [dataset_name]
-<<<<<<< HEAD
         registry = await _get_operator_registry_for_route(
             ResolvePlacements, request, dataset_ids=dataset_ids
-=======
-        registry = await PermissionedOperatorRegistry.from_exec_request(
-            request, dataset_ids=dataset_ids
->>>>>>> 11a7665e
         )
         placements = []
         for operator in registry.list_operators():
@@ -105,16 +95,13 @@
         operator_uri = data.get("operator_uri", None)
         if operator_uri is None:
             raise ValueError("Operator URI must be provided")
-<<<<<<< HEAD
+
         registry = await _get_operator_registry_for_route(
             self.__class__, request, dataset_ids=dataset_ids
-=======
-        registry = await PermissionedOperatorRegistry.from_exec_request(
-            request, dataset_ids=dataset_ids
->>>>>>> 11a7665e
         )
         if registry.can_execute(operator_uri) is False:
             return create_permission_error(operator_uri)
+
         if registry.operator_exists(operator_uri) is False:
             error_detail = {
                 "message": "Operator '%s' does not exist" % operator_uri
@@ -150,14 +137,9 @@
         operator_uri = data.get("operator_uri", None)
         if operator_uri is None:
             raise ValueError("Operator URI must be provided")
-<<<<<<< HEAD
+
         registry = await _get_operator_registry_for_route(
             self.__class__, request, dataset_ids=dataset_ids
-=======
-
-        registry = await PermissionedOperatorRegistry.from_exec_request(
-            request, dataset_ids=dataset_ids
->>>>>>> 11a7665e
         )
         if registry.can_execute(operator_uri) is False:
             return create_permission_error(operator_uri)
@@ -193,14 +175,9 @@
         operator_uri = data.get("operator_uri", None)
         if operator_uri is None:
             raise ValueError("Operator URI must be provided")
-<<<<<<< HEAD
+
         registry = await _get_operator_registry_for_route(
             self.__class__, request, dataset_ids=dataset_ids
-=======
-
-        registry = await PermissionedOperatorRegistry.from_exec_request(
-            request, dataset_ids=dataset_ids
->>>>>>> 11a7665e
         )
         if registry.can_execute(operator_uri) is False:
             return create_permission_error(operator_uri)
