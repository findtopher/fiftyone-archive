"""
FiftyOne operator server.

| Copyright 2017-2023, Voxel51, Inc.
| `voxel51.com <https://voxel51.com/>`_
|
"""
import types
from starlette.endpoints import HTTPEndpoint
from starlette.exceptions import HTTPException
from starlette.requests import Request
from starlette.responses import JSONResponse, StreamingResponse

from fiftyone.server.decorators import route

from .executor import (
    execute_or_delegate_operator,
    resolve_type,
    resolve_placement,
    ExecutionContext,
    is_snapshot,  # teams-only
)
from .message import GeneratedMessage
from .permissions import PermissionedOperatorRegistry
from fiftyone.utils.decorators import route_requires_auth
from .registry import OperatorRegistry
from fiftyone.plugins.permissions import get_token_from_request


async def _get_operator_registry_for_route(
    RouteClass, request: Request, dataset_ids=None, is_list=False
):
    requires_authentication = route_requires_auth(RouteClass)
    if requires_authentication:
        if is_list:
            registry = await PermissionedOperatorRegistry.from_list_request(
                request
            )
        else:
            registry = await PermissionedOperatorRegistry.from_exec_request(
                request, dataset_ids
            )
    else:
        registry = OperatorRegistry()
    return registry


def resolve_dataset_name(request_params: dict):
    try:
        ctx = ExecutionContext(request_params)
        return ctx.dataset.head_name
    except:
        return request_params.get("dataset_name", None)


class ListOperators(HTTPEndpoint):
    @route
<<<<<<< HEAD
    async def get(self, request: Request, data: dict):
        registry = await _get_operator_registry_for_route(
            self.__class__, request, is_list=True
=======
    async def post(self, request: Request, data: dict):
        dataset_name = data.get("dataset_name", None)
        dataset_ids = [dataset_name]
        registry = await PermissionedOperatorRegistry.from_list_request(
            request, dataset_ids=dataset_ids
>>>>>>> 7d26c8f9
        )
        ctx = ExecutionContext()
        operators_as_json = [
            operator.to_json(ctx) for operator in registry.list_operators()
        ]
        for operator in operators_as_json:
            config = operator["config"]
            config["can_execute"] = registry.can_execute(operator["uri"])

        return {
            "operators": operators_as_json,
            "errors": registry.list_errors(),
        }


class ResolvePlacements(HTTPEndpoint):
    @route
    async def post(self, request: Request, data: dict):
        dataset_name = resolve_dataset_name(data)
        if dataset_name is None:
            raise ValueError("Dataset name must be provided")

        dataset_ids = [dataset_name]
        registry = await _get_operator_registry_for_route(
            ResolvePlacements, request, dataset_ids=dataset_ids
        )
        placements = []

        # teams-only
        dataset_raw_name = data.get("dataset_name", None)
        if is_snapshot(dataset_raw_name):
            return {"placements": placements}

        for operator in registry.list_operators():
            placement = resolve_placement(operator, data)
            if placement is not None:
                placements.append(
                    {
                        "operator_uri": operator.uri,
                        "placement": placement.to_json(),
                    }
                )

        return {"placements": placements}


class ExecuteOperator(HTTPEndpoint):
    @route
    async def post(self, request: Request, data: dict) -> dict:

        user = request.get("user", None)
        dataset_name = resolve_dataset_name(data)
        dataset_ids = [dataset_name]
        operator_uri = data.get("operator_uri", None)
        if operator_uri is None:
            raise ValueError("Operator URI must be provided")

        registry = await _get_operator_registry_for_route(
            self.__class__, request, dataset_ids=dataset_ids
        )
        if registry.can_execute(operator_uri) is False:
            return create_permission_error(operator_uri)

        if registry.operator_exists(operator_uri) is False:
            error_detail = {
                "message": "Operator '%s' does not exist" % operator_uri
                or "None",
                "loading_errors": registry.list_errors(),
            }
            raise HTTPException(status_code=404, detail=error_detail)
        request_token = get_token_from_request(request)

        result = await execute_or_delegate_operator(
            operator_uri,
            data,
            request_token=request_token,
            user=(user.sub if user else None),
        )
        return result.to_json()


def create_response_generator(generator):
    for generated_message in generator:
        if isinstance(generated_message, GeneratedMessage):
            line = generated_message.to_json_line()
            yield line


async def create_response_async_generator(generator):
    async for generated_message in generator:
        if isinstance(generated_message, GeneratedMessage):
            line = generated_message.to_json_line()
            yield line


def create_permission_error(uri):
    message = "User does not have permission to execute operator '%s'" % uri
    return JSONResponse(
        {"error": {"message": message}},
        status_code=403,
    )


class ExecuteOperatorAsGenerator(HTTPEndpoint):
    @route
    async def post(self, request: Request, data: dict) -> dict:
        user = request.get("user", None)
        dataset_name = resolve_dataset_name(data)
        dataset_ids = [dataset_name]
        operator_uri = data.get("operator_uri", None)
        if operator_uri is None:
            raise ValueError("Operator URI must be provided")

        registry = await _get_operator_registry_for_route(
            self.__class__, request, dataset_ids=dataset_ids
        )
        if registry.can_execute(operator_uri) is False:
            return create_permission_error(operator_uri)

        if registry.operator_exists(operator_uri) is False:
            error_detail = {
                "message": "Operator '%s' does not exist" % operator_uri
                or "None",
                "loading_errors": registry.list_errors(),
            }
            raise HTTPException(status_code=404, detail=error_detail)
        # request token is teams-only
        request_token = get_token_from_request(request)
        execution_result = await execute_or_delegate_operator(
            operator_uri,
            data,
            request_token=request_token,
            user=(user.sub if user else None),
        )
        if execution_result.is_generator:
            result = execution_result.result
            generator = (
                create_response_async_generator(result)
                if isinstance(result, types.AsyncGeneratorType)
                else create_response_generator(result)
            )
            return StreamingResponse(
                generator,
                media_type="application/json",
                headers={
                    "Cache-Control": "no-cache, no-transform",
                    "X-Accel-Buffering": "no",
                },
            )
        else:
            return execution_result.to_json()


class ResolveType(HTTPEndpoint):
    @route
    async def post(self, request: Request, data: dict) -> dict:
        dataset_name = resolve_dataset_name(data)
        dataset_ids = [dataset_name]
        operator_uri = data.get("operator_uri", None)
        if operator_uri is None:
            raise ValueError("Operator URI must be provided")

        registry = await _get_operator_registry_for_route(
            self.__class__, request, dataset_ids=dataset_ids
        )
        if registry.can_execute(operator_uri) is False:
            return create_permission_error(operator_uri)

        if registry.operator_exists(operator_uri) is False:
            error_detail = {
                "message": "Operator '%s' does not exist" % operator_uri,
                "loading_errors": registry.list_errors(),
            }
            raise HTTPException(status_code=404, detail=error_detail)

        result = resolve_type(registry, operator_uri, data)
        return result.to_json() if result else {}


OperatorRoutes = [
    ("/operators", ListOperators),
    ("/operators/execute", ExecuteOperator),
    ("/operators/execute/generator", ExecuteOperatorAsGenerator),
    ("/operators/resolve-type", ResolveType),
    ("/operators/resolve-placements", ResolvePlacements),
]<|MERGE_RESOLUTION|>--- conflicted
+++ resolved
@@ -55,17 +55,11 @@
 
 class ListOperators(HTTPEndpoint):
     @route
-<<<<<<< HEAD
-    async def get(self, request: Request, data: dict):
-        registry = await _get_operator_registry_for_route(
-            self.__class__, request, is_list=True
-=======
     async def post(self, request: Request, data: dict):
         dataset_name = data.get("dataset_name", None)
         dataset_ids = [dataset_name]
-        registry = await PermissionedOperatorRegistry.from_list_request(
-            request, dataset_ids=dataset_ids
->>>>>>> 7d26c8f9
+        registry = await _get_operator_registry_for_route(
+            self.__class__, request, is_list=True, dataset_ids=dataset_ids
         )
         ctx = ExecutionContext()
         operators_as_json = [
