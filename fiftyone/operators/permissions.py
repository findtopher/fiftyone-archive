--- conflicted
+++ resolved
@@ -6,9 +6,6 @@
 |
 """
 from .registry import OperatorRegistry
-<<<<<<< HEAD
-from fiftyone.plugins.permissions import ManagedOperators
-=======
 
 
 class ManagedOperators(object):
@@ -21,7 +18,6 @@
     @classmethod
     def for_request(cls, request, dataset_ids=None):
         return cls()
->>>>>>> 78612b30
 
 
 class PermissionedOperatorRegistry(OperatorRegistry):
