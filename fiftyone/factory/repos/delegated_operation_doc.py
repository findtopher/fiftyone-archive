"""
FiftyOne delegated operation repository document.

| Copyright 2017-2024, Voxel51, Inc.
| `voxel51.com <https://voxel51.com/>`_
|
"""

import logging
from datetime import datetime

from fiftyone.operators.executor import (
    ExecutionContext,
    ExecutionResult,
    ExecutionRunState,
    ExecutionProgress,
    ExecutionContextUser,
)

logger = logging.getLogger(__name__)


class DelegatedOperationDocument(object):
    def __init__(
        self,
        operator: str = None,
        delegation_target: str = None,
        context: dict = None,
        is_remote: bool = False,
    ):
        self.operator = operator
        self.label = None
        self.delegation_target = delegation_target
        self.context = (
            context.to_dict()
            if isinstance(context, ExecutionContext)
            else context
        )
        self.run_state = (
            ExecutionRunState.SCHEDULED
            if is_remote
            else ExecutionRunState.QUEUED
        )  # if running locally use QUEUED otherwise SCHEDULED
        self.run_link = None
        self.queued_at = datetime.utcnow() if not is_remote else None
        self.updated_at = datetime.utcnow()
        self.status = None
        self.dataset_id = None
        self.started_at = None
        self.pinned = False
        self.completed_at = None
        self.failed_at = None
        self.scheduled_at = datetime.utcnow() if is_remote else None
        self.result = None
        self.id = None
        self._doc = None
        self.metadata = None
        self.scoped_access_key = None

    def from_pymongo(self, doc: dict):
        # required fields
        self.operator = doc.get("operator")
        self.queued_at = doc.get("queued_at")
        self.run_state = doc.get("run_state")

        # optional fields
        self.delegation_target = doc.get("delegation_target", None)
        self.started_at = doc.get("started_at", None)
        self.completed_at = doc.get("completed_at", None)
        self.failed_at = doc.get("failed_at", None)
        self.scheduled_at = doc.get("scheduled_at", None)
        self.pinned = doc.get("pinned", None)
        self.dataset_id = doc.get("dataset_id", None)
        self.run_link = doc.get("run_link", None)
        self.metadata = doc.get("metadata", None)
        self.label = doc.get("label", None)
        self.updated_at = doc.get("updated_at", None)
        self.scoped_access_key = doc.get("scoped_access_key", None)

        # internal fields
        self.id = doc["_id"]
        self._doc = doc

        user = ExecutionContextUser(id=doc["context"]["user"])
        # nested fields
<<<<<<< HEAD
        if (
            "context" in doc
            and doc["context"] is not None
            and "request_params" in doc["context"]
        ):
            user = ExecutionContextUser(id=doc["context"]["user"])
            self.context = ExecutionContext(
                request_params=doc["context"]["request_params"],
                user=user,
=======
        if "context" in doc and doc["context"] is not None:
            user = (
                ExecutionContextUser(id=doc["context"]["user"])
                if doc["context"]["user"]
                else None
>>>>>>> b4f4d935
            )
            request_params = doc["context"].get("request_params")
            if user or request_params:
                self.context = ExecutionContext(
                    request_params=request_params,
                    user=user,
                )

        if "result" in doc and doc["result"] is not None:
            res = ExecutionResult()
            if "result" in doc["result"]:
                res.result = doc["result"]["result"]
            if "error" in doc["result"]:
                res.error = doc["result"]["error"]

            if res.result or res.error:
                self.result = res

        if "status" in doc and doc["status"] is not None:
            self.status = ExecutionProgress()
            if "progress" in doc["status"]:
                self.status.progress = doc["status"]["progress"]
            if "label" in doc["status"]:
                self.status.label = doc["status"]["label"]
            if "updated_at" in doc["status"]:
                self.status.updated_at = doc["status"]["updated_at"]

        return self

    def to_pymongo(self) -> dict:
        d = self.__dict__
        d["context"] = (
            d["context"].serialize()
            if isinstance(d["context"], ExecutionContext)
            else d["context"]
        )
        d.pop("_doc")
        d.pop("id")
        return d<|MERGE_RESOLUTION|>--- conflicted
+++ resolved
@@ -81,25 +81,12 @@
         self.id = doc["_id"]
         self._doc = doc
 
-        user = ExecutionContextUser(id=doc["context"]["user"])
         # nested fields
-<<<<<<< HEAD
-        if (
-            "context" in doc
-            and doc["context"] is not None
-            and "request_params" in doc["context"]
-        ):
-            user = ExecutionContextUser(id=doc["context"]["user"])
-            self.context = ExecutionContext(
-                request_params=doc["context"]["request_params"],
-                user=user,
-=======
         if "context" in doc and doc["context"] is not None:
             user = (
                 ExecutionContextUser(id=doc["context"]["user"])
                 if doc["context"]["user"]
                 else None
->>>>>>> b4f4d935
             )
             request_params = doc["context"].get("request_params")
             if user or request_params:
