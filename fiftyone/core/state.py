--- conflicted
+++ resolved
@@ -58,18 +58,7 @@
         self.dataset = dataset
         self.view = view
         self.selected = selected or []
-<<<<<<< HEAD
         self.filters = filters
-=======
-        self.selected_objects = selected_objects or []
-        self.view_count = (
-            len(view)
-            if view is not None
-            else len(dataset)
-            if dataset is not None
-            else 0
-        )
->>>>>>> aa799695
         super().__init__()
 
     def serialize(self, reflective=False):
@@ -112,6 +101,7 @@
         close = d.get("close", False)
         connected = d.get("connected", False)
         selected = d.get("selected", [])
+        selected_objects = d.get("selected_objects", [])
 
         dataset = d.get("dataset", None)
         if dataset is not None:
@@ -119,19 +109,9 @@
         stages = d.get("view", [])
         if dataset is not None and stages:
             view = fov.DatasetView(dataset)
-<<<<<<< HEAD
             view._stages = [fos.ViewStage._from_dict(s) for s in stages]
         else:
             view = None
-=======
-            if view_ is not None:
-                view._stages = [
-                    fos.ViewStage._from_dict(s) for s in view_["view"]
-                ]
-
-        selected = d.get("selected", [])
-        selected_objects = d.get("selected_objects", [])
->>>>>>> aa799695
 
         return cls(
             close=close,
