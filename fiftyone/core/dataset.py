--- conflicted
+++ resolved
@@ -2990,7 +2990,28 @@
 
         self._doc.save()
 
-<<<<<<< HEAD
+    def _save_field(self, field):
+        if self._is_generated:
+            raise ValueError(
+                "Cannot save fields on generated views. Use the dataset's "
+                "fields instead"
+            )
+
+        path, is_frame_field = self._handle_frame_field(field.path)
+        if is_frame_field:
+            field_doc = self._frame_doc_cls._get_field_doc(path)
+        else:
+            field_doc = self._sample_doc_cls._get_field_doc(path)
+
+        field_doc.description = field.description
+        field_doc.info = field.info
+
+        try:
+            self._doc.save(safe=True)
+        except:
+            self._reload(hard=True)
+            raise
+
     @property
     def has_views(self):
         """Whether this dataset has any saved views."""
@@ -3217,29 +3238,6 @@
                 self.delete_view(dup_name)
 
         return url_name
-=======
-    def _save_field(self, field):
-        if self._is_generated:
-            raise ValueError(
-                "Cannot save fields on generated views. Use the dataset's "
-                "fields instead"
-            )
-
-        path, is_frame_field = self._handle_frame_field(field.path)
-        if is_frame_field:
-            field_doc = self._frame_doc_cls._get_field_doc(path)
-        else:
-            field_doc = self._sample_doc_cls._get_field_doc(path)
-
-        field_doc.description = field.description
-        field_doc.info = field.info
-
-        try:
-            self._doc.save(safe=True)
-        except:
-            self._reload(hard=True)
-            raise
->>>>>>> e2f2aa4e
 
     def clone(self, name=None, persistent=False):
         """Creates a copy of the dataset.
