"""
Video frames.

| Copyright 2017-2021, Voxel51, Inc.
| `voxel51.com <https://voxel51.com/>`_
|
"""
import itertools

from pymongo import ReplaceOne, UpdateOne, DeleteOne

from fiftyone.core.document import Document, DocumentView
import fiftyone.core.frame_utils as fofu
import fiftyone.core.odm as foo
from fiftyone.core.singletons import FrameSingleton
import fiftyone.core.utils as fou

fov = fou.lazy_import("fiftyone.core.view")


def get_default_frame_fields(include_private=False, use_db_fields=False):
    """Returns the default fields present on all frames.

    Args:
        include_private (False): whether to include fields starting with ``_``
        use_db_fields (False): whether to return database fields rather than
            user-facing fields, when applicable

    Returns:
        a tuple of field names
    """
    return foo.get_default_fields(
        foo.DatasetFrameDocument,
        include_private=include_private,
        use_db_fields=use_db_fields,
    )


class Frames(object):
    """An ordered dictionary of :class:`Frame` instances keyed by frame number
    representing the frames of a video :class:`fiftyone.core.sample.Sample`.

    :class:`Frames` instances behave like ``defaultdict(Frame)`` instances; an
    empty :class:`Frame` instance is returned when accessing a new frame
    number.

    :class:`Frames` instances should never be created manually; they are
    instantiated automatically when video :class:`fiftyone.core.sample.Sample`
    instances are created.

    Args:
        sample: the :class:`fiftyone.core.sample.Sample` to which the frames
            are attached
    """

    def __init__(self, sample):
        self._sample = sample
        self._iter = None
        self._replacements = {}
        self._delete_frames = set()
        self._delete_all = False

    def __str__(self):
        return "<%s: %s>" % (self.__class__.__name__, fou.pformat(dict(self)))

    def __repr__(self):
        return "<%s: %s>" % (self.__class__.__name__, len(self))

    def __bool__(self):
        return len(self) > 0

    def __len__(self):
        return len(self._get_frame_numbers())

    def __contains__(self, frame_number):
        return frame_number in self._get_frame_numbers()

    def __getitem__(self, frame_number):
        fofu.validate_frame_number(frame_number)

        if frame_number in self._replacements:
            return self._replacements[frame_number]

        if not self._in_db:
            frame = Frame(frame_number=frame_number)  # empty frame
            self._set_replacement(frame)
            return frame

        if self._delete_all or frame_number in self._delete_frames:
            d = None
        else:
            d = self._get_frame_db(frame_number)

        if d is None:
            # Empty frame
            d = {"_sample_id": self._sample_id, "frame_number": frame_number}

        frame = self._make_frame(d)
        self._set_replacement(frame)

        return frame

    def __setitem__(self, frame_number, frame):
        self.add_frame(frame_number, frame)

    def __delitem__(self, frame_number):
        self._replacements.pop(frame_number, None)

        if not self._in_db:
            return

        self._delete_frames.add(frame_number)

    def __iter__(self):
        self._iter = self.keys()
        return self

    def __next__(self):
        try:
            return next(self._iter)
        except StopIteration:
            self._iter = None
            raise

    @property
    def _in_db(self):
        return self._sample._in_db

    @property
    def _dataset(self):
        return self._sample._dataset

    @property
    def _sample_id(self):
<<<<<<< HEAD
        if self._dataset._is_clips:
            return self._sample._doc.sample_id

        return self._sample._id

    @property
=======
        return self._sample._id

    @property
    def _sample_collection(self):
        return self._dataset._sample_collection

    @property
>>>>>>> e92d0e32
    def _frame_collection(self):
        return self._dataset._frame_collection

    @property
    def _frame_collection_name(self):
        return self._dataset._frame_collection_name

    @property
    def field_names(self):
        """An ordered tuple of the names of the fields on the frames."""
        return list(self._dataset.get_frame_field_schema().keys())

    def first(self):
        """Returns the first :class:`Frame` for the sample.

        Returns:
            a :class:`Frame`
        """
        try:
            return next(self.values())
        except StopIteration:
            id_str = " '%s'" % self._sample.id if self._sample.id else ""
            raise ValueError("Sample%s has no frame labels" % id_str)

    def last(self):
        """Returns the last :class:`Frame` for the sample.

        Returns:
            a :class:`Frame`
        """
        frame_numbers = self._get_frame_numbers()
        if frame_numbers:
            return self[max(frame_numbers)]

        id_str = " '%s'" % self._sample.id if self._sample.id else ""
        raise ValueError("Sample%s has no frame labels" % id_str)

    def head(self, num_frames=3):
        """Returns a list of the first few frames for the sample.

        If fewer than ``num_frames`` frames exist, only the available frames
        are returned.

        Args:
            num_frames (3): the number of frames

        Returns:
            a list of :class:`Frame` objects
        """
        if num_frames <= 0:
            return []

        return list(itertools.islice(self.values(), num_frames))

    def tail(self, num_frames=3):
        """Returns a list of the last few frames for the sample.

        If fewer than ``num_frames`` frames exist, only the available frames
        are returned.

        Args:
            num_frames (3): the number of frames

        Returns:
            a list of :class:`Frame` objects
        """
        if num_frames <= 0:
            return []

        frame_numbers = self._get_frame_numbers()
        if num_frames > len(frame_numbers):
            offset = None
        else:
            offset = sorted(frame_numbers)[-num_frames]

        return list(self._iter_frames(offset=offset))

    def keys(self):
        """Returns an iterator over the frame numbers with labels in the
        sample.

        The frames are traversed in ascending order.

        Returns:
            a generator that emits frame numbers
        """
        for frame_number in sorted(self._get_frame_numbers()):
            yield frame_number

    def items(self):
        """Returns an iterator over the frame numberes and :class:`Frame`
        instances for the sample.

        The frames are traversed in ascending order.

        Returns:
            a generator that emits ``(frame_number, Frame)`` tuples
        """
        for frame in self._iter_frames():
            yield frame.frame_number, frame

    def values(self):
        """Returns an iterator over the :class:`Frame` instances for the
        sample.

        The frames are traversed in ascending order.

        Returns:
            a generator that emits :class:`Frame` instances
        """
        for frame in self._iter_frames():
            yield frame

    def add_frame(self, frame_number, frame, expand_schema=True):
        """Adds the frame to this instance.

        If an existing frame with the same frame number exists, it is
        overwritten.

        If the provided frame is a :class:`Frame` instance that does not belong
        to a dataset, it is updated in-place to reflect its membership in this
        dataset. Otherwise, the provided frame is not modified.

        Args:
            frame_number: the frame number
            frame: a :class:`Frame` or :class:`FrameView`
            expand_schema (True): whether to dynamically add new frame fields
                encountered to the dataset schema. If False, an error is raised
                if the frame's schema is not a subset of the dataset schema
        """
        fofu.validate_frame_number(frame_number)

        if not isinstance(frame, (Frame, FrameView)):
            raise TypeError(
                "Expected a %s or %s; found %s"
                % (Frame, FrameView, type(frame))
            )

        if self._in_db:
            _frame = frame
            if frame._in_db:
                frame = Frame()

            d = {"_sample_id": self._sample_id}
            doc = self._dataset._frame_dict_to_doc(d)

            for field, value in _frame.iter_fields():
                doc.set_field(field, value, create=expand_schema)

            doc.set_field("frame_number", frame_number)
            frame._set_backing_doc(doc, dataset=self._dataset)
        else:
            if frame._in_db:
                frame = frame.copy()

            frame.set_field("frame_number", frame_number)

        self._set_replacement(frame)

    def update(self, frames, overwrite=True, expand_schema=True):
        """Adds the frame labels to this instance.

        Args:
            frames: can be any of the following

                -   a :class:`Frames` instance
                -   a dictionary mapping frame numbers to :class:`Frame`
                    instances
                -   a dictionary mapping frame numbers to dictionaries mapping
                    label fields to :class:`fiftyone.core.labels.Label`
                    instances

            overwrite (True): whether to overwrite existing frames
            expand_schema (True): whether to dynamically add new frame fields
                encountered to the dataset schema. If False, an error is raised
                if the frame's schema is not a subset of the dataset schema
        """
        for frame_number, frame in frames.items():
            if overwrite or frame_number not in self:
                if isinstance(frame, dict):
                    frame = Frame(frame_number=frame_number, **frame)

                self.add_frame(
                    frame_number, frame, expand_schema=expand_schema
                )

    def merge(
        self,
        frames,
        fields=None,
        omit_fields=None,
        merge_lists=True,
        overwrite=True,
        expand_schema=True,
    ):
        """Merges the given frames into this instance.

        The behavior of this method is highly customizable. By default, all
        top-level fields from the provided frames are merged into existing
        frames with the same frame numbers (and new frames created as
        necessary), overwriting any existing values for those fields, with the
        exception of list fields (e.g., ``tags``) and label list fields (e.g.,
        :class:`fiftyone.core.labels.Detections` fields), in which case the
        elements of the lists themselves are merged. In the case of label list
        fields, labels with the same ``id`` in both frames are updated rather
        than duplicated.

        To avoid confusion between missing fields and fields whose value is
        ``None``, ``None``-valued fields are always treated as missing while
        merging.

        This method can be configured in numerous ways, including:

        -   Whether new fields can be added to the frame schema
        -   Whether list fields should be treated as ordinary fields and merged
            as a whole rather than merging their elements
        -   Whether to merge only specific fields, or all but certain fields
        -   Mapping input frame fields to different field names of this frame

        Args:
            frames: can be any of the following

                -   a :class:`Frames` instance
                -   a dictionary mapping frame numbers to :class:`Frame`
                    instances
                -   a dictionary mapping frame numbers to dictionaries mapping
                    label fields to :class:`fiftyone.core.labels.Label`
                    instances

            fields (None): an optional field or iterable of fields to which to
                restrict the merge. This can also be a dict mapping field names
                of the input frame to field names of this frame
            omit_fields (None): an optional field or iterable of fields to
                exclude from the merge
            merge_lists (True): whether to merge the elements of list fields
                (e.g., ``tags``) and label list fields (e.g.,
                :class:`fiftyone.core.labels.Detections` fields) rather than
                merging the entire top-level field like other field types.
                For label lists fields, existing
                :class:`fiftyone.core.label.Label` elements are either replaced
                (when ``overwrite`` is True) or kept (when ``overwrite`` is
                False) when their ``id`` matches a label from the provided
                frames
            overwrite (True): whether to overwrite (True) or skip (False)
                existing fields and label elements
            expand_schema (True): whether to dynamically add new frame fields
                encountered to the dataset schema. If False, an error is raised
                if the frame's schema is not a subset of the dataset schema
        """
        for frame_number, frame in frames.items():
            if isinstance(frame, dict):
                frame = Frame(frame_number=frame_number, **frame)

            if frame_number in self:
                self[frame_number].merge(
                    frame,
                    fields=fields,
                    omit_fields=omit_fields,
                    merge_lists=merge_lists,
                    overwrite=overwrite,
                    expand_schema=expand_schema,
                )
            else:
                if fields is not None or omit_fields is not None:
                    frame = frame.copy(fields=fields, omit_fields=omit_fields)

                self.add_frame(
                    frame_number, frame, expand_schema=expand_schema
                )

    def clear(self):
        """Removes all frames from this sample."""
        self._replacements.clear()

        if not self._in_db:
            return

        self._delete_all = True
        self._delete_frames.clear()

    def save(self):
        """Saves all frames for the sample to the database."""
        if not self._in_db:
            raise ValueError(
                "Cannot save frames of a sample that has not been added to "
                "a dataset"
            )

        self._save_deletions()
        self._save_replacements()

    def reload(self, hard=False):
        """Reloads all frames for the sample from the database.

        Args:
            hard (False): whether to reload the frame schema in addition to the
                field values for the frames. This is necessary if new fields
                may have been added to the dataset's frame schema
        """
        self._delete_all = False
        self._delete_frames.clear()
        self._replacements.clear()

        Frame._sync_docs_for_sample(
            self._frame_collection_name,
            self._sample.id,
            self._get_frame_numbers(),
            hard=hard,
        )

    def _get_frame_numbers(self):
        frame_numbers = set(self._replacements.keys())

        if not self._in_db or self._delete_all:
            return frame_numbers

        frame_numbers |= self._get_frame_numbers_db()
        frame_numbers -= self._delete_frames

        return frame_numbers

    def _get_frame_db(self, frame_number):
        return self._frame_collection.find_one(
            {"_sample_id": self._sample_id, "frame_number": frame_number}
        )

    def _get_frames_match_stage(self):
        if self._dataset._is_clips:
            first, last = self._sample.support
            return {
                "$match": {
                    "$expr": {
                        "$and": [
                            {"$eq": ["$_sample_id", self._sample_id]},
                            {"$gte": ["$frame_number", first]},
                            {"$lte": ["$frame_number", last]},
                        ]
                    }
                }
            }

        return {"$match": {"_sample_id": self._sample_id}}

    def _get_frame_numbers_db(self):
        pipeline = [
<<<<<<< HEAD
            self._get_frames_match_stage(),
=======
            {"$match": {"_sample_id": self._sample_id}},
>>>>>>> e92d0e32
            {
                "$group": {
                    "_id": None,
                    "frame_numbers": {"$push": "$frame_number"},
                }
            },
        ]

        try:
            d = next(foo.aggregate(self._frame_collection, pipeline))
            return set(d["frame_numbers"])
        except StopIteration:
            return set()

    def _get_ids_map(self):
        pipeline = [
            {"$match": {"_sample_id": self._sample_id}},
            {"$project": {"frame_number": True}},
        ]

        id_map = {}
        for d in foo.aggregate(self._frame_collection, pipeline):
            id_map[d["frame_number"]] = d["_id"]

        return id_map

    def _set_replacement(self, frame):
        self._replacements[frame.frame_number] = frame

    def _iter_frames(self, offset=None):
        if offset is None:
            offset = -1

        if not self._in_db or self._delete_all:
            for frame_number in sorted(self._replacements.keys()):
                if frame_number >= offset:
                    yield self._replacements[frame_number]

            return

        if self._replacements:
            max_repl_fn = max(self._replacements.keys())
            repl_done = False
        else:
            max_repl_fn = -1
            repl_done = True

        results = self._iter_frames_db()

        try:
            d = next(results)
            db_done = False
        except StopIteration:
            d = None
            db_done = True

        frame_number = 1
        while True:
            if repl_done and db_done:
                break

            if frame_number >= offset:
                if not repl_done and frame_number in self._replacements:
                    yield self._replacements[frame_number]

                elif (
                    not db_done
                    and frame_number == d["frame_number"]
                    and frame_number not in self._delete_frames
                ):
                    frame = self._make_frame(d)
                    self._set_replacement(frame)

                    yield frame

            frame_number += 1

            if not repl_done:
                repl_done = max_repl_fn < frame_number

            if not db_done:
                while d["frame_number"] < frame_number:
                    try:
                        d = next(results)
                    except StopIteration:
                        db_done = True
                        break

    def _iter_frames_db(self):
        pipeline = [
<<<<<<< HEAD
            self._get_frames_match_stage(),
=======
            {"$match": {"_sample_id": self._sample_id}},
>>>>>>> e92d0e32
            {"$sort": {"frame_number": 1}},
        ]
        return foo.aggregate(self._frame_collection, pipeline)

    def _make_frame(self, d):
        doc = self._dataset._frame_dict_to_doc(d)
        return Frame.from_doc(doc, dataset=self._dataset)

    def _make_dict(self, frame, include_id=False):
        d = frame.to_mongo_dict(include_id=include_id)

        # We omit None here to allow frames with None-valued new fields to
        # be added without raising nonexistent field errors. This is safe
        # because None and missing are equivalent in our data model
        d = {k: v for k, v in d.items() if v is not None}

        d["_sample_id"] = self._sample_id

        return d

    def _to_frames_dict(self):
        return {str(fn): frame.to_dict() for fn, frame in self.items()}

    def _save_deletions(self):
        if self._delete_all:
            self._frame_collection.delete_many({"_sample_id": self._sample_id})

            Frame._reset_docs(
                self._frame_collection_name, sample_ids=[self._sample.id]
            )

            self._delete_all = False
            self._delete_frames.clear()

        if self._delete_frames:
            ops = [
                DeleteOne(
                    {
                        "_sample_id": self._sample_id,
                        "frame_number": frame_number,
                    }
                )
                for frame_number in self._delete_frames
            ]
            self._frame_collection.bulk_write(ops, ordered=False)

            Frame._reset_docs_for_sample(
                self._frame_collection_name,
                self._sample.id,
                self._delete_frames,
            )

            self._delete_frames.clear()

    def _save_replacements(self, include_singletons=True):
        if include_singletons:
            #
            # Since frames are singletons, the user will expect changes to any
            # in-memory frames to be saved, even if they aren't currently in
            # `_replacements`. This can happen, if, for example, our
            # replacements were flushed by a previous call to `sample.save()`
            # but then an in-memory frame was modified without explicitly
            # accessing it via `sample.frames[]`
            #
            replacements = Frame._get_instances(
                self._frame_collection_name, self._sample.id
            )
        else:
            replacements = None

        if replacements:
            replacements.update(self._replacements)
        else:
            replacements = self._replacements

        if not replacements:
            return

        new_dicts = {}
        ops = []
        for idx, (frame_number, frame) in enumerate(replacements.items()):
            d = self._make_dict(frame)
            if not frame._in_db:
                new_dicts[frame_number] = d

            op = ReplaceOne(
                {"frame_number": frame_number, "_sample_id": self._sample_id},
                d,
                upsert=True,
            )
            ops.append(op)

        self._frame_collection.bulk_write(ops, ordered=False)

<<<<<<< HEAD
            for frame, d in zip(new_frames, dicts):
                if isinstance(frame._doc, foo.NoDatasetFrameDocument):
=======
        if new_dicts:
            ids_map = self._get_ids_map()
            for frame_number, d in new_dicts.items():
                frame = replacements[frame_number]
                if isinstance(frame._doc, foo.NoDatasetFrameSampleDocument):
>>>>>>> e92d0e32
                    doc = self._dataset._frame_dict_to_doc(d)
                    frame._set_backing_doc(doc, dataset=self._dataset)

<<<<<<< HEAD
        if replacements:
            ops = []
            for frame_number, frame in replacements.items():
                ops.append(
                    ReplaceOne(
                        {
                            "frame_number": frame_number,
                            "_sample_id": self._sample_id,
                        },
                        self._make_dict(frame),
                        upsert=True,
                    )
                )

            self._frame_collection.bulk_write(ops, ordered=False)
=======
                frame._doc.id = ids_map[frame_number]
>>>>>>> e92d0e32

        self._replacements.clear()


class FramesView(Frames):
    """An ordered dictionary of :class:`FrameView` instances keyed by frame
    number representing the frames of a video
    :class:`fiftyone.core.sample.SampleView`.

    :class:`FramesView` instances behave like ``defaultdict(FrameView)``
    instances; an empty :class:`FrameView` instance is returned when accessing
    a new frame number.

    :class:`FramesView` instances should never be created manually; they are
    instantiated automatically when video
    :class:`fiftyone.core.sample.SampleView` instances are created.

    Args:
        sample_view: the :class:`fiftyone.core.sample.SampleView` to which the
            frames are attached
    """

    def __init__(self, sample_view):
        super().__init__(sample_view)

        view = sample_view._view

        sf, ef = view._get_selected_excluded_fields(frames=True)
        ff = view._get_filtered_fields(frames=True)

        needs_frames = view._needs_frames()
        contains_all_fields = view._contains_all_fields(frames=True)

        optimized_view = fov.make_optimized_select_view(view, sample_view.id)
        frames_pipeline = optimized_view._pipeline(frames_only=True)

        self._view = view
        self._selected_fields = sf
        self._excluded_fields = ef
        self._filtered_fields = ff
        self._needs_frames = needs_frames
        self._contains_all_fields = contains_all_fields
        self._frames_pipeline = frames_pipeline

    @property
    def field_names(self):
        return list(self._view.get_frame_field_schema().keys())

    def add_frame(self, frame_number, frame, expand_schema=True):
        """Adds the frame to this instance.

        If an existing frame with the same frame number exists, it is
        overwritten.

        Unlike :class:`Frames.add_frame`, the provided frame is never modified
        in-place. Instead, a new :class:`FrameView` is constructed internally
        with the contents of the provided frame.

        Args:
            frame_number: the frame number
            frame: a :class:`Frame` or :class:`FrameView`
            expand_schema (True): whether to dynamically add new frame fields
                encountered to the dataset schema. If False, an error is raised
                if the frame's schema is not a subset of the dataset schema
        """
        fofu.validate_frame_number(frame_number)

        if not isinstance(frame, (Frame, FrameView)):
            raise TypeError(
                "Expected a %s or %s; found %s"
                % (Frame, FrameView, type(frame))
            )

        frame_view = self._make_frame({"_sample_id": self._sample_id})

        for field, value in frame.iter_fields():
            frame_view.set_field(field, value, create=expand_schema)

        frame_view.set_field("frame_number", frame_number)
        self._set_replacement(frame_view)

    def reload(self):
        """Reloads the view into the frames of the attached sample.

        Calling this method has the following effects:

        -   Clears the in-memory cache of :class:`FrameView` instances that you
            have loaded via this object. Any frames that you subsequently
            access will be loaded directly from the database

        -   Any additions, modifications, or deletions to frame views that you
            have loaded from this instance but not committed to the database by
            calling :meth:`save` will be discarded

        .. note::

            :class:`FrameView` objects are not singletons, so calling this
            method will not have any effect on :class:`FrameView` instances
            that you have **previously** loaded via this object

        Args:
            hard (False): whether to reload the frame schema in addition to the
                field values for the frames. This is necessary if new fields
                may have been added to the dataset's frame schema
        """
        self._delete_all = False
        self._delete_frames.clear()
        self._replacements.clear()

    def _get_frame_numbers_db(self):
        if not self._needs_frames:
            return super()._get_frame_numbers_db()

        pipeline = self._frames_pipeline + [
            {
                "$group": {
                    "_id": None,
                    "frame_numbers": {"$push": "$frame_number"},
                }
            }
        ]

        try:
            d = next(self._dataset._aggregate(pipeline))
            return set(d["frame_numbers"])
        except StopIteration:
            return set()

    def _get_frame_db(self, frame_number):
        if not self._needs_frames:
            return super()._get_frame_db(frame_number)

        pipeline = self._view._pipeline(frames_only=True)
        pipeline.append(
            {
                "$match": {
                    "_sample_id": self._sample_id,
                    "frame_number": frame_number,
                }
            }
        )

        try:
            return next(self._dataset._aggregate(pipeline))
        except StopIteration:
            return None

    def _iter_frames_db(self):
        if not self._needs_frames:
            return super()._iter_frames_db()

        return foo.aggregate(self._sample_collection, self._frames_pipeline)

    def _make_frame(self, d):
        doc = self._dataset._frame_dict_to_doc(d)
        return FrameView(
            doc,
            self._view,
            selected_fields=self._selected_fields,
            excluded_fields=self._excluded_fields,
            filtered_fields=self._filtered_fields,
        )

    def _save_replacements(self):
        if not self._replacements:
            return

        if self._contains_all_fields:
            super()._save_replacements(include_singletons=False)
            return

        ops = []
        for frame_number, frame in self._replacements.items():
            doc = self._make_dict(frame)

            # Update elements of filtered array fields separately
            for field in self._filtered_fields:
                root, leaf = field.split(".", 1)
                for element in doc.pop(root, {}).get(leaf, []):
                    ops.append(
                        UpdateOne(
                            {
                                "frame_number": frame_number,
                                "_sample_id": self._sample_id,
                                field + "._id": element["_id"],
                            },
                            {"$set": {field + ".$": element}},
                        )
                    )

            # Update non-filtered fields
            ops.append(
                UpdateOne(
                    {
                        "frame_number": frame_number,
                        "_sample_id": self._sample_id,
                    },
                    {"$set": doc},
                    upsert=True,
                )
            )

        self._frame_collection.bulk_write(ops, ordered=False)
        self._replacements.clear()


class Frame(Document, metaclass=FrameSingleton):
    """A frame in a video :class:`fiftyone.core.sample.Sample`.

    Frames store all information associated with a particular frame of a video,
    including one or more sets of labels (ground truth, user-provided, or
    FiftyOne-generated) as well as additional features associated with subsets
    of the data and/or label sets.

    .. note::

        :class:`Frame` instances that are attached to samples **in datasets**
        are singletons, i.e.,  ``sample.frames[frame_number]`` will always
        return the same :class:`Frame` instance.

    Args:
        **kwargs: frame fields and values
    """

    _NO_DATASET_DOC_CLS = foo.NoDatasetFrameDocument

    def save(self):
        """Saves the frame to the database."""
        if not self._in_db:
            raise ValueError(
                "Use `sample.save()` to save newly added frames to a sample"
            )

        super().save()

    def _reload_backing_doc(self):
        if not self._in_db:
            return

        d = self._dataset._frame_collection.find_one(
            {"_sample_id": self._sample_id, "frame_number": self.frame_number}
        )
        self._doc = self._dataset._frame_dict_to_doc(d)


class FrameView(DocumentView):
    """A view into a :class:`Frame` in a video dataset.

    Like :class:`Frame` instances, the fields of a :class:`FrameView` instance
    can be modified, new fields can be created, and any changes can be saved to
    the database.

    :class:`FrameView` instances differ from :class:`Frame` instances in the
    following ways:

    -   A frame view may contain only a subset of the fields of its source
        frame, either by selecting and/or excluding specific fields
    -   A frame view may contain array fields or embedded array fields that
        have been filtered, thus containing only a subset of the array elements
        from the source frame
    -   Excluded fields of a frame view may not be accessed or modified

    .. note::

        :meth:`FrameView.save` will not delete any excluded fields or filtered
        array elements from the source frame.

    Frame views should never be created manually; they are generated when
    accessing the frames in a :class:`fiftyone.core.view.DatasetView`.

    Args:
        doc: a :class:`fiftyone.core.odm.frame.DatasetFrameDocument`
        view: the :class:`fiftyone.core.view.DatasetView` that the frame
            belongs to
        selected_fields (None): a set of field names that this frame view is
            restricted to, if any
        excluded_fields (None): a set of field names that are excluded from
            this frame view, if any
        filtered_fields (None): a set of field names of list fields that are
            filtered in this frame view, if any
    """

    _DOCUMENT_CLS = Frame<|MERGE_RESOLUTION|>--- conflicted
+++ resolved
@@ -132,14 +132,9 @@
 
     @property
     def _sample_id(self):
-<<<<<<< HEAD
         if self._dataset._is_clips:
             return self._sample._doc.sample_id
 
-        return self._sample._id
-
-    @property
-=======
         return self._sample._id
 
     @property
@@ -147,7 +142,6 @@
         return self._dataset._sample_collection
 
     @property
->>>>>>> e92d0e32
     def _frame_collection(self):
         return self._dataset._frame_collection
 
@@ -493,11 +487,7 @@
 
     def _get_frame_numbers_db(self):
         pipeline = [
-<<<<<<< HEAD
             self._get_frames_match_stage(),
-=======
-            {"$match": {"_sample_id": self._sample_id}},
->>>>>>> e92d0e32
             {
                 "$group": {
                     "_id": None,
@@ -588,11 +578,7 @@
 
     def _iter_frames_db(self):
         pipeline = [
-<<<<<<< HEAD
             self._get_frames_match_stage(),
-=======
-            {"$match": {"_sample_id": self._sample_id}},
->>>>>>> e92d0e32
             {"$sort": {"frame_number": 1}},
         ]
         return foo.aggregate(self._frame_collection, pipeline)
@@ -687,38 +673,15 @@
 
         self._frame_collection.bulk_write(ops, ordered=False)
 
-<<<<<<< HEAD
-            for frame, d in zip(new_frames, dicts):
-                if isinstance(frame._doc, foo.NoDatasetFrameDocument):
-=======
         if new_dicts:
             ids_map = self._get_ids_map()
             for frame_number, d in new_dicts.items():
                 frame = replacements[frame_number]
-                if isinstance(frame._doc, foo.NoDatasetFrameSampleDocument):
->>>>>>> e92d0e32
+                if isinstance(frame._doc, foo.NoDatasetFrameDocument):
                     doc = self._dataset._frame_dict_to_doc(d)
                     frame._set_backing_doc(doc, dataset=self._dataset)
 
-<<<<<<< HEAD
-        if replacements:
-            ops = []
-            for frame_number, frame in replacements.items():
-                ops.append(
-                    ReplaceOne(
-                        {
-                            "frame_number": frame_number,
-                            "_sample_id": self._sample_id,
-                        },
-                        self._make_dict(frame),
-                        upsert=True,
-                    )
-                )
-
-            self._frame_collection.bulk_write(ops, ordered=False)
-=======
                 frame._doc.id = ids_map[frame_number]
->>>>>>> e92d0e32
 
         self._replacements.clear()
 
