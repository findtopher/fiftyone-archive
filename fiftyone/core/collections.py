"""
Interface for sample collections.

| Copyright 2017-2022, Voxel51, Inc.
| `voxel51.com <https://voxel51.com/>`_
|
"""
from collections import defaultdict
import fnmatch
import itertools
import logging
import os
import random
import string
import warnings

from bson import ObjectId
from deprecated import deprecated
from fiftyone.core.odm.embedded_document import DynamicEmbeddedDocument
from pymongo import InsertOne, UpdateOne

import eta.core.serial as etas
import eta.core.utils as etau

import fiftyone.core.aggregations as foa
import fiftyone.core.annotation as foan
import fiftyone.core.brain as fob
import fiftyone.core.cache as foc
import fiftyone.core.expressions as foe
from fiftyone.core.expressions import ViewField as F
import fiftyone.core.evaluation as foev
import fiftyone.core.fields as fof
import fiftyone.core.frame as fofr
import fiftyone.core.labels as fol
import fiftyone.core.media as fom
import fiftyone.core.metadata as fomt
import fiftyone.core.models as fomo
import fiftyone.core.odm as foo
import fiftyone.core.sample as fosa
import fiftyone.core.storage as fost
import fiftyone.core.utils as fou

fod = fou.lazy_import("fiftyone.core.dataset")
fos = fou.lazy_import("fiftyone.core.stages")
fov = fou.lazy_import("fiftyone.core.view")
foua = fou.lazy_import("fiftyone.utils.annotations")
foud = fou.lazy_import("fiftyone.utils.data")
foue = fou.lazy_import("fiftyone.utils.eval")


logger = logging.getLogger(__name__)


def _make_registrar():
    registry = {}

    def registrar(func):
        registry[func.__name__] = func
        # Normally a decorator returns a wrapped function, but here we return
        # `func` unmodified, after registering it
        return func

    registrar.all = registry
    return registrar


# Keeps track of all `ViewStage` methods
view_stage = _make_registrar()

# Keeps track of all `Aggregation` methods
aggregation = _make_registrar()


class SampleCollection(object):
    """Abstract class representing an ordered collection of
    :class:`fiftyone.core.sample.Sample` instances in a
    :class:`fiftyone.core.dataset.Dataset`.
    """

    _FRAMES_PREFIX = "frames."

    def __str__(self):
        return repr(self)

    def __repr__(self):
        return self.summary()

    def __bool__(self):
        return len(self) > 0

    def __len__(self):
        raise NotImplementedError("Subclass must implement __len__()")

    def __contains__(self, sample_id):
        try:
            self[sample_id]
        except KeyError:
            return False

        return True

    def __getitem__(self, id_filepath_slice):
        raise NotImplementedError("Subclass must implement __getitem__()")

    def __iter__(self):
        return self.iter_samples()

    @property
    def _dataset(self):
        """The :class:`fiftyone.core.dataset.Dataset` that serves the samples
        in this collection.
        """
        raise NotImplementedError("Subclass must implement _dataset")

    @property
    def _root_dataset(self):
        """The root :class:`fiftyone.core.dataset.Dataset` from which this
        collection is derived.

        This is typically the same as :meth:`_dataset` but may differ in cases
        such as patches views.
        """
        raise NotImplementedError("Subclass must implement _root_dataset")

    @property
    def _is_patches(self):
        """Whether this collection contains patches."""
        raise NotImplementedError("Subclass must implement _is_patches")

    @property
    def _is_frames(self):
        """Whether this collection contains frames of a video dataset."""
        raise NotImplementedError("Subclass must implement _is_frames")

    @property
    def _element_str(self):
        return "sample"

    @property
    def _elements_str(self):
        return "samples"

    @property
    def name(self):
        """The name of the collection."""
        raise NotImplementedError("Subclass must implement name")

    @property
    def media_type(self):
        """The media type of the collection."""
        raise NotImplementedError("Subclass must implement media_type")

    @property
    def info(self):
        """The info dict of the underlying dataset.

        See :meth:`fiftyone.core.dataset.Dataset.info` for more information.
        """
        raise NotImplementedError("Subclass must implement info")

    @info.setter
    def info(self, info):
        raise NotImplementedError("Subclass must implement info")

    @property
    def classes(self):
        """The classes of the underlying dataset.

        See :meth:`fiftyone.core.dataset.Dataset.classes` for more information.
        """
        raise NotImplementedError("Subclass must implement classes")

    @classes.setter
    def classes(self, classes):
        raise NotImplementedError("Subclass must implement classes")

    @property
    def default_classes(self):
        """The default classes of the underlying dataset.

        See :meth:`fiftyone.core.dataset.Dataset.default_classes` for more
        information.
        """
        raise NotImplementedError("Subclass must implement default_classes")

    @default_classes.setter
    def default_classes(self, classes):
        raise NotImplementedError("Subclass must implement default_classes")

    def has_classes(self, field):
        """Determines whether this collection has a classes list for the given
        field.

        Classes may be defined either in :meth:`classes` or
        :meth:`default_classes`.

        Args:
            field: a field name

        Returns:
            True/False
        """
        return field in self.classes or bool(self.default_classes)

    def get_classes(self, field):
        """Gets the classes list for the given field, or None if no classes
        are available.

        Classes are first retrieved from :meth:`classes` if they exist,
        otherwise from :meth:`default_classes`.

        Args:
            field: a field name

        Returns:
            a list of classes, or None
        """
        if field in self.classes:
            return self.classes[field]

        if self.default_classes:
            return self.default_classes

        return None

    @property
    def mask_targets(self):
        """The mask targets of the underlying dataset.

        See :meth:`fiftyone.core.dataset.Dataset.mask_targets` for more
        information.
        """
        raise NotImplementedError("Subclass must implement mask_targets")

    @mask_targets.setter
    def mask_targets(self, targets):
        raise NotImplementedError("Subclass must implement mask_targets")

    @property
    def default_mask_targets(self):
        """The default mask targets of the underlying dataset.

        See :meth:`fiftyone.core.dataset.Dataset.default_mask_targets` for more
        information.
        """
        raise NotImplementedError(
            "Subclass must implement default_mask_targets"
        )

    @default_mask_targets.setter
    def default_mask_targets(self, targets):
        raise NotImplementedError(
            "Subclass must implement default_mask_targets"
        )

    def has_mask_targets(self, field):
        """Determines whether this collection has mask targets for the given
        field.

        Mask targets may be defined either in :meth:`mask_targets` or
        :meth:`default_mask_targets`.

        Args:
            field: a field name

        Returns:
            True/False
        """
        return field in self.mask_targets or bool(self.default_mask_targets)

    def get_mask_targets(self, field):
        """Gets the mask targets for the given field, or None if no mask
        targets are available.

        Mask targets are first retrieved from :meth:`mask_targets` if they
        exist, otherwise from :meth:`default_mask_targets`.

        Args:
            field: a field name

        Returns:
            a list of classes, or None
        """
        if field in self.mask_targets:
            return self.mask_targets[field]

        if self.default_mask_targets:
            return self.default_mask_targets

        return None

    def summary(self):
        """Returns a string summary of the collection.

        Returns:
            a string summary
        """
        raise NotImplementedError("Subclass must implement summary()")

    def first(self):
        """Returns the first sample in the collection.

        Returns:
            a :class:`fiftyone.core.sample.Sample` or
            :class:`fiftyone.core.sample.SampleView`
        """
        try:
            return next(iter(self))
        except StopIteration:
            raise ValueError("%s is empty" % self.__class__.__name__)

    def last(self):
        """Returns the last sample in the collection.

        Returns:
            a :class:`fiftyone.core.sample.Sample` or
            :class:`fiftyone.core.sample.SampleView`
        """
        return self[-1:].first()

    def head(self, num_samples=3):
        """Returns a list of the first few samples in the collection.

        If fewer than ``num_samples`` samples are in the collection, only
        the available samples are returned.

        Args:
            num_samples (3): the number of samples

        Returns:
            a list of :class:`fiftyone.core.sample.Sample` objects
        """
        return [s for s in self[:num_samples]]

    def tail(self, num_samples=3):
        """Returns a list of the last few samples in the collection.

        If fewer than ``num_samples`` samples are in the collection, only
        the available samples are returned.

        Args:
            num_samples (3): the number of samples

        Returns:
            a list of :class:`fiftyone.core.sample.Sample` objects
        """
        return [s for s in self[-num_samples:]]

    def one(self, expr, exact=False):
        """Returns a single sample in this collection matching the expression.

        Examples::

            import fiftyone as fo
            import fiftyone.zoo as foz
            from fiftyone import ViewField as F

            dataset = foz.load_zoo_dataset("quickstart")

            #
            # Get a sample by filepath
            #

            # A random filepath in the dataset
            filepath = dataset.take(1).first().filepath

            # Get sample by filepath
            sample = dataset.one(F("filepath") == filepath)

            #
            # Dealing with multiple matches
            #

            # Get a sample whose image is JPEG
            sample = dataset.one(F("filepath").ends_with(".jpg"))

            # Raises an error since there are multiple JPEGs
            dataset.one(F("filepath").ends_with(".jpg"), exact=True)

        Args:
            expr: a :class:`fiftyone.core.expressions.ViewExpression` or
                `MongoDB expression <https://docs.mongodb.com/manual/meta/aggregation-quick-reference/#aggregation-expressions>`_
                that evaluates to ``True`` for the sample to match
            exact (False): whether to raise an error if multiple samples match
                the expression

        Returns:
            a :class:`fiftyone.core.sample.SampleView`
        """
        view = self.match(expr)
        matches = iter(view)

        try:
            sample = next(matches)
        except StopIteration:
            raise ValueError("No samples match the given expression")

        if exact:
            try:
                next(matches)
                raise ValueError(
                    "Expected one matching sample, but found %d matches"
                    % len(view)
                )
            except StopIteration:
                pass

        return sample

    def view(self):
        """Returns a :class:`fiftyone.core.view.DatasetView` containing the
        collection.

        Returns:
            a :class:`fiftyone.core.view.DatasetView`
        """
        raise NotImplementedError("Subclass must implement view()")

    def iter_samples(self, progress=False):
        """Returns an iterator over the samples in the collection.

        Args:
            progress (False): whether to render a progress bar tracking the
                iterator's progress

        Returns:
            an iterator over :class:`fiftyone.core.sample.Sample` or
            :class:`fiftyone.core.sample.SampleView` instances
        """
        raise NotImplementedError("Subclass must implement iter_samples()")

    def _get_default_sample_fields(
        self, include_private=False, use_db_fields=False
    ):
        return fosa.get_default_sample_fields(
            include_private=include_private, use_db_fields=use_db_fields
        )

    def _get_default_frame_fields(
        self, include_private=False, use_db_fields=False
    ):
        return fofr.get_default_frame_fields(
            include_private=include_private, use_db_fields=use_db_fields
        )

    def get_field(self, path, include_private=False):
        """Returns the field instance of the provided path, or ``None`` if one
        does not exist.

        Args:
            path: a field path
            include_private (False): whether to include fields that start with
                ``_`` in the returned schema

        Returns:
            a :class:`fiftyone.core.fields.Field` instance or ``None``
        """
        keys = path.split(".")

        if not keys:
            return None

        if self.media_type == fom.VIDEO and keys[0] == "frames":
            schema = self.get_frame_field_schema(
                include_private=include_private
            )
            keys = keys[1:]
        else:
            schema = self.get_field_schema()

        field = None
        include_private and _add_mapped_fields_as_private_fields(schema)

        last = len(keys) - 1
        for idx, field_name in enumerate(keys):
            field = schema.get(field_name, None)
            if field is None:
                return None

            if idx != last and isinstance(field, fof.ListField):
                field = field.field

            if isinstance(field, fof.EmbeddedDocumentField):
                schema = field.get_field_schema()
                include_private and _add_mapped_fields_as_private_fields(
                    schema
                )

        return field

    def _resolve_field(self, path):
        keys = path.split(".")

        if not keys:
            return None

        resolved_keys = []
        if self.media_type == fom.VIDEO and keys[0] == "frames":
            schema = self.get_frame_field_schema()
            keys = keys[1:]
            resolved_keys.append("frames")
        else:
            schema = self.get_field_schema()

        _add_mapped_fields_as_private_fields(schema)

        last = len(keys) - 1
        for idx, field_name in enumerate(keys):
            field = schema.get(field_name, None)
            if field is None:
                return None

            resolved_keys.append(field.db_field or field_name)
            if idx != last and isinstance(field, fof.ListField):
                field = field.field

            if isinstance(field, fof.EmbeddedDocumentField):
                schema = field.get_field_schema()
                _add_mapped_fields_as_private_fields(schema)

        return ".".join(resolved_keys)

    def get_field_schema(
        self, ftype=None, embedded_doc_type=None, include_private=False
    ):
        """Returns a schema dictionary describing the fields of the samples in
        the collection.

        Args:
            ftype (None): an optional field type to which to restrict the
                returned schema. Must be a subclass of
                :class:`fiftyone.core.fields.Field`
            embedded_doc_type (None): an optional embedded document type to
                which to restrict the returned schema. Must be a subclass of
                :class:`fiftyone.core.odm.BaseEmbeddedDocument`
            include_private (False): whether to include fields that start with
                ``_`` in the returned schema

        Returns:
             a dictionary mapping field names to field types
        """
        raise NotImplementedError("Subclass must implement get_field_schema()")

    def get_frame_field_schema(
        self, ftype=None, embedded_doc_type=None, include_private=False
    ):
        """Returns a schema dictionary describing the fields of the frames of
        the samples in the collection.

        Only applicable for video collections.

        Args:
            ftype (None): an optional field type to which to restrict the
                returned schema. Must be a subclass of
                :class:`fiftyone.core.fields.Field`
            embedded_doc_type (None): an optional embedded document type to
                which to restrict the returned schema. Must be a subclass of
                :class:`fiftyone.core.odm.BaseEmbeddedDocument`
            include_private (False): whether to include fields that start with
                ``_`` in the returned schema

        Returns:
            a dictionary mapping field names to field types, or ``None`` if
            the collection is not a video collection
        """
        raise NotImplementedError(
            "Subclass must implement get_frame_field_schema()"
        )

    def make_unique_field_name(self, root=""):
        """Makes a unique field name with the given root name for the
        collection.

        Args:
            root (""): an optional root for the output field name

        Returns:
            the field name
        """
        if not root:
            root = _get_random_characters(6)

        fields = self.get_field_schema()

        field_name = root
        if field_name in fields:
            field_name += "_" + _get_random_characters(6)

        while field_name in fields:
            field_name += _get_random_characters(1)

        return field_name

    def has_sample_field(self, field_name):
        """Determines whether the collection has a sample field with the given
        name.

        Args:
            field_name: the field name

        Returns:
            True/False
        """
        return field_name in self.get_field_schema()

    def has_frame_field(self, field_name):
        """Determines whether the collection has a frame-level field with the
        given name.

        Args:
            field_name: the field name

        Returns:
            True/False
        """
        if self.media_type != fom.VIDEO:
            return False

        return field_name in self.get_frame_field_schema()

    def validate_fields_exist(self, fields, include_private=False):
        """Validates that the collection has field(s) with the given name(s).

        If embedded field names are provided, only the root field is checked.

        Args:
            fields: a field name or iterable of field names
            include_private (False): whether to include private fields when
                checking for existence

        Raises:
            ValueError: if one or more of the fields do not exist
        """
        fields, frame_fields = self._split_frame_fields(fields)

        if fields:
            existing_fields = set(
                self.get_field_schema(include_private=include_private).keys()
            )
            if self.media_type == fom.VIDEO:
                existing_fields.add("frames")

            for field in fields:
                # We only validate that the root field exists
                field_name = field.split(".", 1)[0]
                if field_name not in existing_fields:
                    raise ValueError("Field '%s' does not exist" % field_name)

        if frame_fields:
            existing_frame_fields = set(
                self.get_frame_field_schema(
                    include_private=include_private
                ).keys()
            )

            for field in frame_fields:
                # We only validate that the root field exists
                field_name = field.split(".", 1)[0]
                if field_name not in existing_frame_fields:
                    raise ValueError(
                        "Frame field '%s' does not exist" % field_name
                    )

    def validate_field_type(
        self, field_name, ftype, embedded_doc_type=None, subfield=None
    ):
        """Validates that the collection has a field of the given type.

        Args:
            field_name: the field name
            ftype: the expected field type. Must be a subclass of
                :class:`fiftyone.core.fields.Field`
            embedded_doc_type (None): the
                :class:`fiftyone.core.odm.BaseEmbeddedDocument` type of the
                field. Used only when ``ftype`` is an embedded
                :class:`fiftyone.core.fields.EmbeddedDocumentField`
            subfield (None): the type of the contained field. Used only when
                ``ftype`` is a :class:`fiftyone.core.fields.ListField` or
                :class:`fiftyone.core.fields.DictField`

        Raises:
            ValueError: if the field does not exist or does not have the
                expected type
        """
        field_name, is_frame_field = self._handle_frame_field(field_name)
        if is_frame_field:
            schema = self.get_frame_field_schema()
        else:
            schema = self.get_field_schema()

        if field_name not in schema:
            ftype = "Frame field" if is_frame_field else "Field"
            raise ValueError(
                "%s '%s' does not exist on collection '%s'"
                % (ftype, field_name, self.name)
            )

        field = schema[field_name]

        if embedded_doc_type is not None:
            if not isinstance(field, fof.EmbeddedDocumentField) or (
                field.document_type is not embedded_doc_type
            ):
                raise ValueError(
                    "Field '%s' must be an instance of %s; found %s"
                    % (field_name, ftype(embedded_doc_type), field)
                )
        elif subfield is not None:
            if not isinstance(field, (fof.ListField, fof.DictField)):
                raise ValueError(
                    "Field type %s must be an instance of %s when a subfield "
                    "is provided" % (ftype, (fof.ListField, fof.DictField))
                )

            if not isinstance(field, ftype) or not isinstance(
                field.field, subfield
            ):
                raise ValueError(
                    "Field '%s' must be an instance of %s; found %s"
                    % (field_name, ftype(field=subfield()), field)
                )
        else:
            if not isinstance(field, ftype):
                raise ValueError(
                    "Field '%s' must be an instance of %s; found %s"
                    % (field_name, ftype, field)
                )

    def tag_samples(self, tags):
        """Adds the tag(s) to all samples in this collection, if necessary.

        Args:
            tags: a tag or iterable of tags
        """
        if etau.is_str(tags):
            tags = [tags]
        else:
            tags = list(tags)

        def _add_tags(_tags):
            if not _tags:
                return tags

            for tag in tags:
                if tag not in _tags:
                    _tags.append(tag)

            return _tags

        self._edit_sample_tags(_add_tags)

    def untag_samples(self, tags):
        """Removes the tag(s) from all samples in this collection, if
        necessary.

        Args:
            tags: a tag or iterable of tags
        """
        if etau.is_str(tags):
            tags = [tags]
        else:
            tags = list(tags)

        def _remove_tags(_tags):
            if not _tags:
                return _tags

            return [t for t in _tags if t not in tags]

        self._edit_sample_tags(_remove_tags)

    def _edit_sample_tags(self, edit_fcn):
        tags = self.values("tags")
        tags = _transform_values(tags, edit_fcn, level=1)
        self.set_values("tags", tags)

    def count_sample_tags(self):
        """Counts the occurrences of sample tags in this collection.

        Returns:
            a dict mapping tags to counts
        """
        return self.count_values("tags")

    def tag_labels(self, tags, label_fields=None):
        """Adds the tag(s) to all labels in the specified label field(s) of
        this collection, if necessary.

        Args:
            tags: a tag or iterable of tags
            label_fields (None): an optional name or iterable of names of
                :class:`fiftyone.core.labels.Label` fields. By default, all
                label fields are used
        """
        if etau.is_str(tags):
            tags = [tags]
        else:
            tags = list(tags)

        def _add_tags(_tags):
            if not _tags:
                return tags

            for tag in tags:
                if tag not in _tags:
                    _tags.append(tag)

            return _tags

        self._edit_label_tags(_add_tags, label_fields=label_fields)

    def untag_labels(self, tags, label_fields=None):
        """Removes the tag from all labels in the specified label field(s) of
        this collection, if necessary.

        Args:
            tags: a tag or iterable of tags
            label_fields (None): an optional name or iterable of names of
                :class:`fiftyone.core.labels.Label` fields. By default, all
                label fields are used
        """
        if etau.is_str(tags):
            tags = [tags]
        else:
            tags = list(tags)

        def _remove_tags(_tags):
            if not _tags:
                return _tags

            return [t for t in _tags if t not in tags]

        self._edit_label_tags(_remove_tags, label_fields=label_fields)

    def _edit_label_tags(self, edit_fcn, label_fields=None):
        if label_fields is None:
            label_fields = self._get_label_fields()
        elif etau.is_str(label_fields):
            label_fields = [label_fields]

        for label_field in label_fields:
            label_type, tags_path = self._get_label_field_path(
                label_field, "tags"
            )

            level = 1
            level += issubclass(label_type, fol._LABEL_LIST_FIELDS)
            level += self._is_frame_field(tags_path)

            # Omit samples/frames with no labels
            view = self.exists(label_field)

            tags = view.values(tags_path)
            tags = _transform_values(tags, edit_fcn, level=level)
            view.set_values(tags_path, tags)

    def _get_selected_labels(self, ids=None, tags=None, fields=None):
        if ids is not None or tags is not None:
            view = self.select_labels(ids=ids, tags=tags, fields=fields)
        else:
            view = self

        if fields is None:
            label_fields = view._get_label_fields()
        elif etau.is_str(fields):
            label_fields = [fields]
        else:
            label_fields = fields

        if not label_fields:
            return []

        paths = ["id"]
        is_list_fields = []
        is_frame_fields = []
        for label_field in label_fields:
            label_type, id_path = view._get_label_field_path(label_field, "id")
            is_list_field = issubclass(label_type, fol._LABEL_LIST_FIELDS)
            is_frame_field = view._is_frame_field(label_field)

            paths.append(id_path)
            is_list_fields.append(is_list_field)
            is_frame_fields.append(is_frame_field)

        has_frame_fields = any(is_frame_fields)

        if has_frame_fields:
            paths.insert(0, "frames.frame_number")

        results = list(view.values(paths))

        if has_frame_fields:
            frame_numbers = results.pop(0)

        sample_ids = results[0]
        all_label_ids = results[1:]

        labels = []

        for label_field, label_ids, is_list_field, is_frame_field in zip(
            label_fields, all_label_ids, is_list_fields, is_frame_fields
        ):
            if is_frame_field:
                for sample_id, sample_frame_numbers, sample_label_ids in zip(
                    sample_ids, frame_numbers, label_ids
                ):
                    for frame_number, frame_label_ids in zip(
                        sample_frame_numbers, sample_label_ids
                    ):
                        if not frame_label_ids:
                            continue

                        if not is_list_field:
                            frame_label_ids = [frame_label_ids]

                        for label_id in frame_label_ids:
                            labels.append(
                                {
                                    "sample_id": sample_id,
                                    "frame_number": frame_number,
                                    "field": label_field,
                                    "label_id": label_id,
                                }
                            )
            else:
                for sample_id, sample_label_ids in zip(sample_ids, label_ids):
                    if not sample_label_ids:
                        continue

                    if not is_list_field:
                        sample_label_ids = [sample_label_ids]

                    for label_id in sample_label_ids:
                        labels.append(
                            {
                                "sample_id": sample_id,
                                "field": label_field,
                                "label_id": label_id,
                            }
                        )

        return labels

    def _get_label_ids(self, tags=None, fields=None):
        labels = self._get_selected_labels(tags=tags, fields=fields)
        return [l["label_id"] for l in labels]

    def count_label_tags(self, label_fields=None):
        """Counts the occurrences of all label tags in the specified label
        field(s) of this collection.

        Args:
            label_fields (None): an optional name or iterable of names of
                :class:`fiftyone.core.labels.Label` fields. By default, all
                label fields are used

        Returns:
            a dict mapping tags to counts
        """
        if label_fields is None:
            label_fields = self._get_label_fields()
        elif etau.is_str(label_fields):
            label_fields = [label_fields]

        aggregations = []
        for label_field in label_fields:
            _, tags_path = self._get_label_field_path(label_field, "tags")
            aggregations.append(foa.CountValues(tags_path))

        counts = defaultdict(int)
        for result in self.aggregate(aggregations):
            for tag, count in result.items():
                counts[tag] += count

        return dict(counts)

    def split_labels(self, in_field, out_field, filter=None):
        """Splits the labels from the given input field into the given output
        field of the collection.

        This method is typically invoked on a view that has filtered the
        contents of the specified input field, so that the labels in the view
        are moved to the output field and the remaining labels are left
        in-place.

        Alternatively, you can provide a ``filter`` expression that selects the
        labels of interest to move in this collection.

        Args:
            in_field: the name of the input label field
            out_field: the name of the output label field, which will be
                created if necessary
            filter (None): a boolean
                :class:`fiftyone.core.expressions.ViewExpression` to apply to
                each label in the input field to determine whether to move it
                (True) or leave it (False)
        """
        if filter is not None:
            move_view = self.filter_labels(in_field, filter)
        else:
            move_view = self

        move_view.merge_labels(in_field, out_field)

    def merge_labels(self, in_field, out_field):
        """Merges the labels from the given input field into the given output
        field of the collection.

        If this collection is a dataset, the input field is deleted after the
        merge.

        If this collection is a view, the input field will still exist on the
        underlying dataset but will only contain the labels not present in this
        view.

        Args:
            in_field: the name of the input label field
            out_field: the name of the output label field, which will be
                created if necessary
        """
        if not isinstance(self, fod.Dataset):
            # The label IDs that we'll need to delete from `in_field`
            _, id_path = self._get_label_field_path(in_field, "id")
            del_ids = self.values(id_path, unwind=True)

        dataset = self._dataset
        dataset.merge_samples(
            self,
            key_field="id",
            skip_existing=False,
            insert_new=False,
            fields={in_field: out_field},
            merge_lists=True,
            overwrite=True,
            expand_schema=True,
            include_info=False,
        )

        if isinstance(self, fod.Dataset):
            dataset.delete_sample_field(in_field)
        else:
            dataset.delete_labels(ids=del_ids, fields=in_field)

    def set_values(
        self,
        field_name,
        values,
        key_field=None,
        skip_none=False,
        expand_schema=True,
        _allow_missing=False,
        _sample_ids=None,
        _frame_ids=None,
    ):
        """Sets the field or embedded field on each sample or frame in the
        collection to the given values.

        When setting a sample field ``embedded.field.name``, this function is
        an efficient implementation of the following loop::

            for sample, value in zip(sample_collection, values):
                sample.embedded.field.name = value
                sample.save()

        When setting an embedded field that contains an array, say
        ``embedded.array.field.name``, this function is an efficient
        implementation of the following loop::

            for sample, array_values in zip(sample_collection, values):
                for doc, value in zip(sample.embedded.array, array_values):
                    doc.field.name = value

                sample.save()

        When setting a frame field ``frames.embedded.field.name``, this
        function is an efficient implementation of the following loop::

            for sample, frame_values in zip(sample_collection, values):
                for frame, value in zip(sample.frames.values(), frame_values):
                    frame.embedded.field.name = value

                sample.save()

        When setting an embedded frame field that contains an array, say
        ``frames.embedded.array.field.name``, this function is an efficient
        implementation of the following loop::

            for sample, frame_values in zip(sample_collection, values):
                for frame, array_values in zip(sample.frames.values(), frame_values):
                    for doc, value in zip(frame.embedded.array, array_values):
                        doc.field.name = value

                sample.save()

        When ``values`` is a dict mapping keys in ``key_field`` to values, then
        this function is an efficient implementation of the following loop::

            for key, value in values.items():
                sample = sample_collection.one(F(key_field) == key)
                sample.embedded.field.name = value
                sample.save()

        When setting frame fields using the dict ``values`` syntax, each value
        in ``values`` may either be a list corresponding to the frames of the
        sample matching the given key, or each value may itself be a dict
        mapping frame numbers to values. In the latter case, this function
        is an efficient implementation of the following loop::

            for key, frame_values in values.items():
                sample = sample_collection.one(F(key_field) == key)
                for frame_number, value in frame_values.items():
                    frame = sample[frame_number]
                    frame.embedded.field.name = value

                sample.save()

        You can also update list fields using the dict ``values`` syntax, in
        which case this method is an efficient implementation of the natural
        nested list modifications of the above sample/frame loops.

        The dual function of :meth:`set_values` is :meth:`values`, which can be
        used to efficiently extract the values of a field or embedded field of
        all samples in a collection as lists of values in the same structure
        expected by this method.

        .. note::

            If the values you are setting can be described by a
            :class:`fiftyone.core.expressions.ViewExpression` applied to the
            existing dataset contents, then consider using :meth:`set_field` +
            :meth:`save` for an even more efficient alternative to explicitly
            iterating over the dataset or calling :meth:`values` +
            :meth:`set_values` to perform the update in-memory.

        Examples::

            import random

            import fiftyone as fo
            import fiftyone.zoo as foz
            from fiftyone import ViewField as F

            dataset = foz.load_zoo_dataset("quickstart")

            #
            # Create a new sample field
            #

            values = [random.random() for _ in range(len(dataset))]
            dataset.set_values("random", values)

            print(dataset.bounds("random"))

            #
            # Add a tag to all low confidence labels
            #

            view = dataset.filter_labels("predictions", F("confidence") < 0.06)

            detections = view.values("predictions.detections")
            for sample_detections in detections:
                for detection in sample_detections:
                    detection.tags.append("low_confidence")

            view.set_values("predictions.detections", detections)

            print(dataset.count_label_tags())

        Args:
            field_name: a field or ``embedded.field.name``
            values: an iterable of values, one for each sample in the
                collection. When setting frame fields, each element can either
                be an iterable of values (one for each existing frame of the
                sample) or a dict mapping frame numbers to values. If
                ``field_name`` contains array fields, the corresponding
                elements of ``values`` must be arrays of the same lengths. This
                argument can also be a dict mapping keys to values (each value
                as described previously), in which case the keys are used to
                match samples by their ``key_field``
            key_field (None): a key field to use when choosing which samples to
                update when ``values`` is a dict
            skip_none (False): whether to treat None data in ``values`` as
                missing data that should not be set
            expand_schema (True): whether to dynamically add new sample/frame
                fields encountered to the dataset schema. If False, an error is
                raised if the root ``field_name`` does not exist
        """
        if isinstance(values, dict):
            if key_field is None:
                raise ValueError(
                    "You must provide a `key_field` when `values` is a dict"
                )

            _sample_ids, values = _parse_values_dict(self, key_field, values)

        is_frame_field = self._is_frame_field(field_name)

        if is_frame_field:
            _frame_ids, values = _parse_frame_values_dicts(
                self, _sample_ids, values
            )

        if expand_schema and self.get_field(field_name) is None:
            self._expand_schema_from_values(field_name, values)

        field_name, _, list_fields, _, id_to_str = self._parse_field_name(
            field_name, omit_terminal_lists=True, allow_missing=_allow_missing
        )

        to_mongo = None
        if id_to_str:
            to_mongo = lambda _id: ObjectId(_id)
        else:
            field_type = self.get_field(field_name)
            if field_type is not None:
                to_mongo = field_type.to_mongo

        # Setting an entire label list document whose label elements have been
        # filtered is not allowed because this would delete the filtered labels
        if (
            isinstance(field_type, fof.EmbeddedDocumentField)
            and issubclass(field_type.document_type, fol._LABEL_LIST_FIELDS)
            and isinstance(self, fov.DatasetView)
        ):
            label_type = field_type.document_type
            list_field = label_type._LABEL_LIST_FIELD
            path = field_name + "." + list_field
            if is_frame_field:
                path = self._FRAMES_PREFIX + path

            # pylint: disable=no-member
            if path in self._get_filtered_fields():
                msg = (
                    "Detected a label list field '%s' with filtered elements; "
                    "only the list elements will be updated"
                ) % path
                warnings.warn(msg)

                fcn = lambda l: l[list_field]
                level = 1 + is_frame_field
                list_values = _transform_values(values, fcn, level=level)

                return self.set_values(
                    path,
                    list_values,
                    key_field=key_field,
                    skip_none=skip_none,
                    expand_schema=expand_schema,
                    _allow_missing=_allow_missing,
                    _sample_ids=_sample_ids,
                    _frame_ids=_frame_ids,
                )

        # If we're directly updating a document list field of a dataset view,
        # then update list elements by ID in case the field has been filtered
        if (
            isinstance(field_type, fof.ListField)
            and isinstance(field_type.field, fof.EmbeddedDocumentField)
            and isinstance(self, fov.DatasetView)
        ):
            list_fields = sorted(set(list_fields + [field_name]))

        if is_frame_field:
            self._set_frame_values(
                field_name,
                values,
                list_fields,
                sample_ids=_sample_ids,
                frame_ids=_frame_ids,
                to_mongo=to_mongo,
                skip_none=skip_none,
            )
        else:
            self._set_sample_values(
                field_name,
                values,
                list_fields,
                sample_ids=_sample_ids,
                to_mongo=to_mongo,
                skip_none=skip_none,
            )

    def _expand_schema_from_values(self, field_name, values):
        stripped_field_name, is_frame_field = self._handle_frame_field(
            field_name
        )
        parent = ".".join(field_name.split(".")[:-1])
        missing_frame_parent = (
            is_frame_field
            and parent != "frames"
            and self.get_field(parent) is None
        )
        missing_parent = (
            parent and self.get_field(parent) is None and not is_frame_field
        )

        if missing_frame_parent or missing_parent:
            raise ValueError(
                "Cannot infer an appropriate type for new field "
                "'%s' when setting embedded field '%s'" % (parent, field_name)
            )

        level = 1
        keys = stripped_field_name.split(".")[:-1]
        if keys:
            field = (
                self.get_frame_field_schema()[keys[0]]
                if is_frame_field
                else self.get_field_schema()[keys[0]]
            )
            for key in keys[1:]:
                field = field.get_field_schema()[key]
                if field is None:
                    break

                if isinstance(field, fof.ListField):
                    level += 1
                    field = field.field

        value = _get_non_none_value(values, level)

        if value is None:
            if list(values):
                raise ValueError(
                    "Cannot infer an appropriate type for new sample "
                    "field '%s' because all provided values are None"
                    % field_name
                )
            else:
                raise ValueError(
                    "Cannot infer an appropriate type for new sample "
                    "field '%s' from empty values" % field_name
                )

        if is_frame_field:
            fcn = lambda v: self._dataset._add_implied_frame_field(
                stripped_field_name, v
            )
        else:
            fcn = lambda v: self._dataset._add_implied_sample_field(
                field_name, v
            )

        if isinstance(value, DynamicEmbeddedDocument):
            for value in values:
                fcn(value)
        else:
            fcn(value)

    def _set_sample_values(
        self,
        field_name,
        values,
        list_fields,
        sample_ids=None,
        to_mongo=None,
        skip_none=False,
    ):
        if len(list_fields) > 1:
            raise ValueError(
                "At most one array field can be unwound when setting values"
            )

        if list_fields:
            list_field = list_fields[0]
            elem_id_field = list_field + "._id"

            if sample_ids is not None:
                view = self.select(sample_ids, ordered=True)
                sample_ids = [ObjectId(_id) for _id in sample_ids]
                elem_ids = view.values(elem_id_field)
            else:
                sample_ids, elem_ids = self.values(["_id", elem_id_field])

            self._set_list_values_by_id(
                field_name,
                sample_ids,
                elem_ids,
                values,
                list_field,
                to_mongo=to_mongo,
                skip_none=skip_none,
            )
        else:
            if sample_ids is not None:
                sample_ids = [ObjectId(_id) for _id in sample_ids]
            else:
                sample_ids = self.values("_id")

            self._set_doc_values(
                field_name,
                sample_ids,
                values,
                to_mongo=to_mongo,
                skip_none=skip_none,
            )

    def _set_frame_values(
        self,
        field_name,
        values,
        list_fields,
        sample_ids=None,
        frame_ids=None,
        to_mongo=None,
        skip_none=False,
    ):
        if len(list_fields) > 1:
            raise ValueError(
                "At most one array field can be unwound when setting values"
            )

        if sample_ids is not None:
            view = self.select(sample_ids, ordered=True)
        else:
            view = self

        if list_fields:
            list_field = list_fields[0]
            elem_id_field = "frames." + list_field + "._id"

            if frame_ids is None:
                frame_ids, elem_ids = view.values(
                    ["frames._id", elem_id_field]
                )
            else:
                elem_ids = view.values(elem_id_field)

            frame_ids = itertools.chain.from_iterable(frame_ids)
            elem_ids = itertools.chain.from_iterable(elem_ids)
            values = itertools.chain.from_iterable(values)

            self._set_list_values_by_id(
                field_name,
                frame_ids,
                elem_ids,
                values,
                list_field,
                to_mongo=to_mongo,
                skip_none=skip_none,
                frames=True,
            )
        else:
            if frame_ids is None:
                frame_ids = view.values("frames._id")

            frame_ids = itertools.chain.from_iterable(frame_ids)
            values = itertools.chain.from_iterable(values)

            self._set_doc_values(
                field_name,
                frame_ids,
                values,
                to_mongo=to_mongo,
                skip_none=skip_none,
                frames=True,
            )

    def _set_doc_values(
        self,
        field_name,
        ids,
        values,
        to_mongo=None,
        skip_none=False,
        frames=False,
    ):
        ops = []
        for _id, value in zip(ids, values):
            if value is None and skip_none:
                continue

            if etau.is_str(_id):
                _id = ObjectId(_id)

            if to_mongo is not None:
                value = to_mongo(value)

            ops.append(UpdateOne({"_id": _id}, {"$set": {field_name: value}}))

        self._dataset._bulk_write(ops, frames=frames)

    def _set_list_values_by_id(
        self,
        field_name,
        ids,
        elem_ids,
        values,
        list_field,
        to_mongo=None,
        skip_none=False,
        frames=False,
    ):
        root = list_field
        leaf = field_name[len(root) + 1 :]
        elem_id = root + "._id"
        if leaf:
            elem = root + ".$." + leaf
        else:
            elem = root + ".$"

        ops = []
        for _id, _elem_ids, _values in zip(ids, elem_ids, values):
            if not _elem_ids:
                continue

            if etau.is_str(_id):
                _id = ObjectId(_id)

            for _elem_id, value in zip(_elem_ids, _values):
                if value is None and skip_none:
                    continue

                if to_mongo is not None:
                    value = to_mongo(value)

                if _elem_id is None:
                    raise ValueError(
                        "Can only set values of array documents with IDs"
                    )

                if etau.is_str(_elem_id):
                    _elem_id = ObjectId(_elem_id)

                ops.append(
                    UpdateOne(
                        {"_id": _id, elem_id: _elem_id},
                        {"$set": {elem: value}},
                    )
                )

        self._dataset._bulk_write(ops, frames=frames)

    def _set_labels(self, field_name, sample_ids, label_docs):
        label_type = self._get_label_field_type(field_name)
        field_name, is_frame_field = self._handle_frame_field(field_name)

        ops = []
        if issubclass(label_type, fol._LABEL_LIST_FIELDS):
            root = field_name + "." + label_type._LABEL_LIST_FIELD
            elem_id = root + "._id"
            set_path = root + ".$"

            for _id, _docs in zip(sample_ids, label_docs):
                if not _docs:
                    continue

                if etau.is_str(_id):
                    _id = ObjectId(_id)

                if not isinstance(_docs, (list, tuple)):
                    _docs = [_docs]

                for doc in _docs:
                    ops.append(
                        UpdateOne(
                            {"_id": _id, elem_id: doc["_id"]},
                            {"$set": {set_path: doc}},
                        )
                    )
        else:
            elem_id = field_name + "._id"

            for _id, doc in zip(sample_ids, label_docs):
                if etau.is_str(_id):
                    _id = ObjectId(_id)

                ops.append(
                    UpdateOne(
                        {"_id": _id, elem_id: doc["_id"]},
                        {"$set": {field_name: doc}},
                    )
                )

        self._dataset._bulk_write(ops, frames=is_frame_field)

    def _delete_labels(self, ids, fields=None):
        self._dataset.delete_labels(ids=ids, fields=fields)

    def compute_metadata(
        self, overwrite=False, num_workers=None, skip_failures=True
    ):
        """Populates the ``metadata`` field of all samples in the collection.

        Any samples with existing metadata are skipped, unless
        ``overwrite == True``.

        Args:
            overwrite (False): whether to overwrite existing metadata
            num_workers (None): the number of processes to use. By default,
                ``multiprocessing.cpu_count()`` is used
            skip_failures (True): whether to gracefully continue without
                raising an error if metadata cannot be computed for a sample
        """
        fomt.compute_metadata(
            self,
            overwrite=overwrite,
            num_workers=num_workers,
            skip_failures=skip_failures,
        )

    def download_media(self, update=False, skip_failures=True):
        """Downloads the source media files for all samples in the collection.

        This method is only useful for collections that contain at least one
        remote media file.

        Any existing files are not re-downloaded, unless ``update == True`` and
        their checksums no longer match.

        Args:
            update (False): whether to re-download media whose checksums no
                longer match
            skip_failures (True): whether to gracefully continue without
                raising an error if a remote file cannot be downloaded
        """
        filepaths = self.values("filepath")
        if update:
            foc.media_cache.update(
                filepaths=filepaths, skip_failures=skip_failures
            )
        else:
            foc.media_cache.get_local_paths(
                filepaths, download=True, skip_failures=skip_failures
            )

    def get_local_paths(self, download=True, skip_failures=True):
        """Returns a list of local paths to the media files in this collection.

        This method is only useful for collections that contain at least one
        remote media file.

        Args:
            download (True): whether to download any non-cached media files
            skip_failures (True): whether to gracefully continue without
                raising an error if a remote file cannot be downloaded

        Returns:
            a list of local filepaths
        """
        filepaths = self.values("filepath")
        return foc.media_cache.get_local_paths(
            filepaths, download=download, skip_failures=skip_failures
        )

    def clear_media(self):
        """Deletes any local copies of media files in this collection from the
        media cache.

        This method is only useful for collections that contain at least one
        remote media file.
        """
        filepaths = self.values("filepath")
        foc.media_cache.clear(filepaths=filepaths)

    def cache_stats(self):
        """Returns a dictionary of stats about the cached media files in this
        collection.

        This method is only useful for collections that contain at least one
        remote media file.

        Returns:
            a stats dict
        """
        filepaths = self.values("filepath")
        return foc.media_cache.stats(filepaths=filepaths)

    def apply_model(
        self,
        model,
        label_field="predictions",
        confidence_thresh=None,
        store_logits=False,
        batch_size=None,
        num_workers=None,
        skip_failures=True,
        **trainer_kwargs,
    ):
        """Applies the :class:`FiftyOne model <fiftyone.core.models.Model>` or
        :class:`Lightning Flash model <flash:flash.core.model.Task>` to the
        samples in the collection.

        This method supports all of the following cases:

        -   Applying an image :class:`fiftyone.core.models.Model` to an image
            collection
        -   Applying an image :class:`fiftyone.core.models.Model` to the frames
            of a video collection
        -   Applying a video :class:`fiftyone.core.models.Model` to a video
            collection
        -   Applying a :class:`flash:flash.core.model.Task` to an image or
            video collection

        Args:
            model: a :class:`fiftyone.core.models.Model` or
                :class:`flash:flash.core.model.Task`
            label_field ("predictions"): the name of the field in which to
                store the model predictions. When performing inference on video
                frames, the "frames." prefix is optional
            confidence_thresh (None): an optional confidence threshold to apply
                to any applicable labels generated by the model
            store_logits (False): whether to store logits for the model
                predictions. This is only supported when the provided ``model``
                has logits, ``model.has_logits == True``
            batch_size (None): an optional batch size to use, if the model
                supports batching
            num_workers (None): the number of workers for the
                :class:`torch:torch.utils.data.DataLoader` to use. Only
                applicable for Torch-based models
            skip_failures (True): whether to gracefully continue without
                raising an error if predictions cannot be generated for a
                sample. Only applicable to :class:`fiftyone.core.models.Model`
                instances
            **trainer_kwargs: optional keyword arguments used to initialize the
                :mod:`Trainer <flash:flash.core.trainer>` when using Flash
                models. These can be used to, for example, configure the number
                of GPUs to use and other distributed inference parameters
        """
        fomo.apply_model(
            self,
            model,
            label_field=label_field,
            confidence_thresh=confidence_thresh,
            store_logits=store_logits,
            batch_size=batch_size,
            num_workers=num_workers,
            skip_failures=skip_failures,
            **trainer_kwargs,
        )

    def compute_embeddings(
        self,
        model,
        embeddings_field=None,
        batch_size=None,
        num_workers=None,
        skip_failures=True,
        **trainer_kwargs,
    ):
        """Computes embeddings for the samples in the collection using the
        given :class:`FiftyOne model <fiftyone.core.models.Model>` or
        :class:`Lightning Flash model <flash:flash.core.model.Task>`.

        This method supports all the following cases:

        -   Using an image :class:`fiftyone.core.models.Model` to compute
            embeddings for an image collection
        -   Using an image :class:`fiftyone.core.models.Model` to compute frame
            embeddings for a video collection
        -   Using a video :class:`fiftyone.core.models.Model` to compute
            embeddings for a video collection
        -   Using an :ref:`ImageEmbedder <flash:image_embedder>` to compute
            embeddings for an image collection

        When using a :class:`FiftyOne model <fiftyone.core.models.Model>`, the
        model must expose embeddings, i.e.,
        :meth:`fiftyone.core.models.Model.has_embeddings` must return ``True``.

        If an ``embeddings_field`` is provided, the embeddings are saved to the
        samples; otherwise, the embeddings are returned in-memory.

        Args:
            model: a :class:`fiftyone.core.models.Model` or
                :class:`flash:flash.core.model.Task`
            embeddings_field (None): the name of a field in which to store the
                embeddings. When computing video frame embeddings, the
                "frames." prefix is optional
            batch_size (None): an optional batch size to use, if the model
                supports batching
            num_workers (None): the number of workers for the
                :class:`torch:torch.utils.data.DataLoader` to use. Only
                applicable for Torch-based models
            skip_failures (True): whether to gracefully continue without
                raising an error if embeddings cannot be generated for a
                sample. Only applicable to :class:`fiftyone.core.models.Model`
                instances
            **trainer_kwargs: optional keyword arguments used to initialize the
                :mod:`Trainer <flash:flash.core.trainer>` when using Flash
                models. These can be used to, for example, configure the number
                of GPUs to use and other distributed inference parameters

        Returns:
            one of the following:

            -   ``None``, if an ``embeddings_field`` is provided
            -   a ``num_samples x num_dim`` array of embeddings, when computing
                embeddings for image/video collections with image/video models,
                respectively, and no ``embeddings_field`` is provided. If
                ``skip_failures`` is ``True`` and any errors are detected, a
                list of length ``num_samples`` is returned instead containing
                all successfully computed embedding vectors along with ``None``
                entries for samples for which embeddings could not be computed
            -   a dictionary mapping sample IDs to ``num_frames x num_dim``
                arrays of embeddings, when computing frame embeddings for video
                collections using an image model. If ``skip_failures`` is
                ``True`` and any errors are detected, the values of this
                dictionary will contain arrays of embeddings for all frames
                1, 2, ... until the error occurred, or ``None`` if no
                embeddings were computed at all
        """
        return fomo.compute_embeddings(
            self,
            model,
            embeddings_field=embeddings_field,
            batch_size=batch_size,
            num_workers=num_workers,
            skip_failures=skip_failures,
            **trainer_kwargs,
        )

    def compute_patch_embeddings(
        self,
        model,
        patches_field,
        embeddings_field=None,
        force_square=False,
        alpha=None,
        handle_missing="skip",
        batch_size=None,
        num_workers=None,
        skip_failures=True,
    ):
        """Computes embeddings for the image patches defined by
        ``patches_field`` of the samples in the collection using the given
        :class:`fiftyone.core.models.Model`.

        This method supports all the following cases:

        -   Using an image model to compute patch embeddings for an image
            collection
        -   Using an image model to compute frame patch embeddings for a video
            collection

        The ``model`` must expose embeddings, i.e.,
        :meth:`fiftyone.core.models.Model.has_embeddings` must return ``True``.

        If an ``embeddings_field`` is provided, the embeddings are saved to the
        samples; otherwise, the embeddings are returned in-memory.

        Args:
            model: a :class:`fiftyone.core.models.Model`
            patches_field: the name of the field defining the image patches in
                each sample to embed. Must be of type
                :class:`fiftyone.core.labels.Detection`,
                :class:`fiftyone.core.labels.Detections`,
                :class:`fiftyone.core.labels.Polyline`, or
                :class:`fiftyone.core.labels.Polylines`. When computing video
                frame embeddings, the "frames." prefix is optional
            embeddings_field (None): the name of a field in which to store the
                embeddings. When computing video frame embeddings, the
                "frames." prefix is optional
            force_square (False): whether to minimally manipulate the patch
                bounding boxes into squares prior to extraction
            alpha (None): an optional expansion/contraction to apply to the
                patches before extracting them, in ``[-1, inf)``. If provided,
                the length and width of the box are expanded (or contracted,
                when ``alpha < 0``) by ``(100 * alpha)%``. For example, set
                ``alpha = 1.1`` to expand the boxes by 10%, and set
                ``alpha = 0.9`` to contract the boxes by 10%
            handle_missing ("skip"): how to handle images with no patches.
                Supported values are:

                -   "skip": skip the image and assign its embedding as ``None``
                -   "image": use the whole image as a single patch
                -   "error": raise an error

            batch_size (None): an optional batch size to use, if the model
                supports batching
            num_workers (None): the number of workers for the
                :class:`torch:torch.utils.data.DataLoader` to use. Only
                applicable for Torch-based models
            skip_failures (True): whether to gracefully continue without
                raising an error if embeddings cannot be generated for a sample

        Returns:
            one of the following:

            -   ``None``, if an ``embeddings_field`` is provided
            -   a dict mapping sample IDs to ``num_patches x num_dim`` arrays
                of patch embeddings, when computing patch embeddings for image
                collections and no ``embeddings_field`` is provided. If
                ``skip_failures`` is ``True`` and any errors are detected, this
                dictionary will contain ``None`` values for any samples for
                which embeddings could not be computed
            -   a dict of dicts mapping sample IDs to frame numbers to
                ``num_patches x num_dim`` arrays of patch embeddings, when
                computing patch embeddings for the frames of video collections
                and no ``embeddings_field`` is provided. If ``skip_failures``
                is ``True`` and any errors are detected, this nested dict will
                contain missing or ``None`` values to indicate uncomputable
                embeddings
        """
        return fomo.compute_patch_embeddings(
            self,
            model,
            patches_field,
            embeddings_field=embeddings_field,
            batch_size=batch_size,
            num_workers=num_workers,
            force_square=force_square,
            alpha=alpha,
            handle_missing=handle_missing,
            skip_failures=skip_failures,
        )

    def evaluate_regressions(
        self,
        pred_field,
        gt_field="ground_truth",
        eval_key=None,
        missing=None,
        method="simple",
        **kwargs,
    ):
        """Evaluates the regression predictions in this collection with respect
        to the specified ground truth values.

        You can customize the evaluation method by passing additional
        parameters for the method's config class as ``kwargs``.

        The supported ``method`` values and their associated configs are:

        -   ``"simple"``: :class:`fiftyone.utils.eval.regression.SimpleEvaluationConfig`

        If an ``eval_key`` is specified, then this method will record some
        statistics on each sample:

        -   When evaluating sample-level fields, an ``eval_key`` field will be
            populated on each sample recording the error of that sample's
            prediction.

        -   When evaluating frame-level fields, an ``eval_key`` field will be
            populated on each frame recording the error of that frame's
            prediction. In addition, an ``eval_key`` field will be populated on
            each sample that records the average error of the frame predictions
            of the sample.

        Args:
            pred_field: the name of the field containing the predicted
                :class:`fiftyone.core.labels.Regression` instances
            gt_field ("ground_truth"): the name of the field containing the
                ground truth :class:`fiftyone.core.labels.Regression` instances
            eval_key (None): a string key to use to refer to this evaluation
            missing (None): a missing value. Any None-valued regressions are
                given this value for results purposes
            method ("simple"): a string specifying the evaluation method to use.
                Supported values are ``("simple")``
            **kwargs: optional keyword arguments for the constructor of the
                :class:`fiftyone.utils.eval.regression.RegressionEvaluationConfig`
                being used

        Returns:
            a :class:`fiftyone.utils.eval.regression.RegressionResults`
        """
        return foue.evaluate_regressions(
            self,
            pred_field,
            gt_field=gt_field,
            eval_key=eval_key,
            missing=missing,
            method=method,
            **kwargs,
        )

    def evaluate_classifications(
        self,
        pred_field,
        gt_field="ground_truth",
        eval_key=None,
        classes=None,
        missing=None,
        method="simple",
        **kwargs,
    ):
        """Evaluates the classification predictions in this collection with
        respect to the specified ground truth labels.

        By default, this method simply compares the ground truth and prediction
        for each sample, but other strategies such as binary evaluation and
        top-k matching can be configured via the ``method`` parameter.

        You can customize the evaluation method by passing additional
        parameters for the method's config class as ``kwargs``.

        The supported ``method`` values and their associated configs are:

        -   ``"simple"``: :class:`fiftyone.utils.eval.classification.SimpleEvaluationConfig`
        -   ``"top-k"``: :class:`fiftyone.utils.eval.classification.TopKEvaluationConfig`
        -   ``"binary"``: :class:`fiftyone.utils.eval.classification.BinaryEvaluationConfig`

        If an ``eval_key`` is specified, then this method will record some
        statistics on each sample:

        -   When evaluating sample-level fields, an ``eval_key`` field will be
            populated on each sample recording whether that sample's prediction
            is correct.

        -   When evaluating frame-level fields, an ``eval_key`` field will be
            populated on each frame recording whether that frame's prediction
            is correct. In addition, an ``eval_key`` field will be populated on
            each sample that records the average accuracy of the frame
            predictions of the sample.

        Args:
            pred_field: the name of the field containing the predicted
                :class:`fiftyone.core.labels.Classification` instances
            gt_field ("ground_truth"): the name of the field containing the
                ground truth :class:`fiftyone.core.labels.Classification`
                instances
            eval_key (None): a string key to use to refer to this evaluation
            classes (None): the list of possible classes. If not provided,
                classes are loaded from
                :meth:`fiftyone.core.dataset.Dataset.classes` or
                :meth:`fiftyone.core.dataset.Dataset.default_classes` if
                possible, or else the observed ground truth/predicted labels
                are used
            missing (None): a missing label string. Any None-valued labels
                are given this label for results purposes
            method ("simple"): a string specifying the evaluation method to use.
                Supported values are ``("simple", "binary", "top-k")``
            **kwargs: optional keyword arguments for the constructor of the
                :class:`fiftyone.utils.eval.classification.ClassificationEvaluationConfig`
                being used

        Returns:
            a :class:`fiftyone.utils.eval.classification.ClassificationResults`
        """
        return foue.evaluate_classifications(
            self,
            pred_field,
            gt_field=gt_field,
            eval_key=eval_key,
            classes=classes,
            missing=missing,
            method=method,
            **kwargs,
        )

    def evaluate_detections(
        self,
        pred_field,
        gt_field="ground_truth",
        eval_key=None,
        classes=None,
        missing=None,
        method=None,
        iou=0.50,
        use_masks=False,
        use_boxes=False,
        classwise=True,
        **kwargs,
    ):
        """Evaluates the specified predicted detections in this collection with
        respect to the specified ground truth detections.

        This method supports evaluating the following spatial data types:

        -   Object detections in :class:`fiftyone.core.labels.Detections` format
        -   Instance segmentations in :class:`fiftyone.core.labels.Detections`
            format with their ``mask`` attributes populated
        -   Polygons in :class:`fiftyone.core.labels.Polylines` format
        -   Temporal detections in
            :class:`fiftyone.core.labels.TemporalDetections` format

        For spatial object detection evaluation, this method uses COCO-style
        evaluation by default.

        For temporal segment detection, this method uses ActivityNet-style
        evaluation by default.

        You can use the ``method`` parameter to select a different method, and
        you can optionally customize the method by passing additional
        parameters for the method's config class as ``kwargs``.

        The supported ``method`` values and their associated configs are:

        -   ``"coco"``: :class:`fiftyone.utils.eval.coco.COCOEvaluationConfig`
        -   ``"open-images"``: :class:`fiftyone.utils.eval.openimages.OpenImagesEvaluationConfig`
        -   ``"activitynet"``: :class:`fiftyone.utils.eval.activitynet.ActivityNetEvaluationConfig`

        If an ``eval_key`` is provided, a number of fields are populated at the
        object- and sample-level recording the results of the evaluation:

        -   True positive (TP), false positive (FP), and false negative (FN)
            counts for the each sample are saved in top-level fields of each
            sample::

                TP: sample.<eval_key>_tp
                FP: sample.<eval_key>_fp
                FN: sample.<eval_key>_fn

            In addition, when evaluating frame-level objects, TP/FP/FN counts
            are recorded for each frame::

                TP: frame.<eval_key>_tp
                FP: frame.<eval_key>_fp
                FN: frame.<eval_key>_fn

        -   The fields listed below are populated on each individual object;
            these fields tabulate the TP/FP/FN status of the object, the ID of
            the matching object (if any), and the matching IoU::

                TP/FP/FN: object.<eval_key>
                      ID: object.<eval_key>_id
                     IoU: object.<eval_key>_iou

        Args:
            pred_field: the name of the field containing the predicted
                :class:`fiftyone.core.labels.Detections`,
                :class:`fiftyone.core.labels.Polylines`,
                or :class:`fiftyone.core.labels.TemporalDetections`
            gt_field ("ground_truth"): the name of the field containing the
                ground truth :class:`fiftyone.core.labels.Detections`,
                :class:`fiftyone.core.labels.Polylines`,
                or :class:`fiftyone.core.labels.TemporalDetections`
            eval_key (None): a string key to use to refer to this evaluation
            classes (None): the list of possible classes. If not provided,
                classes are loaded from
                :meth:`fiftyone.core.dataset.Dataset.classes` or
                :meth:`fiftyone.core.dataset.Dataset.default_classes` if
                possible, or else the observed ground truth/predicted labels
                are used
            missing (None): a missing label string. Any unmatched objects are
                given this label for results purposes
            method (None): a string specifying the evaluation method to use.
                For spatial object detection, the supported values are
                ``("coco", "open-images")`` and the default is ``"coco"``. For
                temporal detection, the supported values are
                ``("activitynet")`` and the default is ``"activitynet"``
            iou (0.50): the IoU threshold to use to determine matches
            use_masks (False): whether to compute IoUs using the instances
                masks in the ``mask`` attribute of the provided objects, which
                must be :class:`fiftyone.core.labels.Detection` instances
            use_boxes (False): whether to compute IoUs using the bounding boxes
                of the provided :class:`fiftyone.core.labels.Polyline`
                instances rather than using their actual geometries
            classwise (True): whether to only match objects with the same class
                label (True) or allow matches between classes (False)
            **kwargs: optional keyword arguments for the constructor of the
                :class:`fiftyone.utils.eval.detection.DetectionEvaluationConfig`
                being used

        Returns:
            a :class:`fiftyone.utils.eval.detection.DetectionResults`
        """
        return foue.evaluate_detections(
            self,
            pred_field,
            gt_field=gt_field,
            eval_key=eval_key,
            classes=classes,
            missing=missing,
            method=method,
            iou=iou,
            use_masks=use_masks,
            use_boxes=use_boxes,
            classwise=classwise,
            **kwargs,
        )

    def evaluate_segmentations(
        self,
        pred_field,
        gt_field="ground_truth",
        eval_key=None,
        mask_targets=None,
        method="simple",
        **kwargs,
    ):
        """Evaluates the specified semantic segmentation masks in this
        collection with respect to the specified ground truth masks.

        If the size of a predicted mask does not match the ground truth mask,
        it is resized to match the ground truth.

        By default, this method simply performs pixelwise evaluation of the
        full masks, but other strategies such as boundary-only evaluation can
        be configured by passing additional parameters for the method's
        config class as ``kwargs``.

        The supported ``method`` values and their associated configs are:

        -   ``"simple"``: :class:`fiftyone.utils.eval.segmentation.SimpleEvaluationConfig`

        If an ``eval_key`` is provided, the accuracy, precision, and recall of
        each sample is recorded in top-level fields of each sample::

             Accuracy: sample.<eval_key>_accuracy
            Precision: sample.<eval_key>_precision
               Recall: sample.<eval_key>_recall

        In addition, when evaluating frame-level masks, the accuracy,
        precision, and recall of each frame if recorded in the following
        frame-level fields::

             Accuracy: frame.<eval_key>_accuracy
            Precision: frame.<eval_key>_precision
               Recall: frame.<eval_key>_recall

        .. note::

            The mask value ``0`` is treated as a background class for the
            purposes of computing evaluation metrics like precision and recall.

        Args:
            pred_field: the name of the field containing the predicted
                :class:`fiftyone.core.labels.Segmentation` instances
            gt_field ("ground_truth"): the name of the field containing the
                ground truth :class:`fiftyone.core.labels.Segmentation`
                instances
            eval_key (None): a string key to use to refer to this evaluation
            mask_targets (None): a dict mapping mask values to labels. If not
                provided, mask targets are loaded from
                :meth:`fiftyone.core.dataset.Dataset.mask_targets` or
                :meth:`fiftyone.core.dataset.Dataset.default_mask_targets` if
                possible, or else the observed pixel values are used
            method ("simple"): a string specifying the evaluation method to
                use. Supported values are ``("simple")``
            **kwargs: optional keyword arguments for the constructor of the
                :class:`fiftyone.utils.eval.segmentation.SegmentationEvaluationConfig`
                being used

        Returns:
            a :class:`fiftyone.utils.eval.segmentation.SegmentationResults`
        """
        return foue.evaluate_segmentations(
            self,
            pred_field,
            gt_field=gt_field,
            eval_key=eval_key,
            mask_targets=mask_targets,
            method=method,
            **kwargs,
        )

    @property
    def has_evaluations(self):
        """Whether this colection has any evaluation results."""
        return bool(self.list_evaluations())

    def has_evaluation(self, eval_key):
        """Whether this collection has an evaluation with the given key.

        Args:
            eval_key: an evaluation key

        Returns:
            True/False
        """
        return eval_key in self.list_evaluations()

    def list_evaluations(self):
        """Returns a list of all evaluation keys on this collection.

        Returns:
            a list of evaluation keys
        """
        return foev.EvaluationMethod.list_runs(self)

    def get_evaluation_info(self, eval_key):
        """Returns information about the evaluation with the given key on this
        collection.

        Args:
            eval_key: an evaluation key

        Returns:
            an :class:`fiftyone.core.evaluation.EvaluationInfo`
        """
        return foev.EvaluationMethod.get_run_info(self, eval_key)

    def load_evaluation_results(self, eval_key):
        """Loads the results for the evaluation with the given key on this
        collection.

        Args:
            eval_key: an evaluation key

        Returns:
            a :class:`fiftyone.core.evaluation.EvaluationResults`
        """
        return foev.EvaluationMethod.load_run_results(self, eval_key)

    def load_evaluation_view(self, eval_key, select_fields=False):
        """Loads the :class:`fiftyone.core.view.DatasetView` on which the
        specified evaluation was performed on this collection.

        Args:
            eval_key: an evaluation key
            select_fields (False): whether to select only the fields involved
                in the evaluation

        Returns:
            a :class:`fiftyone.core.view.DatasetView`
        """
        return foev.EvaluationMethod.load_run_view(
            self, eval_key, select_fields=select_fields
        )

    def delete_evaluation(self, eval_key):
        """Deletes the evaluation results associated with the given evaluation
        key from this collection.

        Args:
            eval_key: an evaluation key
        """
        foev.EvaluationMethod.delete_run(self, eval_key)

    def delete_evaluations(self):
        """Deletes all evaluation results from this collection."""
        foev.EvaluationMethod.delete_runs(self)

    @property
    def has_brain_runs(self):
        """Whether this colection has any brain runs."""
        return bool(self.list_brain_runs())

    def has_brain_run(self, brain_key):
        """Whether this collection has a brain method run with the given key.

        Args:
            brain_key: a brain key

        Returns:
            True/False
        """
        return brain_key in self.list_brain_runs()

    def list_brain_runs(self):
        """Returns a list of all brain keys on this collection.

        Returns:
            a list of brain keys
        """
        return fob.BrainMethod.list_runs(self)

    def get_brain_info(self, brain_key):
        """Returns information about the brain method run with the given key on
        this collection.

        Args:
            brain_key: a brain key

        Returns:
            a :class:`fiftyone.core.brain.BrainInfo`
        """
        return fob.BrainMethod.get_run_info(self, brain_key)

    def load_brain_results(self, brain_key):
        """Loads the results for the brain method run with the given key on
        this collection.

        Args:
            brain_key: a brain key

        Returns:
            a :class:`fiftyone.core.brain.BrainResults`
        """
        return fob.BrainMethod.load_run_results(self, brain_key)

    def load_brain_view(self, brain_key, select_fields=False):
        """Loads the :class:`fiftyone.core.view.DatasetView` on which the
        specified brain method run was performed on this collection.

        Args:
            brain_key: a brain key
            select_fields (False): whether to select only the fields involved
                in the brain method run

        Returns:
            a :class:`fiftyone.core.view.DatasetView`
        """
        return fob.BrainMethod.load_run_view(
            self, brain_key, select_fields=select_fields
        )

    def delete_brain_run(self, brain_key):
        """Deletes the brain method run with the given key from this
        collection.

        Args:
            brain_key: a brain key
        """
        fob.BrainMethod.delete_run(self, brain_key)

    def delete_brain_runs(self):
        """Deletes all brain method runs from this collection."""
        fob.BrainMethod.delete_runs(self)

    def _get_similarity_keys(self, **kwargs):
        from fiftyone.brain import SimilarityConfig

        return self._get_brain_runs_with_type(SimilarityConfig, **kwargs)

    def _get_visualization_keys(self, **kwargs):
        from fiftyone.brain import VisualizationConfig

        return self._get_brain_runs_with_type(VisualizationConfig, **kwargs)

    def _get_brain_runs_with_type(self, run_type, **kwargs):
        brain_keys = []
        for brain_key in self.list_brain_runs():
            try:
                brain_info = self.get_brain_info(brain_key)
            except:
                logger.warning(
                    "Failed to load info for brain method run '%s'", brain_key
                )
                continue

            run_cls = etau.get_class(brain_info.config.cls)
            if not issubclass(run_cls, run_type):
                continue

            if any(
                getattr(brain_info.config, key, None) != value
                for key, value in kwargs.items()
            ):
                continue

            brain_keys.append(brain_key)

        return brain_keys

    @classmethod
    def list_view_stages(cls):
        """Returns a list of all available methods on this collection that
        apply :class:`fiftyone.core.stages.ViewStage` operations to this
        collection.

        Returns:
            a list of :class:`SampleCollection` method names
        """
        return list(view_stage.all)

    def add_stage(self, stage):
        """Applies the given :class:`fiftyone.core.stages.ViewStage` to the
        collection.

        Args:
            stage: a :class:`fiftyone.core.stages.ViewStage`

        Returns:
            a :class:`fiftyone.core.view.DatasetView`
        """
        return self._add_view_stage(stage)

    @view_stage
    def exclude(self, sample_ids):
        """Excludes the samples with the given IDs from the collection.

        Examples::

            import fiftyone as fo

            dataset = fo.Dataset()
            dataset.add_samples(
                [
                    fo.Sample(filepath="/path/to/image1.png"),
                    fo.Sample(filepath="/path/to/image2.png"),
                    fo.Sample(filepath="/path/to/image3.png"),
                ]
            )

            #
            # Exclude the first sample from the dataset
            #

            sample_id = dataset.first().id
            view = dataset.exclude(sample_id)

            #
            # Exclude the first and last samples from the dataset
            #

            sample_ids = [dataset.first().id, dataset.last().id]
            view = dataset.exclude(sample_ids)

        Args:
            sample_ids: the samples to exclude. Can be any of the following:

                -   a sample ID
                -   an iterable of sample IDs
                -   a :class:`fiftyone.core.sample.Sample` or
                    :class:`fiftyone.core.sample.SampleView`
                -   an iterable of :class:`fiftyone.core.sample.Sample` or
                    :class:`fiftyone.core.sample.SampleView` instances
                -   a :class:`fiftyone.core.collections.SampleCollection`

        Returns:
            a :class:`fiftyone.core.view.DatasetView`
        """
        return self._add_view_stage(fos.Exclude(sample_ids))

    @view_stage
    def exclude_by(self, field, values):
        """Excludes the samples with the given field values from the
        collection.

        This stage is typically used to work with categorical fields (strings,
        ints, and bools). If you want to exclude samples based on floating
        point fields, use :meth:`match`.

        Examples::

            import fiftyone as fo

            dataset = fo.Dataset()
            dataset.add_samples(
                [
                    fo.Sample(filepath="image%d.jpg" % i, int=i, str=str(i))
                    for i in range(10)
                ]
            )

            #
            # Create a view excluding samples whose `int` field have the given
            # values
            #

            view = dataset.exclude_by("int", [1, 9, 3, 7, 5])
            print(view.head(5))

            #
            # Create a view excluding samples whose `str` field have the given
            # values
            #

            view = dataset.exclude_by("str", ["1", "9", "3", "7", "5"])
            print(view.head(5))

        Args:
            field: a field or ``embedded.field.name``
            values: a value or iterable of values to exclude by

        Returns:
            a :class:`fiftyone.core.view.DatasetView`
        """
        return self._add_view_stage(fos.ExcludeBy(field, values))

    @view_stage
    def exclude_fields(self, field_names, _allow_missing=False):
        """Excludes the fields with the given names from the samples in the
        collection.

        Note that default fields cannot be excluded.

        Examples::

            import fiftyone as fo

            dataset = fo.Dataset()
            dataset.add_samples(
                [
                    fo.Sample(
                        filepath="/path/to/image1.png",
                        ground_truth=fo.Classification(label="cat"),
                        predictions=fo.Classification(label="cat", confidence=0.9),
                    ),
                    fo.Sample(
                        filepath="/path/to/image2.png",
                        ground_truth=fo.Classification(label="dog"),
                        predictions=fo.Classification(label="dog", confidence=0.8),
                    ),
                    fo.Sample(
                        filepath="/path/to/image3.png",
                        ground_truth=None,
                        predictions=None,
                    ),
                ]
            )

            #
            # Exclude the `predictions` field from all samples
            #

            view = dataset.exclude_fields("predictions")

        Args:
            field_names: a field name or iterable of field names to exclude

        Returns:
            a :class:`fiftyone.core.view.DatasetView`
        """
        return self._add_view_stage(
            fos.ExcludeFields(field_names, _allow_missing=_allow_missing)
        )

    @view_stage
    def exclude_frames(self, frame_ids, omit_empty=True):
        """Excludes the frames with the given IDs from the video collection.

        Examples::

            import fiftyone as fo
            import fiftyone.zoo as foz

            dataset = foz.load_zoo_dataset("quickstart-video")

            #
            # Exclude some specific frames
            #

            frame_ids = [
                dataset.first().frames.first().id,
                dataset.last().frames.last().id,
            ]

            view = dataset.exclude_frames(frame_ids)

            print(dataset.count("frames"))
            print(view.count("frames"))

        Args:
            frame_ids: the frames to exclude. Can be any of the following:

                -   a frame ID
                -   an iterable of frame IDs
                -   a :class:`fiftyone.core.frame.Frame` or
                    :class:`fiftyone.core.frame.FrameView`
                -   an iterable of :class:`fiftyone.core.frame.Frame` or
                    :class:`fiftyone.core.frame.FrameView` instances
                -   a :class:`fiftyone.core.collections.SampleCollection` whose
                    frames to exclude

            omit_empty (True): whether to omit samples that have no frames
                after excluding the specified frames

        Returns:
            a :class:`fiftyone.core.view.DatasetView`
        """
        return self._add_view_stage(
            fos.ExcludeFrames(frame_ids, omit_empty=omit_empty)
        )

    @view_stage
    def exclude_labels(
        self, labels=None, ids=None, tags=None, fields=None, omit_empty=True
    ):
        """Excludes the specified labels from the collection.

        The returned view will omit samples, sample fields, and individual
        labels that do not match the specified selection criteria.

        You can perform an exclusion via one or more of the following methods:

        -   Provide the ``labels`` argument, which should contain a list of
            dicts in the format returned by
            :meth:`fiftyone.core.session.Session.selected_labels`, to exclude
            specific labels

        -   Provide the ``ids`` argument to exclude labels with specific IDs

        -   Provide the ``tags`` argument to exclude labels with specific tags

        If multiple criteria are specified, labels must match all of them in
        order to be excluded.

        By default, the exclusion is applied to all
        :class:`fiftyone.core.labels.Label` fields, but you can provide the
        ``fields`` argument to explicitly define the field(s) in which to
        exclude.

        Examples::

            import fiftyone as fo
            import fiftyone.zoo as foz

            dataset = foz.load_zoo_dataset("quickstart")

            #
            # Exclude the labels currently selected in the App
            #

            session = fo.launch_app(dataset)

            # Select some labels in the App...

            view = dataset.exclude_labels(labels=session.selected_labels)

            #
            # Exclude labels with the specified IDs
            #

            # Grab some label IDs
            ids = [
                dataset.first().ground_truth.detections[0].id,
                dataset.last().predictions.detections[0].id,
            ]

            view = dataset.exclude_labels(ids=ids)

            print(dataset.count("ground_truth.detections"))
            print(view.count("ground_truth.detections"))

            print(dataset.count("predictions.detections"))
            print(view.count("predictions.detections"))

            #
            # Exclude labels with the specified tags
            #

            # Grab some label IDs
            ids = [
                dataset.first().ground_truth.detections[0].id,
                dataset.last().predictions.detections[0].id,
            ]

            # Give the labels a "test" tag
            dataset = dataset.clone()  # create copy since we're modifying data
            dataset.select_labels(ids=ids).tag_labels("test")

            print(dataset.count_values("ground_truth.detections.tags"))
            print(dataset.count_values("predictions.detections.tags"))

            # Exclude the labels via their tag
            view = dataset.exclude_labels(tags="test")

            print(dataset.count("ground_truth.detections"))
            print(view.count("ground_truth.detections"))

            print(dataset.count("predictions.detections"))
            print(view.count("predictions.detections"))

        Args:
            labels (None): a list of dicts specifying the labels to exclude in
                the format returned by
                :meth:`fiftyone.core.session.Session.selected_labels`
            ids (None): an ID or iterable of IDs of the labels to exclude
            tags (None): a tag or iterable of tags of labels to exclude
            fields (None): a field or iterable of fields from which to exclude
            omit_empty (True): whether to omit samples that have no labels
                after filtering

        Returns:
            a :class:`fiftyone.core.view.DatasetView`
        """
        return self._add_view_stage(
            fos.ExcludeLabels(
                labels=labels,
                ids=ids,
                tags=tags,
                fields=fields,
                omit_empty=omit_empty,
            )
        )

    @view_stage
    def exists(self, field, bool=None):
        """Returns a view containing the samples in the collection that have
        (or do not have) a non-``None`` value for the given field or embedded
        field.

        Examples::

            import fiftyone as fo

            dataset = fo.Dataset()
            dataset.add_samples(
                [
                    fo.Sample(
                        filepath="/path/to/image1.png",
                        ground_truth=fo.Classification(label="cat"),
                        predictions=fo.Classification(label="cat", confidence=0.9),
                    ),
                    fo.Sample(
                        filepath="/path/to/image2.png",
                        ground_truth=fo.Classification(label="dog"),
                        predictions=fo.Classification(label="dog", confidence=0.8),
                    ),
                    fo.Sample(
                        filepath="/path/to/image3.png",
                        ground_truth=fo.Classification(label="dog"),
                        predictions=fo.Classification(label="dog"),
                    ),
                    fo.Sample(
                        filepath="/path/to/image4.png",
                        ground_truth=None,
                        predictions=None,
                    ),
                    fo.Sample(filepath="/path/to/image5.png"),
                ]
            )

            #
            # Only include samples that have a value in their `predictions`
            # field
            #

            view = dataset.exists("predictions")

            #
            # Only include samples that do NOT have a value in their
            # `predictions` field
            #

            view = dataset.exists("predictions", False)

            #
            # Only include samples that have prediction confidences
            #

            view = dataset.exists("predictions.confidence")

        Args:
            field: the field name or ``embedded.field.name``
            bool (None): whether to check if the field exists (None or True) or
                does not exist (False)

        Returns:
            a :class:`fiftyone.core.view.DatasetView`
        """
        return self._add_view_stage(fos.Exists(field, bool=bool))

    @view_stage
    def filter_field(self, field, filter, only_matches=True):
        """Filters the values of a field or embedded field of each sample in
        the collection.

        Values of ``field`` for which ``filter`` returns ``False`` are
        replaced with ``None``.

        Examples::

            import fiftyone as fo
            from fiftyone import ViewField as F

            dataset = fo.Dataset()
            dataset.add_samples(
                [
                    fo.Sample(
                        filepath="/path/to/image1.png",
                        ground_truth=fo.Classification(label="cat"),
                        predictions=fo.Classification(label="cat", confidence=0.9),
                        numeric_field=1.0,
                    ),
                    fo.Sample(
                        filepath="/path/to/image2.png",
                        ground_truth=fo.Classification(label="dog"),
                        predictions=fo.Classification(label="dog", confidence=0.8),
                        numeric_field=-1.0,
                    ),
                    fo.Sample(
                        filepath="/path/to/image3.png",
                        ground_truth=None,
                        predictions=None,
                        numeric_field=None,
                    ),
                ]
            )

            #
            # Only include classifications in the `predictions` field
            # whose `label` is "cat"
            #

            view = dataset.filter_field("predictions", F("label") == "cat")

            #
            # Only include samples whose `numeric_field` value is positive
            #

            view = dataset.filter_field("numeric_field", F() > 0)

        Args:
            field: the field name or ``embedded.field.name``
            filter: a :class:`fiftyone.core.expressions.ViewExpression` or
                `MongoDB expression <https://docs.mongodb.com/manual/meta/aggregation-quick-reference/#aggregation-expressions>`_
                that returns a boolean describing the filter to apply
            only_matches (True): whether to only include samples that match
                the filter (True) or include all samples (False)

        Returns:
            a :class:`fiftyone.core.view.DatasetView`
        """
        return self._add_view_stage(
            fos.FilterField(field, filter, only_matches=only_matches)
        )

    @view_stage
    def filter_labels(
        self, field, filter, only_matches=True, trajectories=False
    ):
        """Filters the :class:`fiftyone.core.labels.Label` field of each
        sample in the collection.

        If the specified ``field`` is a single
        :class:`fiftyone.core.labels.Label` type, fields for which ``filter``
        returns ``False`` are replaced with ``None``:

        -   :class:`fiftyone.core.labels.Classification`
        -   :class:`fiftyone.core.labels.Detection`
        -   :class:`fiftyone.core.labels.Polyline`
        -   :class:`fiftyone.core.labels.Keypoint`

        If the specified ``field`` is a :class:`fiftyone.core.labels.Label`
        list type, the label elements for which ``filter`` returns ``False``
        are omitted from the view:

        -   :class:`fiftyone.core.labels.Classifications`
        -   :class:`fiftyone.core.labels.Detections`
        -   :class:`fiftyone.core.labels.Polylines`
        -   :class:`fiftyone.core.labels.Keypoints`

        Classifications Examples::

            import fiftyone as fo
            from fiftyone import ViewField as F

            dataset = fo.Dataset()
            dataset.add_samples(
                [
                    fo.Sample(
                        filepath="/path/to/image1.png",
                        predictions=fo.Classification(label="cat", confidence=0.9),
                    ),
                    fo.Sample(
                        filepath="/path/to/image2.png",
                        predictions=fo.Classification(label="dog", confidence=0.8),
                    ),
                    fo.Sample(
                        filepath="/path/to/image3.png",
                        predictions=fo.Classification(label="rabbit"),
                    ),
                    fo.Sample(
                        filepath="/path/to/image4.png",
                        predictions=None,
                    ),
                ]
            )

            #
            # Only include classifications in the `predictions` field whose
            # `confidence` is greater than 0.8
            #

            view = dataset.filter_labels("predictions", F("confidence") > 0.8)

            #
            # Only include classifications in the `predictions` field whose
            # `label` is "cat" or "dog"
            #

            view = dataset.filter_labels(
                "predictions", F("label").is_in(["cat", "dog"])
            )

        Detections Examples::

            import fiftyone as fo
            from fiftyone import ViewField as F

            dataset = fo.Dataset()
            dataset.add_samples(
                [
                    fo.Sample(
                        filepath="/path/to/image1.png",
                        predictions=fo.Detections(
                            detections=[
                                fo.Detection(
                                    label="cat",
                                    bounding_box=[0.1, 0.1, 0.5, 0.5],
                                    confidence=0.9,
                                ),
                                fo.Detection(
                                    label="dog",
                                    bounding_box=[0.2, 0.2, 0.3, 0.3],
                                    confidence=0.8,
                                ),
                            ]
                        ),
                    ),
                    fo.Sample(
                        filepath="/path/to/image2.png",
                        predictions=fo.Detections(
                            detections=[
                                fo.Detection(
                                    label="cat",
                                    bounding_box=[0.5, 0.5, 0.4, 0.4],
                                    confidence=0.95,
                                ),
                                fo.Detection(label="rabbit"),
                            ]
                        ),
                    ),
                    fo.Sample(
                        filepath="/path/to/image3.png",
                        predictions=fo.Detections(
                            detections=[
                                fo.Detection(
                                    label="squirrel",
                                    bounding_box=[0.25, 0.25, 0.5, 0.5],
                                    confidence=0.5,
                                ),
                            ]
                        ),
                    ),
                    fo.Sample(
                        filepath="/path/to/image4.png",
                        predictions=None,
                    ),
                ]
            )

            #
            # Only include detections in the `predictions` field whose
            # `confidence` is greater than 0.8
            #

            view = dataset.filter_labels("predictions", F("confidence") > 0.8)

            #
            # Only include detections in the `predictions` field whose `label`
            # is "cat" or "dog"
            #

            view = dataset.filter_labels(
                "predictions", F("label").is_in(["cat", "dog"])
            )

            #
            # Only include detections in the `predictions` field whose bounding
            # box area is smaller than 0.2
            #

            # Bboxes are in [top-left-x, top-left-y, width, height] format
            bbox_area = F("bounding_box")[2] * F("bounding_box")[3]

            view = dataset.filter_labels("predictions", bbox_area < 0.2)

        Polylines Examples::

            import fiftyone as fo
            from fiftyone import ViewField as F

            dataset = fo.Dataset()
            dataset.add_samples(
                [
                    fo.Sample(
                        filepath="/path/to/image1.png",
                        predictions=fo.Polylines(
                            polylines=[
                                fo.Polyline(
                                    label="lane",
                                    points=[[(0.1, 0.1), (0.1, 0.6)]],
                                    filled=False,
                                ),
                                fo.Polyline(
                                    label="road",
                                    points=[[(0.2, 0.2), (0.5, 0.5), (0.2, 0.5)]],
                                    filled=True,
                                ),
                            ]
                        ),
                    ),
                    fo.Sample(
                        filepath="/path/to/image2.png",
                        predictions=fo.Polylines(
                            polylines=[
                                fo.Polyline(
                                    label="lane",
                                    points=[[(0.4, 0.4), (0.9, 0.4)]],
                                    filled=False,
                                ),
                                fo.Polyline(
                                    label="road",
                                    points=[[(0.6, 0.6), (0.9, 0.9), (0.6, 0.9)]],
                                    filled=True,
                                ),
                            ]
                        ),
                    ),
                    fo.Sample(
                        filepath="/path/to/image3.png",
                        predictions=None,
                    ),
                ]
            )

            #
            # Only include polylines in the `predictions` field that are filled
            #

            view = dataset.filter_labels("predictions", F("filled") == True)

            #
            # Only include polylines in the `predictions` field whose `label`
            # is "lane"
            #

            view = dataset.filter_labels("predictions", F("label") == "lane")

            #
            # Only include polylines in the `predictions` field with at least
            # 3 vertices
            #

            num_vertices = F("points").map(F().length()).sum()
            view = dataset.filter_labels("predictions", num_vertices >= 3)

        Keypoints Examples::

            import fiftyone as fo
            from fiftyone import ViewField as F

            dataset = fo.Dataset()
            dataset.add_samples(
                [
                    fo.Sample(
                        filepath="/path/to/image1.png",
                        predictions=fo.Keypoint(
                            label="house",
                            points=[(0.1, 0.1), (0.1, 0.9), (0.9, 0.9), (0.9, 0.1)],
                        ),
                    ),
                    fo.Sample(
                        filepath="/path/to/image2.png",
                        predictions=fo.Keypoint(
                            label="window",
                            points=[(0.4, 0.4), (0.5, 0.5), (0.6, 0.6)],
                        ),
                    ),
                    fo.Sample(
                        filepath="/path/to/image3.png",
                        predictions=None,
                    ),
                ]
            )

            #
            # Only include keypoints in the `predictions` field whose `label`
            # is "house"
            #

            view = dataset.filter_labels("predictions", F("label") == "house")

            #
            # Only include keypoints in the `predictions` field with less than
            # four points
            #

            view = dataset.filter_labels("predictions", F("points").length() < 4)

        Args:
            field: the label field to filter
            filter: a :class:`fiftyone.core.expressions.ViewExpression` or
                `MongoDB expression <https://docs.mongodb.com/manual/meta/aggregation-quick-reference/#aggregation-expressions>`_
                that returns a boolean describing the filter to apply
            only_matches (True): whether to only include samples with at least
                one label after filtering (True) or include all samples (False)
            trajectories (False): whether to match entire object trajectories
                for which the object matches the given filter on at least one
                frame. Only applicable to video datasets and frame-level label
                fields whose objects have their ``index`` attributes populated

        Returns:
            a :class:`fiftyone.core.view.DatasetView`
        """
        return self._add_view_stage(
            fos.FilterLabels(
                field,
                filter,
                only_matches=only_matches,
                trajectories=trajectories,
            )
        )

    @deprecated(reason="Use filter_labels() instead")
    @view_stage
    def filter_classifications(self, field, filter, only_matches=True):
        """Filters the :class:`fiftyone.core.labels.Classification` elements in
        the specified :class:`fiftyone.core.labels.Classifications` field of
        each sample in the collection.

        .. warning::

            This method is deprecated and will be removed in a future release.
            Use the drop-in replacement :meth:`filter_labels` instead.

        Args:
            field: the field to filter, which must be a
                :class:`fiftyone.core.labels.Classifications`
            filter: a :class:`fiftyone.core.expressions.ViewExpression` or
                `MongoDB expression <https://docs.mongodb.com/manual/meta/aggregation-quick-reference/#aggregation-expressions>`_
                that returns a boolean describing the filter to apply
            only_matches (True): whether to only include samples with at least
                one classification after filtering (True) or include all
                samples (False)

        Returns:
            a :class:`fiftyone.core.view.DatasetView`
        """
        return self._add_view_stage(
            fos.FilterClassifications(field, filter, only_matches=only_matches)
        )

    @deprecated(reason="Use filter_labels() instead")
    @view_stage
    def filter_detections(self, field, filter, only_matches=True):
        """Filters the :class:`fiftyone.core.labels.Detection` elements in the
        specified :class:`fiftyone.core.labels.Detections` field of each sample
        in the collection.

        .. warning::

            This method is deprecated and will be removed in a future release.
            Use the drop-in replacement :meth:`filter_labels` instead.

        Args:
            field: the :class:`fiftyone.core.labels.Detections` field
            filter: a :class:`fiftyone.core.expressions.ViewExpression` or
                `MongoDB expression <https://docs.mongodb.com/manual/meta/aggregation-quick-reference/#aggregation-expressions>`_
                that returns a boolean describing the filter to apply
            only_matches (True): whether to only include samples with at least
                one detection after filtering (True) or include all samples
                (False)

        Returns:
            a :class:`fiftyone.core.view.DatasetView`
        """
        return self._add_view_stage(
            fos.FilterDetections(field, filter, only_matches=only_matches)
        )

    @deprecated(reason="Use filter_labels() instead")
    @view_stage
    def filter_polylines(self, field, filter, only_matches=True):
        """Filters the :class:`fiftyone.core.labels.Polyline` elements in the
        specified :class:`fiftyone.core.labels.Polylines` field of each sample
        in the collection.

        .. warning::

            This method is deprecated and will be removed in a future release.
            Use the drop-in replacement :meth:`filter_labels` instead.

        Args:
            field: the :class:`fiftyone.core.labels.Polylines` field
            filter: a :class:`fiftyone.core.expressions.ViewExpression` or
                `MongoDB expression <https://docs.mongodb.com/manual/meta/aggregation-quick-reference/#aggregation-expressions>`_
                that returns a boolean describing the filter to apply
            only_matches (True): whether to only include samples with at least
                one polyline after filtering (True) or include all samples
                (False)

        Returns:
            a :class:`fiftyone.core.view.DatasetView`
        """
        return self._add_view_stage(
            fos.FilterPolylines(field, filter, only_matches=only_matches)
        )

    @deprecated(reason="Use filter_labels() instead")
    @view_stage
    def filter_keypoints(self, field, filter, only_matches=True):
        """Filters the :class:`fiftyone.core.labels.Keypoint` elements in the
        specified :class:`fiftyone.core.labels.Keypoints` field of each sample
        in the collection.

        .. warning::

            This method is deprecated and will be removed in a future release.
            Use the drop-in replacement :meth:`filter_labels` instead.

        Args:
            field: the :class:`fiftyone.core.labels.Keypoints` field
            filter: a :class:`fiftyone.core.expressions.ViewExpression` or
                `MongoDB expression <https://docs.mongodb.com/manual/meta/aggregation-quick-reference/#aggregation-expressions>`_
                that returns a boolean describing the filter to apply
            only_matches (True): whether to only include samples with at least
                one keypoint after filtering (True) or include all samples
                (False)

        Returns:
            a :class:`fiftyone.core.view.DatasetView`
        """
        return self._add_view_stage(
            fos.FilterKeypoints(field, filter, only_matches=only_matches)
        )

    @view_stage
    def geo_near(
        self,
        point,
        location_field=None,
        min_distance=None,
        max_distance=None,
        query=None,
    ):
        """Sorts the samples in the collection by their proximity to a
        specified geolocation.

        .. note::

            This stage must be the **first stage** in any
            :class:`fiftyone.core.view.DatasetView` in which it appears.

        Examples::

            import fiftyone as fo
            import fiftyone.zoo as foz

            TIMES_SQUARE = [-73.9855, 40.7580]

            dataset = foz.load_zoo_dataset("quickstart-geo")

            #
            # Sort the samples by their proximity to Times Square
            #

            view = dataset.geo_near(TIMES_SQUARE)

            #
            # Sort the samples by their proximity to Times Square, and only
            # include samples within 5km
            #

            view = dataset.geo_near(TIMES_SQUARE, max_distance=5000)

            #
            # Sort the samples by their proximity to Times Square, and only
            # include samples that are in Manhattan
            #

            import fiftyone.utils.geojson as foug

            in_manhattan = foug.geo_within(
                "location.point",
                [
                    [
                        [-73.949701, 40.834487],
                        [-73.896611, 40.815076],
                        [-73.998083, 40.696534],
                        [-74.031751, 40.715273],
                        [-73.949701, 40.834487],
                    ]
                ]
            )

            view = dataset.geo_near(
                TIMES_SQUARE, location_field="location", query=in_manhattan
            )

        Args:
            point: the reference point to compute distances to. Can be any of
                the following:

                -   A ``[longitude, latitude]`` list
                -   A GeoJSON dict with ``Point`` type
                -   A :class:`fiftyone.core.labels.GeoLocation` instance whose
                    ``point`` attribute contains the point

            location_field (None): the location data of each sample to use. Can
                be any of the following:

                -   The name of a :class:`fiftyone.core.fields.GeoLocation`
                    field whose ``point`` attribute to use as location data
                -   An ``embedded.field.name`` containing GeoJSON data to use
                    as location data
                -   ``None``, in which case there must be a single
                    :class:`fiftyone.core.fields.GeoLocation` field on the
                    samples, which is used by default

            min_distance (None): filter samples that are less than this
                distance (in meters) from ``point``
            max_distance (None): filter samples that are greater than this
                distance (in meters) from ``point``
            query (None): an optional dict defining a
                `MongoDB read query <https://docs.mongodb.com/manual/tutorial/query-documents/#read-operations-query-argument>`_
                that samples must match in order to be included in this view

        Returns:
            a :class:`fiftyone.core.view.DatasetView`
        """
        return self._add_view_stage(
            fos.GeoNear(
                point,
                location_field=location_field,
                min_distance=min_distance,
                max_distance=max_distance,
                query=query,
            )
        )

    @view_stage
    def geo_within(self, boundary, location_field=None, strict=True):
        """Filters the samples in this collection to only include samples whose
        geolocation is within a specified boundary.

        Examples::

            import fiftyone as fo
            import fiftyone.zoo as foz

            MANHATTAN = [
                [
                    [-73.949701, 40.834487],
                    [-73.896611, 40.815076],
                    [-73.998083, 40.696534],
                    [-74.031751, 40.715273],
                    [-73.949701, 40.834487],
                ]
            ]

            dataset = foz.load_zoo_dataset("quickstart-geo")

            #
            # Create a view that only contains samples in Manhattan
            #

            view = dataset.geo_within(MANHATTAN)

        Args:
            boundary: a :class:`fiftyone.core.labels.GeoLocation`,
                :class:`fiftyone.core.labels.GeoLocations`, GeoJSON dict, or
                list of coordinates that define a ``Polygon`` or
                ``MultiPolygon`` to search within
            location_field (None): the location data of each sample to use. Can
                be any of the following:

                -   The name of a :class:`fiftyone.core.fields.GeoLocation`
                    field whose ``point`` attribute to use as location data
                -   An ``embedded.field.name`` that directly contains the
                    GeoJSON location data to use
                -   ``None``, in which case there must be a single
                    :class:`fiftyone.core.fields.GeoLocation` field on the
                    samples, which is used by default

            strict (True): whether a sample's location data must strictly fall
                within boundary (True) in order to match, or whether any
                intersection suffices (False)

        Returns:
            a :class:`fiftyone.core.view.DatasetView`
        """
        return self._add_view_stage(
            fos.GeoWithin(
                boundary, location_field=location_field, strict=strict
            )
        )

    @view_stage
    def group_by(self, field_or_expr, sort_expr=None, reverse=False):
        """Creates a view that reorganizes the samples in the collection so
        that they are grouped by a specified field or expression.

        Examples::

            import fiftyone as fo
            import fiftyone.zoo as foz
            from fiftyone import ViewField as F

            dataset = foz.load_zoo_dataset("cifar10", split="test")

            # Take a random sample of 1000 samples and organize them by ground
            # truth label with groups arranged in decreasing order of size
            view = dataset.take(1000).group_by(
                "ground_truth.label",
                sort_expr=F().length(),
                reverse=True,
            )

            print(view.values("ground_truth.label"))
            print(
                sorted(
                    view.count_values("ground_truth.label").items(),
                    key=lambda kv: kv[1],
                    reverse=True,
                )
            )

        Args:
            field_or_expr: the field or ``embedded.field.name`` to group by, or
                a :class:`fiftyone.core.expressions.ViewExpression` or
                `MongoDB aggregation expression <https://docs.mongodb.com/manual/meta/aggregation-quick-reference/#aggregation-expressions>`_
                that defines the value to group by
            sort_expr (None): an optional
                :class:`fiftyone.core.expressions.ViewExpression` or
                `MongoDB aggregation expression <https://docs.mongodb.com/manual/meta/aggregation-quick-reference/#aggregation-expressions>`_
                that defines how to sort the groups in the output view. If
                provided, this expression will be evaluated on the list of
                samples in each group
            reverse (False): whether to return the results in descending order

        Returns:
            a :class:`fiftyone.core.view.DatasetView`
        """
        return self._add_view_stage(
            fos.GroupBy(field_or_expr, sort_expr=sort_expr, reverse=reverse)
        )

    @view_stage
    def limit(self, limit):
        """Returns a view with at most the given number of samples.

        Examples::

            import fiftyone as fo

            dataset = fo.Dataset()
            dataset.add_samples(
                [
                    fo.Sample(
                        filepath="/path/to/image1.png",
                        ground_truth=fo.Classification(label="cat"),
                    ),
                    fo.Sample(
                        filepath="/path/to/image2.png",
                        ground_truth=fo.Classification(label="dog"),
                    ),
                    fo.Sample(
                        filepath="/path/to/image3.png",
                        ground_truth=None,
                    ),
                ]
            )

            #
            # Only include the first 2 samples in the view
            #

            view = dataset.limit(2)

        Args:
            limit: the maximum number of samples to return. If a non-positive
                number is provided, an empty view is returned

        Returns:
            a :class:`fiftyone.core.view.DatasetView`
        """
        return self._add_view_stage(fos.Limit(limit))

    @view_stage
    def limit_labels(self, field, limit):
        """Limits the number of :class:`fiftyone.core.labels.Label` instances
        in the specified labels list field of each sample in the collection.

        The specified ``field`` must be one of the following types:

        -   :class:`fiftyone.core.labels.Classifications`
        -   :class:`fiftyone.core.labels.Detections`
        -   :class:`fiftyone.core.labels.Keypoints`
        -   :class:`fiftyone.core.labels.Polylines`

        Examples::

            import fiftyone as fo
            from fiftyone import ViewField as F

            dataset = fo.Dataset()
            dataset.add_samples(
                [
                    fo.Sample(
                        filepath="/path/to/image1.png",
                        predictions=fo.Detections(
                            detections=[
                                fo.Detection(
                                    label="cat",
                                    bounding_box=[0.1, 0.1, 0.5, 0.5],
                                    confidence=0.9,
                                ),
                                fo.Detection(
                                    label="dog",
                                    bounding_box=[0.2, 0.2, 0.3, 0.3],
                                    confidence=0.8,
                                ),
                            ]
                        ),
                    ),
                    fo.Sample(
                        filepath="/path/to/image2.png",
                        predictions=fo.Detections(
                            detections=[
                                fo.Detection(
                                    label="cat",
                                    bounding_box=[0.5, 0.5, 0.4, 0.4],
                                    confidence=0.95,
                                ),
                                fo.Detection(label="rabbit"),
                            ]
                        ),
                    ),
                    fo.Sample(
                        filepath="/path/to/image4.png",
                        predictions=None,
                    ),
                ]
            )

            #
            # Only include the first detection in the `predictions` field of
            # each sample
            #

            view = dataset.limit_labels("predictions", 1)

        Args:
            field: the labels list field to filter
            limit: the maximum number of labels to include in each labels list.
                If a non-positive number is provided, all lists will be empty

        Returns:
            a :class:`fiftyone.core.view.DatasetView`
        """
        return self._add_view_stage(fos.LimitLabels(field, limit))

    @view_stage
    def map_labels(self, field, map):
        """Maps the ``label`` values of a :class:`fiftyone.core.labels.Label`
        field to new values for each sample in the collection.

        Examples::

            import fiftyone as fo
            from fiftyone import ViewField as F

            dataset = fo.Dataset()
            dataset.add_samples(
                [
                    fo.Sample(
                        filepath="/path/to/image1.png",
                        weather=fo.Classification(label="sunny"),
                        predictions=fo.Detections(
                            detections=[
                                fo.Detection(
                                    label="cat",
                                    bounding_box=[0.1, 0.1, 0.5, 0.5],
                                    confidence=0.9,
                                ),
                                fo.Detection(
                                    label="dog",
                                    bounding_box=[0.2, 0.2, 0.3, 0.3],
                                    confidence=0.8,
                                ),
                            ]
                        ),
                    ),
                    fo.Sample(
                        filepath="/path/to/image2.png",
                        weather=fo.Classification(label="cloudy"),
                        predictions=fo.Detections(
                            detections=[
                                fo.Detection(
                                    label="cat",
                                    bounding_box=[0.5, 0.5, 0.4, 0.4],
                                    confidence=0.95,
                                ),
                                fo.Detection(label="rabbit"),
                            ]
                        ),
                    ),
                    fo.Sample(
                        filepath="/path/to/image3.png",
                        weather=fo.Classification(label="partly cloudy"),
                        predictions=fo.Detections(
                            detections=[
                                fo.Detection(
                                    label="squirrel",
                                    bounding_box=[0.25, 0.25, 0.5, 0.5],
                                    confidence=0.5,
                                ),
                            ]
                        ),
                    ),
                    fo.Sample(
                        filepath="/path/to/image4.png",
                        predictions=None,
                    ),
                ]
            )

            #
            # Map the "partly cloudy" weather label to "cloudy"
            #

            view = dataset.map_labels("weather", {"partly cloudy": "cloudy"})

            #
            # Map "rabbit" and "squirrel" predictions to "other"
            #

            view = dataset.map_labels(
                "predictions", {"rabbit": "other", "squirrel": "other"}
            )

        Args:
            field: the labels field to map
            map: a dict mapping label values to new label values

        Returns:
            a :class:`fiftyone.core.view.DatasetView`
        """
        return self._add_view_stage(fos.MapLabels(field, map))

    @view_stage
    def set_field(self, field, expr, _allow_missing=False):
        """Sets a field or embedded field on each sample in a collection by
        evaluating the given expression.

        This method can process embedded list fields. To do so, simply append
        ``[]`` to any list component(s) of the field path.

        .. note::

            There are two cases where FiftyOne will automatically unwind array
            fields without requiring you to explicitly specify this via the
            ``[]`` syntax:

            **Top-level lists:** when you specify a ``field`` path that refers
            to a top-level list field of a dataset; i.e., ``list_field`` is
            automatically coerced to ``list_field[]``, if necessary.

            **List fields:** When you specify a ``field`` path that refers to
            the list field of a |Label| class, such as the
            :attr:`Detections.detections <fiftyone.core.labels.Detections.detections>`
            attribute; i.e., ``ground_truth.detections.label`` is automatically
            coerced to ``ground_truth.detections[].label``, if necessary.

            See the examples below for demonstrations of this behavior.

        The provided ``expr`` is interpreted relative to the document on which
        the embedded field is being set. For example, if you are setting a
        nested field ``field="embedded.document.field"``, then the expression
        ``expr`` you provide will be applied to the ``embedded.document``
        document. Note that you can override this behavior by defining an
        expression that is bound to the root document by prepending ``"$"`` to
        any field name(s) in the expression.

        See the examples below for more information.

        .. note::

            Note that you cannot set a non-existing top-level field using this
            stage, since doing so would violate the dataset's schema. You can,
            however, first declare a new field via
            :meth:`fiftyone.core.dataset.Dataset.add_sample_field` and then
            populate it in a view via this stage.

        Examples::

            import fiftyone as fo
            import fiftyone.zoo as foz
            from fiftyone import ViewField as F

            dataset = foz.load_zoo_dataset("quickstart")

            #
            # Replace all values of the `uniqueness` field that are less than
            # 0.5 with `None`
            #

            view = dataset.set_field(
                "uniqueness",
                (F("uniqueness") >= 0.5).if_else(F("uniqueness"), None)
            )
            print(view.bounds("uniqueness"))

            #
            # Lower bound all object confidences in the `predictions` field at
            # 0.5
            #

            view = dataset.set_field(
                "predictions.detections.confidence", F("confidence").max(0.5)
            )
            print(view.bounds("predictions.detections.confidence"))

            #
            # Add a `num_predictions` property to the `predictions` field that
            # contains the number of objects in the field
            #

            view = dataset.set_field(
                "predictions.num_predictions",
                F("$predictions.detections").length(),
            )
            print(view.bounds("predictions.num_predictions"))

            #
            # Set an `is_animal` field on each object in the `predictions` field
            # that indicates whether the object is an animal
            #

            ANIMALS = [
                "bear", "bird", "cat", "cow", "dog", "elephant", "giraffe",
                "horse", "sheep", "zebra"
            ]

            view = dataset.set_field(
                "predictions.detections.is_animal", F("label").is_in(ANIMALS)
            )
            print(view.count_values("predictions.detections.is_animal"))

        Args:
            field: the field or ``embedded.field.name`` to set
            expr: a :class:`fiftyone.core.expressions.ViewExpression` or
                `MongoDB expression <https://docs.mongodb.com/manual/meta/aggregation-quick-reference/#aggregation-expressions>`_
                that defines the field value to set

        Returns:
            a :class:`fiftyone.core.view.DatasetView`
        """
        return self._add_view_stage(
            fos.SetField(field, expr, _allow_missing=_allow_missing)
        )

    @view_stage
    def match(self, filter):
        """Filters the samples in the collection by the given filter.

        Examples::

            import fiftyone as fo
            from fiftyone import ViewField as F

            dataset = fo.Dataset()
            dataset.add_samples(
                [
                    fo.Sample(
                        filepath="/path/to/image1.png",
                        weather=fo.Classification(label="sunny"),
                        predictions=fo.Detections(
                            detections=[
                                fo.Detection(
                                    label="cat",
                                    bounding_box=[0.1, 0.1, 0.5, 0.5],
                                    confidence=0.9,
                                ),
                                fo.Detection(
                                    label="dog",
                                    bounding_box=[0.2, 0.2, 0.3, 0.3],
                                    confidence=0.8,
                                ),
                            ]
                        ),
                    ),
                    fo.Sample(
                        filepath="/path/to/image2.jpg",
                        weather=fo.Classification(label="cloudy"),
                        predictions=fo.Detections(
                            detections=[
                                fo.Detection(
                                    label="cat",
                                    bounding_box=[0.5, 0.5, 0.4, 0.4],
                                    confidence=0.95,
                                ),
                                fo.Detection(label="rabbit"),
                            ]
                        ),
                    ),
                    fo.Sample(
                        filepath="/path/to/image3.png",
                        weather=fo.Classification(label="partly cloudy"),
                        predictions=fo.Detections(
                            detections=[
                                fo.Detection(
                                    label="squirrel",
                                    bounding_box=[0.25, 0.25, 0.5, 0.5],
                                    confidence=0.5,
                                ),
                            ]
                        ),
                    ),
                    fo.Sample(
                        filepath="/path/to/image4.jpg",
                        predictions=None,
                    ),
                ]
            )

            #
            # Only include samples whose `filepath` ends with ".jpg"
            #

            view = dataset.match(F("filepath").ends_with(".jpg"))

            #
            # Only include samples whose `weather` field is "sunny"
            #

            view = dataset.match(F("weather").label == "sunny")

            #
            # Only include samples with at least 2 objects in their
            # `predictions` field
            #

            view = dataset.match(F("predictions").detections.length() >= 2)

            #
            # Only include samples whose `predictions` field contains at least
            # one object with area smaller than 0.2
            #

            # Bboxes are in [top-left-x, top-left-y, width, height] format
            bbox = F("bounding_box")
            bbox_area = bbox[2] * bbox[3]

            small_boxes = F("predictions.detections").filter(bbox_area < 0.2)
            view = dataset.match(small_boxes.length() > 0)

        Args:
            filter: a :class:`fiftyone.core.expressions.ViewExpression` or
                `MongoDB expression <https://docs.mongodb.com/manual/meta/aggregation-quick-reference/#aggregation-expressions>`_
                that returns a boolean describing the filter to apply

        Returns:
            a :class:`fiftyone.core.view.DatasetView`
        """
        return self._add_view_stage(fos.Match(filter))

    @view_stage
    def match_frames(self, filter, omit_empty=True):
        """Filters the frames in the video collection by the given filter.

        Examples::

            import fiftyone as fo
            import fiftyone.zoo as foz
            from fiftyone import ViewField as F

            dataset = foz.load_zoo_dataset("quickstart-video")

            #
            # Match frames with at least 10 detections
            #

            num_objects = F("detections.detections").length()
            view = dataset.match_frames(num_objects > 10)

            print(dataset.count())
            print(view.count())

            print(dataset.count("frames"))
            print(view.count("frames"))

        Args:
            filter: a :class:`fiftyone.core.expressions.ViewExpression` or
                `MongoDB aggregation expression <https://docs.mongodb.com/manual/meta/aggregation-quick-reference/#aggregation-expressions>`_
                that returns a boolean describing the filter to apply
            omit_empty (True): whether to omit samples with no frame labels
                after filtering

        Returns:
            a :class:`fiftyone.core.view.DatasetView`
        """
        return self._add_view_stage(
            fos.MatchFrames(filter, omit_empty=omit_empty)
        )

    @view_stage
    def match_labels(
        self,
        labels=None,
        ids=None,
        tags=None,
        filter=None,
        fields=None,
        bool=None,
    ):
        """Selects the samples from the collection that contain (or do not
        contain) at least one label that matches the specified criteria.

        Note that, unlike :meth:`select_labels` and :meth:`filter_labels`, this
        stage will not filter the labels themselves; it only selects the
        corresponding samples.

        You can perform a selection via one or more of the following methods:

        -   Provide the ``labels`` argument, which should contain a list of
            dicts in the format returned by
            :meth:`fiftyone.core.session.Session.selected_labels`, to match
            specific labels

        -   Provide the ``ids`` argument to match labels with specific IDs

        -   Provide the ``tags`` argument to match labels with specific tags

        -   Provide the ``filter`` argument to match labels based on a boolean
            :class:`fiftyone.core.expressions.ViewExpression` that is applied
            to each individual :class:`fiftyone.core.labels.Label` element

        -   Pass ``bool=False`` to negate the operation and instead match
            samples that *do not* contain at least one label matching the
            specified criteria

        If multiple criteria are specified, labels must match all of them in
        order to trigger a sample match.

        By default, the selection is applied to all
        :class:`fiftyone.core.labels.Label` fields, but you can provide the
        ``fields`` argument to explicitly define the field(s) in which to
        search.

        Examples::

            import fiftyone as fo
            import fiftyone.zoo as foz
            from fiftyone import ViewField as F

            dataset = foz.load_zoo_dataset("quickstart")

            #
            # Only show samples whose labels are currently selected in the App
            #

            session = fo.launch_app(dataset)

            # Select some labels in the App...

            view = dataset.match_labels(labels=session.selected_labels)

            #
            # Only include samples that contain labels with the specified IDs
            #

            # Grab some label IDs
            ids = [
                dataset.first().ground_truth.detections[0].id,
                dataset.last().predictions.detections[0].id,
            ]

            view = dataset.match_labels(ids=ids)

            print(len(view))
            print(view.count("ground_truth.detections"))
            print(view.count("predictions.detections"))

            #
            # Only include samples that contain labels with the specified tags
            #

            # Grab some label IDs
            ids = [
                dataset.first().ground_truth.detections[0].id,
                dataset.last().predictions.detections[0].id,
            ]

            # Give the labels a "test" tag
            dataset = dataset.clone()  # create copy since we're modifying data
            dataset.select_labels(ids=ids).tag_labels("test")

            print(dataset.count_values("ground_truth.detections.tags"))
            print(dataset.count_values("predictions.detections.tags"))

            # Retrieve the labels via their tag
            view = dataset.match_labels(tags="test")

            print(len(view))
            print(view.count("ground_truth.detections"))
            print(view.count("predictions.detections"))

            #
            # Only include samples that contain labels matching a filter
            #

            filter = F("confidence") > 0.99
            view = dataset.match_labels(filter=filter, fields="predictions")

            print(len(view))
            print(view.count("ground_truth.detections"))
            print(view.count("predictions.detections"))

        Args:
            labels (None): a list of dicts specifying the labels to select in
                the format returned by
                :meth:`fiftyone.core.session.Session.selected_labels`
            ids (None): an ID or iterable of IDs of the labels to select
            tags (None): a tag or iterable of tags of labels to select
            filter (None): a :class:`fiftyone.core.expressions.ViewExpression`
                or `MongoDB aggregation expression <https://docs.mongodb.com/manual/meta/aggregation-quick-reference/#aggregation-expressions>`_
                that returns a boolean describing whether to select a given
                label. In the case of list fields like
                :class:`fiftyone.core.labels.Detections`, the filter is applied
                to the list elements, not the root field
            fields (None): a field or iterable of fields from which to select
            bool (None): whether to match samples that have (None or True) or
                do not have (False) at least one label that matches the
                specified criteria

        Returns:
            a :class:`fiftyone.core.view.DatasetView`
        """
        return self._add_view_stage(
            fos.MatchLabels(
                labels=labels,
                ids=ids,
                tags=tags,
                filter=filter,
                fields=fields,
                bool=bool,
            )
        )

    @view_stage
    def match_tags(self, tags, bool=None):
        """Returns a view containing the samples in the collection that have
        (or do not have) any of the given tag(s).

        To match samples that must contain multiple tags, chain multiple
        :meth:`match_tags` calls together.

        Examples::

            import fiftyone as fo

            dataset = fo.Dataset()
            dataset.add_samples(
                [
                    fo.Sample(
                        filepath="/path/to/image1.png",
                        tags=["train"],
                        ground_truth=fo.Classification(label="cat"),
                    ),
                    fo.Sample(
                        filepath="/path/to/image2.png",
                        tags=["test"],
                        ground_truth=fo.Classification(label="cat"),
                    ),
                    fo.Sample(
                        filepath="/path/to/image3.png",
                        ground_truth=None,
                    ),
                ]
            )

            #
            # Only include samples that have the "test" tag
            #

            view = dataset.match_tags("test")

            #
            # Only include samples that have either the "test" or "train" tag
            #

            view = dataset.match_tags(["test", "train"])

            #
            # Only include samples that do not have the "train" tag
            #

            view = dataset.match_tags("train", bool=False)

        Args:
            tags: the tag or iterable of tags to match
            bool (None): whether to match samples that have (None or True) or
                do not have (False) the given tags

        Returns:
            a :class:`fiftyone.core.view.DatasetView`
        """
        return self._add_view_stage(fos.MatchTags(tags, bool=bool))

    @view_stage
    def mongo(self, pipeline):
        """Adds a view stage defined by a raw MongoDB aggregation pipeline.

        See `MongoDB aggregation pipelines <https://docs.mongodb.com/manual/core/aggregation-pipeline/>`_
        for more details.

        Examples::

            import fiftyone as fo

            dataset = fo.Dataset()
            dataset.add_samples(
                [
                    fo.Sample(
                        filepath="/path/to/image1.png",
                        predictions=fo.Detections(
                            detections=[
                                fo.Detection(
                                    label="cat",
                                    bounding_box=[0.1, 0.1, 0.5, 0.5],
                                    confidence=0.9,
                                ),
                                fo.Detection(
                                    label="dog",
                                    bounding_box=[0.2, 0.2, 0.3, 0.3],
                                    confidence=0.8,
                                ),
                            ]
                        ),
                    ),
                    fo.Sample(
                        filepath="/path/to/image2.png",
                        predictions=fo.Detections(
                            detections=[
                                fo.Detection(
                                    label="cat",
                                    bounding_box=[0.5, 0.5, 0.4, 0.4],
                                    confidence=0.95,
                                ),
                                fo.Detection(label="rabbit"),
                            ]
                        ),
                    ),
                    fo.Sample(
                        filepath="/path/to/image3.png",
                        predictions=fo.Detections(
                            detections=[
                                fo.Detection(
                                    label="squirrel",
                                    bounding_box=[0.25, 0.25, 0.5, 0.5],
                                    confidence=0.5,
                                ),
                            ]
                        ),
                    ),
                    fo.Sample(
                        filepath="/path/to/image4.png",
                        predictions=None,
                    ),
                ]
            )

            #
            # Extract a view containing the second and third samples in the
            # dataset
            #

            view = dataset.mongo([{"$skip": 1}, {"$limit": 2}])

            #
            # Sort by the number of objects in the `precictions` field
            #

            view = dataset.mongo([
                {
                    "$addFields": {
                        "_sort_field": {
                            "$size": {"$ifNull": ["$predictions.detections", []]}
                        }
                    }
                },
                {"$sort": {"_sort_field": -1}},
                {"$unset": "_sort_field"}
            ])

        Args:
            pipeline: a MongoDB aggregation pipeline (list of dicts)

        Returns:
            a :class:`fiftyone.core.view.DatasetView`
        """
        return self._add_view_stage(fos.Mongo(pipeline))

    @view_stage
    def select(self, sample_ids, ordered=False):
        """Selects the samples with the given IDs from the collection.

        Examples::

            import fiftyone as fo
            import fiftyone.zoo as foz

            dataset = foz.load_zoo_dataset("quickstart")

            #
            # Create a view containing the currently selected samples in the App
            #

            session = fo.launch_app(dataset)

            # Select samples in the App...

            view = dataset.select(session.selected)

        Args:
            sample_ids: the samples to select. Can be any of the following:

                -   a sample ID
                -   an iterable of sample IDs
                -   an iterable of booleans of same length as the collection
                    encoding which samples to select
                -   a :class:`fiftyone.core.sample.Sample` or
                    :class:`fiftyone.core.sample.SampleView`
                -   an iterable of :class:`fiftyone.core.sample.Sample` or
                    :class:`fiftyone.core.sample.SampleView` instances
                -   a :class:`fiftyone.core.collections.SampleCollection`

        ordered (False): whether to sort the samples in the returned view to
            match the order of the provided IDs

        Returns:
            a :class:`fiftyone.core.view.DatasetView`
        """
        return self._add_view_stage(fos.Select(sample_ids, ordered=ordered))

    @view_stage
    def select_by(self, field, values, ordered=False):
        """Selects the samples with the given field values from the collection.

        This stage is typically used to work with categorical fields (strings,
        ints, and bools). If you want to select samples based on floating point
        fields, use :meth:`match`.

        Examples::

            import fiftyone as fo

            dataset = fo.Dataset()
            dataset.add_samples(
                [
                    fo.Sample(filepath="image%d.jpg" % i, int=i, str=str(i))
                    for i in range(100)
                ]
            )

            #
            # Create a view containing samples whose `int` field have the given
            # values
            #

            view = dataset.select_by("int", [1, 51, 11, 41, 21, 31])
            print(view.head(6))

            #
            # Create a view containing samples whose `str` field have the given
            # values, in order
            #

            view = dataset.select_by(
                "str", ["1", "51", "11", "41", "21", "31"], ordered=True
            )
            print(view.head(6))

        Args:
            field: a field or ``embedded.field.name``
            values: a value or iterable of values to select by
            ordered (False): whether to sort the samples in the returned view
                to match the order of the provided values

        Returns:
            a :class:`fiftyone.core.view.DatasetView`
        """
        return self._add_view_stage(
            fos.SelectBy(field, values, ordered=ordered)
        )

    @view_stage
    def select_fields(self, field_names=None, _allow_missing=False):
        """Selects only the fields with the given names from the samples in the
        collection. All other fields are excluded.

        Note that default sample fields are always selected.

        Examples::

            import fiftyone as fo

            dataset = fo.Dataset()
            dataset.add_samples(
                [
                    fo.Sample(
                        filepath="/path/to/image1.png",
                        numeric_field=1.0,
                        numeric_list_field=[-1, 0, 1],
                    ),
                    fo.Sample(
                        filepath="/path/to/image2.png",
                        numeric_field=-1.0,
                        numeric_list_field=[-2, -1, 0, 1],
                    ),
                    fo.Sample(
                        filepath="/path/to/image3.png",
                        numeric_field=None,
                    ),
                ]
            )

            #
            # Include only the default fields on each sample
            #

            view = dataset.select_fields()

            #
            # Include only the `numeric_field` field (and the default fields)
            # on each sample
            #

            view = dataset.select_fields("numeric_field")

        Args:
            field_names (None): a field name or iterable of field names to
                select

        Returns:
            a :class:`fiftyone.core.view.DatasetView`
        """
        return self._add_view_stage(
            fos.SelectFields(field_names, _allow_missing=_allow_missing)
        )

    @view_stage
    def select_frames(self, frame_ids, omit_empty=True):
        """Selects the frames with the given IDs from the video collection.

        Examples::

            import fiftyone as fo
            import fiftyone.zoo as foz

            dataset = foz.load_zoo_dataset("quickstart-video")

            #
            # Select some specific frames
            #

            frame_ids = [
                dataset.first().frames.first().id,
                dataset.last().frames.last().id,
            ]

            view = dataset.select_frames(frame_ids)

            print(dataset.count())
            print(view.count())

            print(dataset.count("frames"))
            print(view.count("frames"))

        Args:
            frame_ids: the frames to select. Can be any of the following:

                -   a frame ID
                -   an iterable of frame IDs
                -   a :class:`fiftyone.core.frame.Frame` or
                    :class:`fiftyone.core.frame.FrameView`
                -   an iterable of :class:`fiftyone.core.frame.Frame` or
                    :class:`fiftyone.core.frame.FrameView` instances
                -   a :class:`fiftyone.core.collections.SampleCollection`
                    whose frames to select

            omit_empty (True): whether to omit samples that have no frames
                after selecting the specified frames

        Returns:
            a :class:`fiftyone.core.view.DatasetView`
        """
        return self._add_view_stage(
            fos.SelectFrames(frame_ids, omit_empty=omit_empty)
        )

    @view_stage
    def select_labels(
        self, labels=None, ids=None, tags=None, fields=None, omit_empty=True
    ):
        """Selects only the specified labels from the collection.

        The returned view will omit samples, sample fields, and individual
        labels that do not match the specified selection criteria.

        You can perform a selection via one or more of the following methods:

        -   Provide the ``labels`` argument, which should contain a list of
            dicts in the format returned by
            :meth:`fiftyone.core.session.Session.selected_labels`, to select
            specific labels

        -   Provide the ``ids`` argument to select labels with specific IDs

        -   Provide the ``tags`` argument to select labels with specific tags

        If multiple criteria are specified, labels must match all of them in
        order to be selected.

        By default, the selection is applied to all
        :class:`fiftyone.core.labels.Label` fields, but you can provide the
        ``fields`` argument to explicitly define the field(s) in which to
        select.

        Examples::

            import fiftyone as fo
            import fiftyone.zoo as foz

            dataset = foz.load_zoo_dataset("quickstart")

            #
            # Only include the labels currently selected in the App
            #

            session = fo.launch_app(dataset)

            # Select some labels in the App...

            view = dataset.select_labels(labels=session.selected_labels)

            #
            # Only include labels with the specified IDs
            #

            # Grab some label IDs
            ids = [
                dataset.first().ground_truth.detections[0].id,
                dataset.last().predictions.detections[0].id,
            ]

            view = dataset.select_labels(ids=ids)

            print(view.count("ground_truth.detections"))
            print(view.count("predictions.detections"))

            #
            # Only include labels with the specified tags
            #

            # Grab some label IDs
            ids = [
                dataset.first().ground_truth.detections[0].id,
                dataset.last().predictions.detections[0].id,
            ]

            # Give the labels a "test" tag
            dataset = dataset.clone()  # create copy since we're modifying data
            dataset.select_labels(ids=ids).tag_labels("test")

            print(dataset.count_label_tags())

            # Retrieve the labels via their tag
            view = dataset.select_labels(tags="test")

            print(view.count("ground_truth.detections"))
            print(view.count("predictions.detections"))

        Args:
            labels (None): a list of dicts specifying the labels to select in
                the format returned by
                :meth:`fiftyone.core.session.Session.selected_labels`
            ids (None): an ID or iterable of IDs of the labels to select
            tags (None): a tag or iterable of tags of labels to select
            fields (None): a field or iterable of fields from which to select
            omit_empty (True): whether to omit samples that have no labels
                after filtering

        Returns:
            a :class:`fiftyone.core.view.DatasetView`
        """
        return self._add_view_stage(
            fos.SelectLabels(
                labels=labels,
                ids=ids,
                tags=tags,
                fields=fields,
                omit_empty=omit_empty,
            )
        )

    @view_stage
    def shuffle(self, seed=None):
        """Randomly shuffles the samples in the collection.

        Examples::

            import fiftyone as fo

            dataset = fo.Dataset()
            dataset.add_samples(
                [
                    fo.Sample(
                        filepath="/path/to/image1.png",
                        ground_truth=fo.Classification(label="cat"),
                    ),
                    fo.Sample(
                        filepath="/path/to/image2.png",
                        ground_truth=fo.Classification(label="dog"),
                    ),
                    fo.Sample(
                        filepath="/path/to/image3.png",
                        ground_truth=None,
                    ),
                ]
            )

            #
            # Return a view that contains a randomly shuffled version of the
            # samples in the dataset
            #

            view = dataset.shuffle()

            #
            # Shuffle the samples with a fixed random seed
            #

            view = dataset.shuffle(seed=51)

        Args:
            seed (None): an optional random seed to use when shuffling the
                samples

        Returns:
            a :class:`fiftyone.core.view.DatasetView`
        """
        return self._add_view_stage(fos.Shuffle(seed=seed))

    @view_stage
    def skip(self, skip):
        """Omits the given number of samples from the head of the collection.

        Examples::

            import fiftyone as fo

            dataset = fo.Dataset()
            dataset.add_samples(
                [
                    fo.Sample(
                        filepath="/path/to/image1.png",
                        ground_truth=fo.Classification(label="cat"),
                    ),
                    fo.Sample(
                        filepath="/path/to/image2.png",
                        ground_truth=fo.Classification(label="dog"),
                    ),
                    fo.Sample(
                        filepath="/path/to/image3.png",
                        ground_truth=fo.Classification(label="rabbit"),
                    ),
                    fo.Sample(
                        filepath="/path/to/image4.png",
                        ground_truth=None,
                    ),
                ]
            )

            #
            # Omit the first two samples from the dataset
            #

            view = dataset.skip(2)

        Args:
            skip: the number of samples to skip. If a non-positive number is
                provided, no samples are omitted

        Returns:
            a :class:`fiftyone.core.view.DatasetView`
        """
        return self._add_view_stage(fos.Skip(skip))

    @view_stage
    def sort_by(self, field_or_expr, reverse=False):
        """Sorts the samples in the collection by the given field(s) or
        expression(s).

        Examples::

            import fiftyone as fo
            import fiftyone.zoo as foz
            from fiftyone import ViewField as F

            dataset = foz.load_zoo_dataset("quickstart")

            #
            # Sort the samples by their `uniqueness` field in ascending order
            #

            view = dataset.sort_by("uniqueness", reverse=False)

            #
            # Sorts the samples in descending order by the number of detections
            # in their `predictions` field whose bounding box area is less than
            # 0.2
            #

            # Bboxes are in [top-left-x, top-left-y, width, height] format
            bbox = F("bounding_box")
            bbox_area = bbox[2] * bbox[3]

            small_boxes = F("predictions.detections").filter(bbox_area < 0.2)
            view = dataset.sort_by(small_boxes.length(), reverse=True)

            #
            # Performs a compound sort where samples are first sorted in
            # descending or by number of detections and then in ascending order
            # of uniqueness for samples with the same number of predictions
            #

            view = dataset.sort_by(
                [
                    (F("predictions.detections").length(), -1),
                    ("uniqueness", 1),
                ]
            )

            num_objects, uniqueness = view[:5].values(
                [F("predictions.detections").length(), "uniqueness"]
            )
            print(list(zip(num_objects, uniqueness)))

        Args:
            field_or_expr: the field(s) or expression(s) to sort by. This can
                be any of the following:

                -   a field to sort by
                -   an ``embedded.field.name`` to sort by
                -   a :class:`fiftyone.core.expressions.ViewExpression` or a
                    `MongoDB aggregation expression <https://docs.mongodb.com/manual/meta/aggregation-quick-reference/#aggregation-expressions>`_
                    that defines the quantity to sort by
                -   a list of ``(field_or_expr, order)`` tuples defining a
                    compound sort criteria, where ``field_or_expr`` is a field
                    or expression as defined above, and ``order`` can be 1 or
                    any string starting with "a" for ascending order, or -1 or
                    any string starting with "d" for descending order

            reverse (False): whether to return the results in descending order

        Returns:
            a :class:`fiftyone.core.view.DatasetView`
        """
        return self._add_view_stage(fos.SortBy(field_or_expr, reverse=reverse))

    @view_stage
    def sort_by_similarity(
        self, query_ids, k=None, reverse=False, dist_field=None, brain_key=None
    ):
        """Sorts the samples in the collection by visual similiarity to a
        specified set of query ID(s).

        In order to use this stage, you must first use
        :meth:`fiftyone.brain.compute_similarity` to index your dataset by
        visual similiarity.

        Examples::

            import fiftyone as fo
            import fiftyone.brain as fob
            import fiftyone.zoo as foz

            dataset = foz.load_zoo_dataset("quickstart")

            fob.compute_similarity(dataset, brain_key="similarity")

            #
            # Sort the samples by their visual similarity to the first sample
            # in the dataset
            #

            query_id = dataset.first().id
            view = dataset.sort_by_similarity(query_id)

        Args:
            query_ids: an ID or iterable of query IDs. These may be sample IDs
                or label IDs depending on ``brain_key``
            k (None): the number of matches to return. By default, the entire
                collection is sorted
            reverse (False): whether to sort by least similarity
            dist_field (None): the name of a float field in which to store the
                distance of each example to the specified query. The field is
                created if necessary
            brain_key (None): the brain key of an existing
                :meth:`fiftyone.brain.compute_similarity` run on the dataset.
                If not specified, the dataset must have an applicable run,
                which will be used by default

        Returns:
            a :class:`fiftyone.core.view.DatasetView`
        """
        return self._add_view_stage(
            fos.SortBySimilarity(
                query_ids,
                k=k,
                reverse=reverse,
                dist_field=dist_field,
                brain_key=brain_key,
            )
        )

    @view_stage
    def take(self, size, seed=None):
        """Randomly samples the given number of samples from the collection.

        Examples::

            import fiftyone as fo

            dataset = fo.Dataset()
            dataset.add_samples(
                [
                    fo.Sample(
                        filepath="/path/to/image1.png",
                        ground_truth=fo.Classification(label="cat"),
                    ),
                    fo.Sample(
                        filepath="/path/to/image2.png",
                        ground_truth=fo.Classification(label="dog"),
                    ),
                    fo.Sample(
                        filepath="/path/to/image3.png",
                        ground_truth=fo.Classification(label="rabbit"),
                    ),
                    fo.Sample(
                        filepath="/path/to/image4.png",
                        ground_truth=None,
                    ),
                ]
            )

            #
            # Take two random samples from the dataset
            #

            view = dataset.take(2)

            #
            # Take two random samples from the dataset with a fixed seed
            #

            view = dataset.take(2, seed=51)

        Args:
            size: the number of samples to return. If a non-positive number is
                provided, an empty view is returned
            seed (None): an optional random seed to use when selecting the
                samples

        Returns:
            a :class:`fiftyone.core.view.DatasetView`
        """
        return self._add_view_stage(fos.Take(size, seed=seed))

    @view_stage
    def to_patches(self, field, **kwargs):
        """Creates a view that contains one sample per object patch in the
        specified field of the collection.

        Fields other than ``field`` and the default sample fields will not be
        included in the returned view. A ``sample_id`` field will be added that
        records the sample ID from which each patch was taken.

        Examples::

            import fiftyone as fo
            import fiftyone.zoo as foz

            dataset = foz.load_zoo_dataset("quickstart")

            session = fo.launch_app(dataset)

            #
            # Create a view containing the ground truth patches
            #

            view = dataset.to_patches("ground_truth")
            print(view)

            session.view = view

        Args:
            field: the patches field, which must be of type
                :class:`fiftyone.core.labels.Detections` or
                :class:`fiftyone.core.labels.Polylines`
            other_fields (None): controls whether fields other than ``field``
                and the default sample fields are included. Can be any of the
                following:

                -   a field or list of fields to include
                -   ``True`` to include all other fields
                -   ``None``/``False`` to include no other fields
            keep_label_lists (False): whether to store the patches in label
                list fields of the same type as the input collection rather
                than using their single label variants

        Returns:
            a :class:`fiftyone.core.patches.PatchesView`
        """
        return self._add_view_stage(fos.ToPatches(field, **kwargs))

    @view_stage
    def to_evaluation_patches(self, eval_key, **kwargs):
        """Creates a view based on the results of the evaluation with the
        given key that contains one sample for each true positive, false
        positive, and false negative example in the collection, respectively.

        True positive examples will result in samples with both their ground
        truth and predicted fields populated, while false positive/negative
        examples will only have one of their corresponding predicted/ground
        truth fields populated, respectively.

        If multiple predictions are matched to a ground truth object (e.g., if
        the evaluation protocol includes a crowd attribute), then all matched
        predictions will be stored in the single sample along with the ground
        truth object.

        The returned dataset will also have top-level ``type`` and ``iou``
        fields populated based on the evaluation results for that example, as
        well as a ``sample_id`` field recording the sample ID of the example,
        and a ``crowd`` field if the evaluation protocol defines a crowd
        attribute.

        .. note::

            The returned view will contain patches for the contents of this
            collection, which may differ from the view on which the
            ``eval_key`` evaluation was performed. This may exclude some labels
            that were evaluated and/or include labels that were not evaluated.

            If you would like to see patches for the exact view on which an
            evaluation was performed, first call :meth:`load_evaluation_view`
            to load the view and then convert to patches.

        Examples::

            import fiftyone as fo
            import fiftyone.zoo as foz

            dataset = foz.load_zoo_dataset("quickstart")
            dataset.evaluate_detections("predictions", eval_key="eval")

            session = fo.launch_app(dataset)

            #
            # Create a patches view for the evaluation results
            #

            view = dataset.to_evaluation_patches("eval")
            print(view)

            session.view = view

        Args:
            eval_key: an evaluation key that corresponds to the evaluation of
                ground truth/predicted fields that are of type
                :class:`fiftyone.core.labels.Detections` or
                :class:`fiftyone.core.labels.Polylines`
            other_fields (None): controls whether fields other than the
                ground truth/predicted fields and the default sample fields are
                included. Can be any of the following:

                -   a field or list of fields to include
                -   ``True`` to include all other fields
                -   ``None``/``False`` to include no other fields

        Returns:
            a :class:`fiftyone.core.patches.EvaluationPatchesView`
        """
        return self._add_view_stage(
            fos.ToEvaluationPatches(eval_key, **kwargs)
        )

    @view_stage
    def to_clips(self, field_or_expr, **kwargs):
        """Creates a view that contains one sample per clip defined by the
        given field or expression in the video collection.

        The returned view will contain:

        -   A ``sample_id`` field that records the sample ID from which each
            clip was taken
        -   A ``support`` field that records the ``[first, last]`` frame
            support of each clip
        -   All frame-level information from the underlying dataset of the
            input collection

        Refer to :meth:`fiftyone.core.clips.make_clips_dataset` to see the
        available configuration options for generating clips.

        .. note::

            The clip generation logic will respect any frame-level
            modifications defined in the input collection, but the output clips
            will always contain all frame-level labels.

        Examples::

            import fiftyone as fo
            import fiftyone.zoo as foz
            from fiftyone import ViewField as F

            dataset = foz.load_zoo_dataset("quickstart-video")

            #
            # Create a clips view that contains one clip for each contiguous
            # segment that contains at least one road sign in every frame
            #

            clips = (
                dataset
                .filter_labels("frames.detections", F("label") == "road sign")
                .to_clips("frames.detections")
            )
            print(clips)

            #
            # Create a clips view that contains one clip for each contiguous
            # segment that contains at least two road signs in every frame
            #

            signs = F("detections.detections").filter(F("label") == "road sign")
            clips = dataset.to_clips(signs.length() >= 2)
            print(clips)

        Args:
            field_or_expr: can be any of the following:

                -   a :class:`fiftyone.core.labels.TemporalDetection`,
                    :class:`fiftyone.core.labels.TemporalDetections`,
                    :class:`fiftyone.core.fields.FrameSupportField`, or list of
                    :class:`fiftyone.core.fields.FrameSupportField` field
                -   a frame-level label list field of any of the following
                    types:

                    -   :class:`fiftyone.core.labels.Classifications`
                    -   :class:`fiftyone.core.labels.Detections`
                    -   :class:`fiftyone.core.labels.Polylines`
                    -   :class:`fiftyone.core.labels.Keypoints`
                -   a :class:`fiftyone.core.expressions.ViewExpression` that
                    returns a boolean to apply to each frame of the input
                    collection to determine if the frame should be clipped
                -   a list of ``[(first1, last1), (first2, last2), ...]`` lists
                    defining the frame numbers of the clips to extract from
                    each sample
            other_fields (None): controls whether sample fields other than the
                default sample fields are included. Can be any of the
                following:

                -   a field or list of fields to include
                -   ``True`` to include all other fields
                -   ``None``/``False`` to include no other fields
            tol (0): the maximum number of false frames that can be overlooked
                when generating clips. Only applicable when ``field_or_expr``
                is a frame-level list field or expression
            min_len (0): the minimum allowable length of a clip, in frames.
                Only applicable when ``field_or_expr`` is a frame-level list
                field or an expression
            trajectories (False): whether to create clips for each unique
                object trajectory defined by their ``(label, index)``. Only
                applicable when ``field_or_expr`` is a frame-level field

        Returns:
            a :class:`fiftyone.core.clips.ClipsView`
        """
        return self._add_view_stage(fos.ToClips(field_or_expr, **kwargs))

    @view_stage
    def to_frames(self, **kwargs):
        """Creates a view that contains one sample per frame in the video
        collection.

        The returned view will contain all frame-level fields and the ``tags``
        of each video as sample-level fields, as well as a ``sample_id`` field
        that records the IDs of the parent sample for each frame.

        By default, ``sample_frames`` is False and this method assumes that the
        frames of the input collection have ``filepath`` fields populated
        pointing to each frame image. Any frames without a ``filepath``
        populated will be omitted from the returned view.

        When ``sample_frames`` is True, this method samples each video in the
        input collection into a directory of per-frame images with the same
        basename as the input video with frame numbers/format specified by
        ``frames_patt``, and stores the resulting frame paths in a ``filepath``
        field of the input collection.

        For example, if ``frames_patt = "%%06d.jpg"``, then videos with the
        following paths::

            /path/to/video1.mp4
            /path/to/video2.mp4
            ...

        would be sampled as follows::

            /path/to/video1/
                000001.jpg
                000002.jpg
                ...
            /path/to/video2/
                000001.jpg
                000002.jpg
                ...

        By default, samples will be generated for every video frame at full
        resolution, but this method provides a variety of parameters that can
        be used to customize the sampling behavior.

        .. note::

            If this method is run multiple times with ``sample_frames`` set to
            True, existing frames will not be resampled unless you set
            ``force_sample`` to True.

        Examples::

            import fiftyone as fo
            import fiftyone.zoo as foz
            from fiftyone import ViewField as F

            dataset = foz.load_zoo_dataset("quickstart-video")

            session = fo.launch_app(dataset)

            #
            # Create a frames view for an entire video dataset
            #

            frames = dataset.to_frames(sample_frames=True)
            print(frames)

            session.view = frames

            #
            # Create a frames view that only contains frames with at least 10
            # objects, sampled at a maximum frame rate of 1fps
            #

            num_objects = F("detections.detections").length()
            view = dataset.match_frames(num_objects > 10)

            frames = view.to_frames(max_fps=1)
            print(frames)

            session.view = frames

        Args:
            sample_frames (False): whether to assume that the frame images have
                already been sampled at locations stored in the ``filepath``
                field of each frame (False), or whether to sample the video
                frames now according to the specified parameters (True)
            fps (None): an optional frame rate at which to sample each video's
                frames
            max_fps (None): an optional maximum frame rate at which to sample.
                Videos with frame rate exceeding this value are downsampled
            size (None): an optional ``(width, height)`` at which to sample
                frames. A dimension can be -1, in which case the aspect ratio
                is preserved. Only applicable when ``sample_frames=True``
            min_size (None): an optional minimum ``(width, height)`` for each
                frame. A dimension can be -1 if no constraint should be
                applied. The frames are resized (aspect-preserving) if
                necessary to meet this constraint. Only applicable when
                ``sample_frames=True``
            max_size (None): an optional maximum ``(width, height)`` for each
                frame. A dimension can be -1 if no constraint should be
                applied. The frames are resized (aspect-preserving) if
                necessary to meet this constraint. Only applicable when
                ``sample_frames=True``
            sparse (False): whether to only sample frame images for frame
                numbers for which :class:`fiftyone.core.frame.Frame` instances
                exist in the input collection. This parameter has no effect
                when ``sample_frames==False`` since frames must always exist in
                order to have ``filepath`` information use
            frames_patt (None): a pattern specifying the filename/format to use
                to write or check or existing sampled frames, e.g.,
                ``"%%06d.jpg"``. The default value is
                ``fiftyone.config.default_sequence_idx + fiftyone.config.default_image_ext``
            force_sample (False): whether to resample videos whose sampled
                frames already exist. Only applicable when
                ``sample_frames=True``
            skip_failures (True): whether to gracefully continue without
                raising an error if a video cannot be sampled
            verbose (False): whether to log information about the frames that
                will be sampled, if any

        Returns:
            a :class:`fiftyone.core.video.FramesView`
        """
        return self._add_view_stage(fos.ToFrames(**kwargs))

    @classmethod
    def list_aggregations(cls):
        """Returns a list of all available methods on this collection that
        apply :class:`fiftyone.core.aggregations.Aggregation` operations to
        this collection.

        Returns:
            a list of :class:`SampleCollection` method names
        """
        return list(aggregation.all)

    @aggregation
    def bounds(self, field_or_expr, expr=None, safe=False):
        """Computes the bounds of a numeric field of the collection.

        ``None``-valued fields are ignored.

        This aggregation is typically applied to *numeric* field types (or
        lists of such types):

        -   :class:`fiftyone.core.fields.IntField`
        -   :class:`fiftyone.core.fields.FloatField`

        Examples::

            import fiftyone as fo
            from fiftyone import ViewField as F

            dataset = fo.Dataset()
            dataset.add_samples(
                [
                    fo.Sample(
                        filepath="/path/to/image1.png",
                        numeric_field=1.0,
                        numeric_list_field=[1, 2, 3],
                    ),
                    fo.Sample(
                        filepath="/path/to/image2.png",
                        numeric_field=4.0,
                        numeric_list_field=[1, 2],
                    ),
                    fo.Sample(
                        filepath="/path/to/image3.png",
                        numeric_field=None,
                        numeric_list_field=None,
                    ),
                ]
            )

            #
            # Compute the bounds of a numeric field
            #

            bounds = dataset.bounds("numeric_field")
            print(bounds)  # (min, max)

            #
            # Compute the a bounds of a numeric list field
            #

            bounds = dataset.bounds("numeric_list_field")
            print(bounds)  # (min, max)

            #
            # Compute the bounds of a transformation of a numeric field
            #

            bounds = dataset.bounds(2 * (F("numeric_field") + 1))
            print(bounds)  # (min, max)

        Args:
            field_or_expr: a field name, ``embedded.field.name``,
                :class:`fiftyone.core.expressions.ViewExpression`, or
                `MongoDB expression <https://docs.mongodb.com/manual/meta/aggregation-quick-reference/#aggregation-expressions>`_
                defining the field or expression to aggregate. This can also
                be a list or tuple of such arguments, in which case a tuple of
                corresponding aggregation results (each receiving the same
                additional keyword arguments, if any) will be returned
            expr (None): a :class:`fiftyone.core.expressions.ViewExpression` or
                `MongoDB expression <https://docs.mongodb.com/manual/meta/aggregation-quick-reference/#aggregation-expressions>`_
                to apply to ``field_or_expr`` (which must be a field) before
                aggregating
            safe (False): whether to ignore nan/inf values when dealing with
                floating point values

        Returns:
            the ``(min, max)`` bounds
        """
        make = lambda field_or_expr: foa.Bounds(
            field_or_expr, expr=expr, safe=safe
        )
        return self._make_and_aggregate(make, field_or_expr)

    @aggregation
    def count(self, field_or_expr=None, expr=None, safe=False):
        """Counts the number of field values in the collection.

        ``None``-valued fields are ignored.

        If no field is provided, the samples themselves are counted.

        Examples::

            import fiftyone as fo
            from fiftyone import ViewField as F

            dataset = fo.Dataset()
            dataset.add_samples(
                [
                    fo.Sample(
                        filepath="/path/to/image1.png",
                        predictions=fo.Detections(
                            detections=[
                                fo.Detection(label="cat"),
                                fo.Detection(label="dog"),
                            ]
                        ),
                    ),
                    fo.Sample(
                        filepath="/path/to/image2.png",
                        predictions=fo.Detections(
                            detections=[
                                fo.Detection(label="cat"),
                                fo.Detection(label="rabbit"),
                                fo.Detection(label="squirrel"),
                            ]
                        ),
                    ),
                    fo.Sample(
                        filepath="/path/to/image3.png",
                        predictions=None,
                    ),
                ]
            )

            #
            # Count the number of samples in the dataset
            #

            count = dataset.count()
            print(count)  # the count

            #
            # Count the number of samples with `predictions`
            #

            count = dataset.count("predictions")
            print(count)  # the count

            #
            # Count the number of objects in the `predictions` field
            #

            count = dataset.count("predictions.detections")
            print(count)  # the count

            #
            # Count the number of objects in samples with > 2 predictions
            #

            count = dataset.count(
                (F("predictions.detections").length() > 2).if_else(
                    F("predictions.detections"), None
                )
            )
            print(count)  # the count

        Args:
            field_or_expr (None): a field name, ``embedded.field.name``,
                :class:`fiftyone.core.expressions.ViewExpression`, or
                `MongoDB expression <https://docs.mongodb.com/manual/meta/aggregation-quick-reference/#aggregation-expressions>`_
                defining the field or expression to aggregate. If neither
                ``field_or_expr`` or ``expr`` is provided, the samples
                themselves are counted. This can also be a list or tuple of
                such arguments, in which case a tuple of corresponding
                aggregation results (each receiving the same additional keyword
                arguments, if any) will be returned
            expr (None): a :class:`fiftyone.core.expressions.ViewExpression` or
                `MongoDB expression <https://docs.mongodb.com/manual/meta/aggregation-quick-reference/#aggregation-expressions>`_
                to apply to ``field_or_expr`` (which must be a field) before
                aggregating
            safe (False): whether to ignore nan/inf values when dealing with
                floating point values

        Returns:
            the count
        """
        make = lambda field_or_expr: foa.Count(
            field_or_expr, expr=expr, safe=safe
        )
        return self._make_and_aggregate(make, field_or_expr)

    @aggregation
    def count_values(self, field_or_expr, expr=None, safe=False):
        """Counts the occurrences of field values in the collection.

        This aggregation is typically applied to *countable* field types (or
        lists of such types):

        -   :class:`fiftyone.core.fields.BooleanField`
        -   :class:`fiftyone.core.fields.IntField`
        -   :class:`fiftyone.core.fields.StringField`

        Examples::

            import fiftyone as fo
            from fiftyone import ViewField as F

            dataset = fo.Dataset()
            dataset.add_samples(
                [
                    fo.Sample(
                        filepath="/path/to/image1.png",
                        tags=["sunny"],
                        predictions=fo.Detections(
                            detections=[
                                fo.Detection(label="cat"),
                                fo.Detection(label="dog"),
                            ]
                        ),
                    ),
                    fo.Sample(
                        filepath="/path/to/image2.png",
                        tags=["cloudy"],
                        predictions=fo.Detections(
                            detections=[
                                fo.Detection(label="cat"),
                                fo.Detection(label="rabbit"),
                            ]
                        ),
                    ),
                    fo.Sample(
                        filepath="/path/to/image3.png",
                        predictions=None,
                    ),
                ]
            )

            #
            # Compute the tag counts in the dataset
            #

            counts = dataset.count_values("tags")
            print(counts)  # dict mapping values to counts

            #
            # Compute the predicted label counts in the dataset
            #

            counts = dataset.count_values("predictions.detections.label")
            print(counts)  # dict mapping values to counts

            #
            # Compute the predicted label counts after some normalization
            #

            counts = dataset.count_values(
                F("predictions.detections.label").map_values(
                    {"cat": "pet", "dog": "pet"}
                ).upper()
            )
            print(counts)  # dict mapping values to counts

        Args:
            field_or_expr: a field name, ``embedded.field.name``,
                :class:`fiftyone.core.expressions.ViewExpression`, or
                `MongoDB expression <https://docs.mongodb.com/manual/meta/aggregation-quick-reference/#aggregation-expressions>`_
                defining the field or expression to aggregate. This can also
                be a list or tuple of such arguments, in which case a tuple of
                corresponding aggregation results (each receiving the same
                additional keyword arguments, if any) will be returned
            expr (None): a :class:`fiftyone.core.expressions.ViewExpression` or
                `MongoDB expression <https://docs.mongodb.com/manual/meta/aggregation-quick-reference/#aggregation-expressions>`_
                to apply to ``field_or_expr`` (which must be a field) before
                aggregating
            safe (False): whether to treat nan/inf values as None when dealing
                with floating point values

        Returns:
            a dict mapping values to counts
        """
        make = lambda field_or_expr: foa.CountValues(
            field_or_expr, expr=expr, safe=safe
        )
        return self._make_and_aggregate(make, field_or_expr)

    @aggregation
    def distinct(self, field_or_expr, expr=None, safe=False):
        """Computes the distinct values of a field in the collection.

        ``None``-valued fields are ignored.

        This aggregation is typically applied to *countable* field types (or
        lists of such types):

        -   :class:`fiftyone.core.fields.BooleanField`
        -   :class:`fiftyone.core.fields.IntField`
        -   :class:`fiftyone.core.fields.StringField`

        Examples::

            import fiftyone as fo
            from fiftyone import ViewField as F

            dataset = fo.Dataset()
            dataset.add_samples(
                [
                    fo.Sample(
                        filepath="/path/to/image1.png",
                        tags=["sunny"],
                        predictions=fo.Detections(
                            detections=[
                                fo.Detection(label="cat"),
                                fo.Detection(label="dog"),
                            ]
                        ),
                    ),
                    fo.Sample(
                        filepath="/path/to/image2.png",
                        tags=["sunny", "cloudy"],
                        predictions=fo.Detections(
                            detections=[
                                fo.Detection(label="cat"),
                                fo.Detection(label="rabbit"),
                            ]
                        ),
                    ),
                    fo.Sample(
                        filepath="/path/to/image3.png",
                        predictions=None,
                    ),
                ]
            )

            #
            # Get the distinct tags in a dataset
            #

            values = dataset.distinct("tags")
            print(values)  # list of distinct values

            #
            # Get the distinct predicted labels in a dataset
            #

            values = dataset.distinct("predictions.detections.label")
            print(values)  # list of distinct values

            #
            # Get the distinct predicted labels after some normalization
            #

            values = dataset.distinct(
                F("predictions.detections.label").map_values(
                    {"cat": "pet", "dog": "pet"}
                ).upper()
            )
            print(values)  # list of distinct values

        Args:
            field_or_expr: a field name, ``embedded.field.name``,
                :class:`fiftyone.core.expressions.ViewExpression`, or
                `MongoDB expression <https://docs.mongodb.com/manual/meta/aggregation-quick-reference/#aggregation-expressions>`_
                defining the field or expression to aggregate. This can also
                be a list or tuple of such arguments, in which case a tuple of
                corresponding aggregation results (each receiving the same
                additional keyword arguments, if any) will be returned
            expr (None): a :class:`fiftyone.core.expressions.ViewExpression` or
                `MongoDB expression <https://docs.mongodb.com/manual/meta/aggregation-quick-reference/#aggregation-expressions>`_
                to apply to ``field_or_expr`` (which must be a field) before
                aggregating
            safe (False): whether to ignore nan/inf values when dealing with
                floating point values

        Returns:
            a sorted list of distinct values
        """
        make = lambda field_or_expr: foa.Distinct(
            field_or_expr, expr=expr, safe=safe
        )
        return self._make_and_aggregate(make, field_or_expr)

    @aggregation
    def histogram_values(
        self, field_or_expr, expr=None, bins=None, range=None, auto=False
    ):
        """Computes a histogram of the field values in the collection.

        This aggregation is typically applied to *numeric* field types (or
        lists of such types):

        -   :class:`fiftyone.core.fields.IntField`
        -   :class:`fiftyone.core.fields.FloatField`

        Examples::

            import numpy as np
            import matplotlib.pyplot as plt

            import fiftyone as fo
            from fiftyone import ViewField as F

            samples = []
            for idx in range(100):
                samples.append(
                    fo.Sample(
                        filepath="/path/to/image%d.png" % idx,
                        numeric_field=np.random.randn(),
                        numeric_list_field=list(np.random.randn(10)),
                    )
                )

            dataset = fo.Dataset()
            dataset.add_samples(samples)

            def plot_hist(counts, edges):
                counts = np.asarray(counts)
                edges = np.asarray(edges)
                left_edges = edges[:-1]
                widths = edges[1:] - edges[:-1]
                plt.bar(left_edges, counts, width=widths, align="edge")

            #
            # Compute a histogram of a numeric field
            #

            counts, edges, other = dataset.histogram_values(
                "numeric_field", bins=50, range=(-4, 4)
            )

            plot_hist(counts, edges)
            plt.show(block=False)

            #
            # Compute the histogram of a numeric list field
            #

            counts, edges, other = dataset.histogram_values(
                "numeric_list_field", bins=50
            )

            plot_hist(counts, edges)
            plt.show(block=False)

            #
            # Compute the histogram of a transformation of a numeric field
            #

            counts, edges, other = dataset.histogram_values(
                2 * (F("numeric_field") + 1), bins=50
            )

            plot_hist(counts, edges)
            plt.show(block=False)

        Args:
            field_or_expr: a field name, ``embedded.field.name``,
                :class:`fiftyone.core.expressions.ViewExpression`, or
                `MongoDB expression <https://docs.mongodb.com/manual/meta/aggregation-quick-reference/#aggregation-expressions>`_
                defining the field or expression to aggregate. This can also
                be a list or tuple of such arguments, in which case a tuple of
                corresponding aggregation results (each receiving the same
                additional keyword arguments, if any) will be returned
            expr (None): a :class:`fiftyone.core.expressions.ViewExpression` or
                `MongoDB expression <https://docs.mongodb.com/manual/meta/aggregation-quick-reference/#aggregation-expressions>`_
                to apply to ``field_or_expr`` (which must be a field) before
                aggregating
            bins (None): can be either an integer number of bins to generate or
                a monotonically increasing sequence specifying the bin edges to
                use. By default, 10 bins are created. If ``bins`` is an integer
                and no ``range`` is specified, bin edges are automatically
                distributed in an attempt to evenly distribute the counts in
                each bin
            range (None): a ``(lower, upper)`` tuple specifying a range in
                which to generate equal-width bins. Only applicable when
                ``bins`` is an integer
            auto (False): whether to automatically choose bin edges in an
                attempt to evenly distribute the counts in each bin. If this
                option is chosen, ``bins`` will only be used if it is an
                integer, and the ``range`` parameter is ignored

        Returns:
            a tuple of

            -   counts: a list of counts in each bin
            -   edges: an increasing list of bin edges of length
                ``len(counts) + 1``. Note that each bin is treated as having an
                inclusive lower boundary and exclusive upper boundary,
                ``[lower, upper)``, including the rightmost bin
            -   other: the number of items outside the bins
        """
        make = lambda field_or_expr: foa.HistogramValues(
            field_or_expr, expr=expr, bins=bins, range=range, auto=auto
        )
        return self._make_and_aggregate(make, field_or_expr)

    @aggregation
    def mean(self, field_or_expr, expr=None, safe=False):
        """Computes the arithmetic mean of the field values of the collection.

        ``None``-valued fields are ignored.

        This aggregation is typically applied to *numeric* field types (or
        lists of such types):

        -   :class:`fiftyone.core.fields.IntField`
        -   :class:`fiftyone.core.fields.FloatField`

        Examples::

            import fiftyone as fo
            from fiftyone import ViewField as F

            dataset = fo.Dataset()
            dataset.add_samples(
                [
                    fo.Sample(
                        filepath="/path/to/image1.png",
                        numeric_field=1.0,
                        numeric_list_field=[1, 2, 3],
                    ),
                    fo.Sample(
                        filepath="/path/to/image2.png",
                        numeric_field=4.0,
                        numeric_list_field=[1, 2],
                    ),
                    fo.Sample(
                        filepath="/path/to/image3.png",
                        numeric_field=None,
                        numeric_list_field=None,
                    ),
                ]
            )

            #
            # Compute the mean of a numeric field
            #

            mean = dataset.mean("numeric_field")
            print(mean)  # the mean

            #
            # Compute the mean of a numeric list field
            #

            mean = dataset.mean("numeric_list_field")
            print(mean)  # the mean

            #
            # Compute the mean of a transformation of a numeric field
            #

            mean = dataset.mean(2 * (F("numeric_field") + 1))
            print(mean)  # the mean

        Args:
            field_or_expr: a field name, ``embedded.field.name``,
                :class:`fiftyone.core.expressions.ViewExpression`, or
                `MongoDB expression <https://docs.mongodb.com/manual/meta/aggregation-quick-reference/#aggregation-expressions>`_
                defining the field or expression to aggregate. This can also
                be a list or tuple of such arguments, in which case a tuple of
                corresponding aggregation results (each receiving the same
                additional keyword arguments, if any) will be returned
            expr (None): a :class:`fiftyone.core.expressions.ViewExpression` or
                `MongoDB expression <https://docs.mongodb.com/manual/meta/aggregation-quick-reference/#aggregation-expressions>`_
                to apply to ``field_or_expr`` (which must be a field) before
                aggregating
            safe (False): whether to ignore nan/inf values when dealing with
                floating point values

        Returns:
            the mean
        """
        make = lambda field_or_expr: foa.Mean(
            field_or_expr, expr=expr, safe=safe
        )
        return self._make_and_aggregate(make, field_or_expr)

    @aggregation
    def std(self, field_or_expr, expr=None, safe=False, sample=False):
        """Computes the standard deviation of the field values of the
        collection.

        ``None``-valued fields are ignored.

        This aggregation is typically applied to *numeric* field types (or
        lists of such types):

        -   :class:`fiftyone.core.fields.IntField`
        -   :class:`fiftyone.core.fields.FloatField`

        Examples::

            import fiftyone as fo
            from fiftyone import ViewField as F

            dataset = fo.Dataset()
            dataset.add_samples(
                [
                    fo.Sample(
                        filepath="/path/to/image1.png",
                        numeric_field=1.0,
                        numeric_list_field=[1, 2, 3],
                    ),
                    fo.Sample(
                        filepath="/path/to/image2.png",
                        numeric_field=4.0,
                        numeric_list_field=[1, 2],
                    ),
                    fo.Sample(
                        filepath="/path/to/image3.png",
                        numeric_field=None,
                        numeric_list_field=None,
                    ),
                ]
            )

            #
            # Compute the standard deviation of a numeric field
            #

            std = dataset.std("numeric_field")
            print(std)  # the standard deviation

            #
            # Compute the standard deviation of a numeric list field
            #

            std = dataset.std("numeric_list_field")
            print(std)  # the standard deviation

            #
            # Compute the standard deviation of a transformation of a numeric field
            #

            std = dataset.std(2 * (F("numeric_field") + 1))
            print(std)  # the standard deviation

        Args:
            field_or_expr: a field name, ``embedded.field.name``,
                :class:`fiftyone.core.expressions.ViewExpression`, or
                `MongoDB expression <https://docs.mongodb.com/manual/meta/aggregation-quick-reference/#aggregation-expressions>`_
                defining the field or expression to aggregate. This can also
                be a list or tuple of such arguments, in which case a tuple of
                corresponding aggregation results (each receiving the same
                additional keyword arguments, if any) will be returned
            expr (None): a :class:`fiftyone.core.expressions.ViewExpression` or
                `MongoDB expression <https://docs.mongodb.com/manual/meta/aggregation-quick-reference/#aggregation-expressions>`_
                to apply to ``field_or_expr`` (which must be a field) before
                aggregating
            safe (False): whether to ignore nan/inf values when dealing with
                floating point values
            sample (False): whether to compute the sample standard deviation rather
                than the population standard deviation

        Returns:
            the standard deviation
        """
        make = lambda field_or_expr: foa.Std(
            field_or_expr, expr=expr, safe=safe, sample=sample
        )
        return self._make_and_aggregate(make, field_or_expr)

    @aggregation
    def sum(self, field_or_expr, expr=None, safe=False):
        """Computes the sum of the field values of the collection.

        ``None``-valued fields are ignored.

        This aggregation is typically applied to *numeric* field types (or
        lists of such types):

        -   :class:`fiftyone.core.fields.IntField`
        -   :class:`fiftyone.core.fields.FloatField`

        Examples::

            import fiftyone as fo
            from fiftyone import ViewField as F

            dataset = fo.Dataset()
            dataset.add_samples(
                [
                    fo.Sample(
                        filepath="/path/to/image1.png",
                        numeric_field=1.0,
                        numeric_list_field=[1, 2, 3],
                    ),
                    fo.Sample(
                        filepath="/path/to/image2.png",
                        numeric_field=4.0,
                        numeric_list_field=[1, 2],
                    ),
                    fo.Sample(
                        filepath="/path/to/image3.png",
                        numeric_field=None,
                        numeric_list_field=None,
                    ),
                ]
            )

            #
            # Compute the sum of a numeric field
            #

            total = dataset.sum("numeric_field")
            print(total)  # the sum

            #
            # Compute the sum of a numeric list field
            #

            total = dataset.sum("numeric_list_field")
            print(total)  # the sum

            #
            # Compute the sum of a transformation of a numeric field
            #

            total = dataset.sum(2 * (F("numeric_field") + 1))
            print(total)  # the sum

        Args:
            field_or_expr: a field name, ``embedded.field.name``,
                :class:`fiftyone.core.expressions.ViewExpression`, or
                `MongoDB expression <https://docs.mongodb.com/manual/meta/aggregation-quick-reference/#aggregation-expressions>`_
                defining the field or expression to aggregate. This can also
                be a list or tuple of such arguments, in which case a tuple of
                corresponding aggregation results (each receiving the same
                additional keyword arguments, if any) will be returned
            expr (None): a :class:`fiftyone.core.expressions.ViewExpression` or
                `MongoDB expression <https://docs.mongodb.com/manual/meta/aggregation-quick-reference/#aggregation-expressions>`_
                to apply to ``field_or_expr`` (which must be a field) before
                aggregating
            safe (False): whether to ignore nan/inf values when dealing with
                floating point values

        Returns:
            the sum
        """
        make = lambda field_or_expr: foa.Sum(
            field_or_expr, expr=expr, safe=safe
        )
        return self._make_and_aggregate(make, field_or_expr)

    @aggregation
    def values(
        self,
        field_or_expr,
        expr=None,
        missing_value=None,
        unwind=False,
        _allow_missing=False,
        _big_result=True,
        _raw=False,
    ):
        """Extracts the values of a field from all samples in the collection.

        Values aggregations are useful for efficiently extracting a slice of
        field or embedded field values across all samples in a collection. See
        the examples below for more details.

        The dual function of :meth:`values` is :meth:`set_values`, which can be
        used to efficiently set a field or embedded field of all samples in a
        collection by providing lists of values of same structure returned by
        this aggregation.

        .. note::

            Unlike other aggregations, :meth:`values` does not automatically
            unwind list fields, which ensures that the returned values match
            the potentially-nested structure of the documents.

            You can opt-in to unwinding specific list fields using the ``[]``
            syntax, or you can pass the optional ``unwind=True`` parameter to
            unwind all supported list fields. See
            :ref:`aggregations-list-fields` for more information.

        Examples::

            import fiftyone as fo
            import fiftyone.zoo as foz
            from fiftyone import ViewField as F

            dataset = fo.Dataset()
            dataset.add_samples(
                [
                    fo.Sample(
                        filepath="/path/to/image1.png",
                        numeric_field=1.0,
                        numeric_list_field=[1, 2, 3],
                    ),
                    fo.Sample(
                        filepath="/path/to/image2.png",
                        numeric_field=4.0,
                        numeric_list_field=[1, 2],
                    ),
                    fo.Sample(
                        filepath="/path/to/image3.png",
                        numeric_field=None,
                        numeric_list_field=None,
                    ),
                ]
            )

            #
            # Get all values of a field
            #

            values = dataset.values("numeric_field")
            print(values)  # [1.0, 4.0, None]

            #
            # Get all values of a list field
            #

            values = dataset.values("numeric_list_field")
            print(values)  # [[1, 2, 3], [1, 2], None]

            #
            # Get all values of transformed field
            #

            values = dataset.values(2 * (F("numeric_field") + 1))
            print(values)  # [4.0, 10.0, None]

            #
            # Get values from a label list field
            #

            dataset = foz.load_zoo_dataset("quickstart")

            # list of `Detections`
            detections = dataset.values("ground_truth")

            # list of lists of `Detection` instances
            detections = dataset.values("ground_truth.detections")

            # list of lists of detection labels
            labels = dataset.values("ground_truth.detections.label")

        Args:
            field_or_expr: a field name, ``embedded.field.name``,
                :class:`fiftyone.core.expressions.ViewExpression`, or
                `MongoDB expression <https://docs.mongodb.com/manual/meta/aggregation-quick-reference/#aggregation-expressions>`_
                defining the field or expression to aggregate. This can also
                be a list or tuple of such arguments, in which case a tuple of
                corresponding aggregation results (each receiving the same
                additional keyword arguments, if any) will be returned
            expr (None): a :class:`fiftyone.core.expressions.ViewExpression` or
                `MongoDB expression <https://docs.mongodb.com/manual/meta/aggregation-quick-reference/#aggregation-expressions>`_
                to apply to ``field_or_expr`` (which must be a field) before
                aggregating
            missing_value (None): a value to insert for missing or
                ``None``-valued fields
            unwind (False): whether to automatically unwind all recognized list
                fields (True) or unwind all list fields except the top-level
                sample field (-1)

        Returns:
            the list of values
        """
        make = lambda field_or_expr: foa.Values(
            field_or_expr,
            expr=expr,
            missing_value=missing_value,
            unwind=unwind,
            _allow_missing=_allow_missing,
            _big_result=_big_result,
            _raw=_raw,
        )
        return self._make_and_aggregate(make, field_or_expr)

    def draw_labels(
        self,
        output_dir,
        label_fields=None,
        overwrite=False,
        config=None,
    ):
        """Renders annotated versions of the media in the collection with the
        specified label data overlaid to the given directory.

        The filenames of the sample media are maintained, unless a name
        conflict would occur in ``output_dir``, in which case an index of the
        form ``"-%d" % count`` is appended to the base filename.

        Images are written in format ``fo.config.default_image_ext``, and
        videos are written in format ``fo.config.default_video_ext``.

        Args:
            output_dir: the directory to write the annotated media
            label_fields (None): a list of label fields to render. By default,
                all :class:`fiftyone.core.labels.Label` fields are drawn
            overwrite (False): whether to delete ``output_dir`` if it exists
                before rendering
            config (None): an optional
                :class:`fiftyone.utils.annotations.DrawConfig` configuring how
                to draw the labels

        Returns:
            the list of paths to the rendered media
        """
        if fost.isdir(output_dir):
            if overwrite:
                fost.delete_dir(output_dir)
            else:
                logger.warning(
                    "Directory '%s' already exists; outputs will be merged "
                    "with existing files",
                    output_dir,
                )

        if label_fields is None:
            label_fields = self._get_label_fields()

        if self.media_type == fom.VIDEO:
            return foua.draw_labeled_videos(
                self, output_dir, label_fields=label_fields, config=config
            )

        return foua.draw_labeled_images(
            self, output_dir, label_fields=label_fields, config=config
        )

    def export(
        self,
        export_dir=None,
        dataset_type=None,
        data_path=None,
        labels_path=None,
        export_media=None,
        dataset_exporter=None,
        label_field=None,
        frame_labels_field=None,
        overwrite=False,
        **kwargs,
    ):
        """Exports the samples in the collection to disk.

        You can perform exports with this method via the following basic
        patterns:

        (a) Provide ``export_dir`` and ``dataset_type`` to export the content
            to a directory in the default layout for the specified format, as
            documented in :ref:`this page <exporting-datasets>`

        (b) Provide ``dataset_type`` along with ``data_path``, ``labels_path``,
            and/or ``export_media`` to directly specify where to export the
            source media and/or labels (if applicable) in your desired format.
            This syntax provides the flexibility to, for example, perform
            workflows like labels-only exports

        (c) Provide a ``dataset_exporter`` to which to feed samples to perform
            a fully-customized export

        In all workflows, the remaining parameters of this method can be
        provided to further configure the export.

        See :ref:`this page <exporting-datasets>` for more information about
        the available export formats and examples of using this method.

        See :ref:`this guide <custom-dataset-exporter>` for more details about
        exporting datasets in custom formats by defining your own
        :class:`fiftyone.utils.data.exporters.DatasetExporter`.

        This method will automatically coerce the data to match the requested
        export in the following cases:

        -   When exporting in either an unlabeled image or image classification
            format, if a spatial label field is provided
            (:class:`fiftyone.core.labels.Detection`,
            :class:`fiftyone.core.labels.Detections`,
            :class:`fiftyone.core.labels.Polyline`, or
            :class:`fiftyone.core.labels.Polylines`), then the
            **image patches** of the provided samples will be exported

        -   When exporting in labeled image dataset formats that expect
            list-type labels (:class:`fiftyone.core.labels.Classifications`,
            :class:`fiftyone.core.labels.Detections`,
            :class:`fiftyone.core.labels.Keypoints`, or
            :class:`fiftyone.core.labels.Polylines`), if a label field contains
            labels in non-list format
            (e.g., :class:`fiftyone.core.labels.Classification`), the labels
            will be automatically upgraded to single-label lists

        -   When exporting in labeled image dataset formats that expect
            :class:`fiftyone.core.labels.Detections` labels, if a
            :class:`fiftyone.core.labels.Classification` field is provided, the
            labels will be automatically upgraded to detections that span the
            entire images

        Args:
            export_dir (None): the directory to which to export the samples in
                format ``dataset_type``. This parameter may be omitted if you
                have provided appropriate values for the ``data_path`` and/or
                ``labels_path`` parameters. Alternatively, this can also be an
                archive path with one of the following extensions::

                    .zip, .tar, .tar.gz, .tgz, .tar.bz, .tbz

                If an archive path is specified, the export is performed in a
                directory of same name (minus extension) and then automatically
                archived and the directory then deleted
            dataset_type (None): the
                :class:`fiftyone.types.dataset_types.Dataset` type to write. If
                not specified, the default type for ``label_field`` is used
            data_path (None): an optional parameter that enables explicit
                control over the location of the exported media for certain
                export formats. Can be any of the following:

                -   a folder name like ``"data"`` or ``"data/"`` specifying a
                    subfolder of ``export_dir`` in which to export the media
                -   an absolute directory path in which to export the media. In
                    this case, the ``export_dir`` has no effect on the location
                    of the data
                -   a filename like ``"data.json"`` specifying the filename of
                    a JSON manifest file in ``export_dir`` generated when
                    ``export_media`` is ``"manifest"``
                -   an absolute filepath specifying the location to write the
                    JSON manifest file when ``export_media`` is ``"manifest"``.
                    In this case, ``export_dir`` has no effect on the location
                    of the data

                If None, a default value of this parameter will be chosen based
                on the value of the ``export_media`` parameter. Note that this
                parameter is not applicable to certain export formats such as
                binary types like TF records
            labels_path (None): an optional parameter that enables explicit
                control over the location of the exported labels. Only
                applicable when exporting in certain labeled dataset formats.
                Can be any of the following:

                -   a type-specific folder name like ``"labels"`` or
                    ``"labels/"`` or a filename like ``"labels.json"`` or
                    ``"labels.xml"`` specifying the location in ``export_dir``
                    in which to export the labels
                -   an absolute directory or filepath in which to export the
                    labels. In this case, the ``export_dir`` has no effect on
                    the location of the labels

                For labeled datasets, the default value of this parameter will
                be chosen based on the export format so that the labels will be
                exported into ``export_dir``
            export_media (None): controls how to export the raw media. The
                supported values are:

                -   ``True``: copy all media files into the output directory
                -   ``False``: don't export media. This option is only useful
                    when exporting labeled datasets whose label format stores
                    sufficient information to locate the associated media
                -   ``"move"``: move all media files into the output directory
                -   ``"symlink"``: create symlinks to the media files in the
                    output directory
                -   ``"manifest"``: create a ``data.json`` in the output
                    directory that maps UUIDs used in the labels files to the
                    filepaths of the source media, rather than exporting the
                    actual media

                If None, an appropriate default value of this parameter will be
                chosen based on the value of the ``data_path`` parameter. Note
                that some dataset formats may not support certain values for
                this parameter (e.g., when exporting in binary formats such as
                TF records, "symlink" is not an option)
            dataset_exporter (None): a
                :class:`fiftyone.utils.data.exporters.DatasetExporter` to use
                to export the samples. When provided, parameters such as
                ``export_dir``, ``dataset_type``, ``data_path``, and
                ``labels_path`` have no effect
            label_field (None): controls the label field(s) to export. Only
                applicable to labeled image datasets or labeled video datasets
                with sample-level labels. Can be any of the following:

                -   the name of a label field to export
                -   a glob pattern of label field(s) to export
                -   a list or tuple of label field(s) to export
                -   a dictionary mapping label field names to keys to use when
                    constructing the label dictionaries to pass to the exporter

                Note that multiple fields can only be specified when the
                exporter used can handle dictionaries of labels. By default,
                the first field of compatible type for the exporter is used
            frame_labels_field (None): controls the frame label field(s) to
                export. Only applicable to labeled video datasets. Can be any
                of the following:

                -   the name of a frame label field to export
                -   a glob pattern of frame label field(s) to export
                -   a list or tuple of frame label field(s) to export
                -   a dictionary mapping frame label field names to keys to use
                    when constructing the frame label dictionaries to pass to
                    the exporter

                Note that multiple fields can only be specified when the
                exporter used can handle dictionaries of frame labels. By
                default, the first field of compatible type for the exporter is
                used
            overwrite (False): whether to delete existing directories before
                performing the export (True) or to merge the export with
                existing files and directories (False)
            **kwargs: optional keyword arguments to pass to the dataset
                exporter's constructor. If you are exporting image patches,
                this can also contain keyword arguments for
                :class:`fiftyone.utils.patches.ImagePatchesExtractor`
        """
        archive_path = None
        local_archive_path = None
        tmp_dir = None

        try:
            # If the user requested an archive, first populate a directory
            if export_dir is not None and etau.is_archive(export_dir):
                archive_path = export_dir
                export_dir, ext = etau.split_archive(archive_path)

                if not fost.is_local(export_dir):
                    tmp_dir = fost.make_temp_dir()
                    archive_name = os.path.basename(export_dir)
                    export_dir = fost.join(tmp_dir, archive_name)
                    local_archive_path = export_dir + ext

            # Perform the export
            _export(
                self,
                export_dir=export_dir,
                dataset_type=dataset_type,
                data_path=data_path,
                labels_path=labels_path,
                export_media=export_media,
                dataset_exporter=dataset_exporter,
                label_field=label_field,
                frame_labels_field=frame_labels_field,
                overwrite=overwrite,
                **kwargs,
            )

            # Make archive, if requested
            if local_archive_path is not None:
                fost.make_archive(export_dir, local_archive_path)
                fost.copy_file(local_archive_path, archive_path)
            elif archive_path is not None:
                fost.make_archive(export_dir, archive_path, cleanup=True)
        finally:
            if tmp_dir is not None:
                etau.delete_dir(tmp_dir)

    def annotate(
        self,
        anno_key,
        label_schema=None,
        label_field=None,
        label_type=None,
        classes=None,
        attributes=True,
        mask_targets=None,
        allow_additions=True,
        allow_deletions=True,
        allow_label_edits=True,
        allow_index_edits=True,
        allow_spatial_edits=True,
        media_field="filepath",
        backend=None,
        launch_editor=False,
        **kwargs,
    ):
        """Exports the samples and optional label field(s) in this collection
        to the given annotation backend.

        The ``backend`` parameter controls which annotation backend to use.
        Depending on the backend you use, you may want/need to provide extra
        keyword arguments to this function for the constructor of the backend's
        :class:`fiftyone.utils.annotations.AnnotationBackendConfig` class.

        The natively provided backends and their associated config classes are:

        -   ``"cvat"``: :class:`fiftyone.utils.cvat.CVATBackendConfig`
        -   ``"labelbox"``: :class:`fiftyone.utils.labelbox.LabelboxBackendConfig`

        See :ref:`this page <requesting-annotations>` for more information
        about using this method, including how to define label schemas and how
        to configure login credentials for your annotation provider.

        Args:
            anno_key: a string key to use to refer to this annotation run
            label_schema (None): a dictionary defining the label schema to use.
                If this argument is provided, it takes precedence over the
                other schema-related arguments
            label_field (None): a string indicating a new or existing label
                field to annotate
            label_type (None): a string indicating the type of labels to
                annotate. The possible values are:

                -   ``"classification"``: a single classification stored in
                    :class:`fiftyone.core.labels.Classification` fields
                -   ``"classifications"``: multilabel classifications stored in
                    :class:`fiftyone.core.labels.Classifications` fields
                -   ``"detections"``: object detections stored in
                    :class:`fiftyone.core.labels.Detections` fields
                -   ``"instances"``: instance segmentations stored in
                    :class:`fiftyone.core.labels.Detections` fields with their
                    :attr:`mask <fiftyone.core.labels.Detection.mask>`
                    attributes populated
                -   ``"polylines"``: polylines stored in
                    :class:`fiftyone.core.labels.Polylines` fields with their
                    :attr:`filled <fiftyone.core.labels.Polyline.filled>`
                    attributes set to ``False``
                -   ``"polygons"``: polygons stored in
                    :class:`fiftyone.core.labels.Polylines` fields with their
                    :attr:`filled <fiftyone.core.labels.Polyline.filled>`
                    attributes set to ``True``
                -   ``"keypoints"``: keypoints stored in
                    :class:`fiftyone.core.labels.Keypoints` fields
                -   ``"segmentation"``: semantic segmentations stored in
                    :class:`fiftyone.core.labels.Segmentation` fields
                -   ``"scalar"``: scalar labels stored in
                    :class:`fiftyone.core.fields.IntField`,
                    :class:`fiftyone.core.fields.FloatField`,
                    :class:`fiftyone.core.fields.StringField`, or
                    :class:`fiftyone.core.fields.BooleanField` fields

                All new label fields must have their type specified via this
                argument or in ``label_schema``. Note that annotation backends
                may not support all label types
            classes (None): a list of strings indicating the class options for
                ``label_field`` or all fields in ``label_schema`` without
                classes specified. All new label fields must have a class list
                provided via one of the supported methods. For existing label
                fields, if classes are not provided by this argument nor
                ``label_schema``, they are retrieved from :meth:`get_classes`
                if possible, or else the observed labels on your dataset are
                used
            attributes (True): specifies the label attributes of each label
                field to include (other than their ``label``, which is always
                included) in the annotation export. Can be any of the
                following:

                -   ``True``: export all label attributes
                -   ``False``: don't export any custom label attributes
                -   a list of label attributes to export
                -   a dict mapping attribute names to dicts specifying the
                    ``type``, ``values``, and ``default`` for each attribute

                If provided, this parameter will apply to all label fields in
                ``label_schema`` that do not define their attributes
            mask_targets (None): a dict mapping pixel values to semantic label
                strings. Only applicable when annotating semantic segmentations
            allow_additions (True): whether to allow new labels to be added.
                Only applicable when editing existing label fields
            allow_deletions (True): whether to allow labels to be deleted. Only
                applicable when editing existing label fields
            allow_label_edits (True): whether to allow the ``label`` attribute
                of existing labels to be modified. Only applicable when editing
                existing fields with ``label`` attributes
            allow_index_edits (True): whether to allow the ``index`` attribute
                of existing video tracks to be modified. Only applicable when
                editing existing frame fields with ``index`` attributes
            allow_spatial_edits (True): whether to allow edits to the spatial
                properties (bounding boxes, vertices, keypoints, masks, etc) of
                labels. Only applicable when editing existing spatial label
                fields
            media_field ("filepath"): the field containing the paths to the
                media files to upload
            backend (None): the annotation backend to use. The supported values
                are ``fiftyone.annotation_config.backends.keys()`` and the
                default is ``fiftyone.annotation_config.default_backend``
            launch_editor (False): whether to launch the annotation backend's
                editor after uploading the samples
            **kwargs: keyword arguments for the
                :class:`fiftyone.utils.annotations.AnnotationBackendConfig`

        Returns:
            an :class:`fiftyone.utils.annotations.AnnnotationResults`
        """
        return foua.annotate(
            self,
            anno_key,
            label_schema=label_schema,
            label_field=label_field,
            label_type=label_type,
            classes=classes,
            attributes=attributes,
            mask_targets=mask_targets,
            allow_additions=allow_additions,
            allow_deletions=allow_deletions,
            allow_label_edits=allow_label_edits,
            allow_index_edits=allow_index_edits,
            allow_spatial_edits=allow_spatial_edits,
            media_field=media_field,
            backend=backend,
            launch_editor=launch_editor,
            **kwargs,
        )

    @property
    def has_annotation_runs(self):
        """Whether this colection has any annotation runs."""
        return bool(self.list_annotation_runs())

    def has_annotation_run(self, anno_key):
        """Whether this collection has an annotation run with the given key.

        Args:
            anno_key: an annotation key

        Returns:
            True/False
        """
        return anno_key in self.list_annotation_runs()

    def list_annotation_runs(self):
        """Returns a list of all annotation keys on this collection.

        Returns:
            a list of annotation keys
        """
        return foan.AnnotationMethod.list_runs(self)

    def get_annotation_info(self, anno_key):
        """Returns information about the annotation run with the given key on
        this collection.

        Args:
            anno_key: an annotation key

        Returns:
            a :class:`fiftyone.core.annotation.AnnotationInfo`
        """
        return foan.AnnotationMethod.get_run_info(self, anno_key)

    def load_annotation_results(self, anno_key, **kwargs):
        """Loads the results for the annotation run with the given key on this
        collection.

        The :class:`fiftyone.utils.annotations.AnnotationResults` object
        returned by this method will provide a variety of backend-specific
        methods allowing you to perform actions such as checking the status and
        deleting this run from the annotation backend.

        Use :meth:`load_annotations` to load the labels from an annotation
        run onto your FiftyOne dataset.

        Args:
            anno_key: an annotation key
            **kwargs: optional keyword arguments for
                :meth:`fiftyone.utils.annotations.AnnotationResults.load_credentials`

        Returns:
            a :class:`fiftyone.utils.annotations.AnnotationResults`
        """
        results = foan.AnnotationMethod.load_run_results(self, anno_key)
        results.load_credentials(**kwargs)
        return results

    def load_annotation_view(self, anno_key, select_fields=False):
        """Loads the :class:`fiftyone.core.view.DatasetView` on which the
        specified annotation run was performed on this collection.

        Args:
            anno_key: an annotation key
            select_fields (False): whether to select only the fields involved
                in the annotation run

        Returns:
            a :class:`fiftyone.core.view.DatasetView`
        """
        return foan.AnnotationMethod.load_run_view(
            self, anno_key, select_fields=select_fields
        )

    def load_annotations(
        self,
        anno_key,
        dest_field=None,
        unexpected="prompt",
        cleanup=False,
        **kwargs,
    ):
        """Downloads the labels from the given annotation run from the
        annotation backend and merges them into this collection.

        See :ref:`this page <loading-annotations>` for more information
        about using this method to import annotations that you have scheduled
        by calling :meth:`annotate`.

        Args:
            anno_key: an annotation key
            dest_field (None): an optional name of a new destination field
                into which to load the annotations, or a dict mapping field names
                in the run's label schema to new desination field names
            unexpected ("prompt"): how to deal with any unexpected labels that
                don't match the run's label schema when importing. The
                supported values are:

                -   ``"prompt"``: present an interactive prompt to
                    direct/discard unexpected labels
                -   ``"ignore"``: automatically ignore any unexpected labels
                -   ``"return"``: return a dict containing all unexpected
                    labels, or ``None`` if there aren't any
            cleanup (False): whether to delete any informtation regarding this
                run from the annotation backend after loading the annotations
            **kwargs: optional keyword arguments for
                :meth:`fiftyone.utils.annotations.AnnotationResults.load_credentials`

        Returns:
            ``None``, unless ``unexpected=="return"`` and unexpected labels are
            found, in which case a dict containing the extra labels is returned
        """
        return foua.load_annotations(
            self,
            anno_key,
            dest_field=dest_field,
            unexpected=unexpected,
            cleanup=cleanup,
            **kwargs,
        )

    def delete_annotation_run(self, anno_key):
        """Deletes the annotation run with the given key from this collection.

        Calling this method only deletes the **record** of the annotation run
        from the collection; it will not delete any annotations loaded onto
        your dataset via :meth:`load_annotations`, nor will it delete any
        associated information from the annotation backend.

        Use :meth:`load_annotation_results` to programmatically manage/delete
        a run from the annotation backend.

        Args:
            anno_key: an annotation key
        """
        foan.AnnotationMethod.delete_run(self, anno_key)

    def delete_annotation_runs(self):
        """Deletes all annotation runs from this collection.

        Calling this method only deletes the **records** of the annotation runs
        from this collection; it will not delete any annotations loaded onto
        your dataset via :meth:`load_annotations`, nor will it delete any
        associated information from the annotation backend.

        Use :meth:`load_annotation_results` to programmatically manage/delete
        runs in the annotation backend.
        """
        foan.AnnotationMethod.delete_runs(self)

    def list_indexes(self):
        """Returns the list of index names on this collection.

        Single-field indexes are referenced by their field name, while compound
        indexes are referenced by more complicated strings. See
        :meth:`pymongo:pymongo.collection.Collection.index_information` for
        details on the compound format.

        Returns:
            the list of index names
        """
        return list(self.get_index_information().keys())

    def get_index_information(self):
        """Returns a dictionary of information about the indexes on this
        collection.

        See :meth:`pymongo:pymongo.collection.Collection.index_information` for
        details on the structure of this dictionary.

        Returns:
            a dict mapping index names to info dicts
        """
        index_info = {}

        # Sample-level indexes
        fields_map = self._get_db_fields_map(reverse=True)
        sample_info = self._dataset._sample_collection.index_information()
        for key, info in sample_info.items():
            if len(info["key"]) == 1:
                field = info["key"][0][0]
                key = fields_map.get(field, field)

            index_info[key] = info

        if self.media_type == fom.VIDEO:
            # Frame-level indexes
            fields_map = self._get_db_fields_map(frames=True, reverse=True)
            frame_info = self._dataset._frame_collection.index_information()
            for key, info in frame_info.items():
                if len(info["key"]) == 1:
                    field = info["key"][0][0]
                    key = fields_map.get(field, field)

                index_info[self._FRAMES_PREFIX + key] = info

        return index_info

    def create_index(self, field_or_spec, unique=False, **kwargs):
        """Creates an index on the given field or with the given specification,
        if necessary.

        Indexes enable efficient sorting, merging, and other such operations.

        Frame-level fields can be indexed by prepending ``"frames."`` to the
        field name.

        If you are indexing a single field and it already has a unique
        constraint, it will be retained regardless of the ``unique`` value you
        specify. Conversely, if the given field already has a non-unique index
        but you requested a unique index, the existing index will be replaced
        with a unique index. Use :meth:`drop_index` to drop an existing index
        first if you wish to modify an existing index in other ways.

        Args:
            field_or_spec: the field name, ``embedded.field.name``, or index
                specification list. See
                :meth:`pymongo:pymongo.collection.Collection.create_index` for
                supported values
            unique (False): whether to add a uniqueness constraint to the index
            **kwargs: optional keyword arguments for
                :meth:`pymongo:pymongo.collection.Collection.create_index`

        Returns:
            the name of the index
        """
        if etau.is_str(field_or_spec):
            input_spec = [(field_or_spec, 1)]
        else:
            input_spec = list(field_or_spec)

        single_field_index = len(input_spec) == 1

        # For single field indexes, provide special handling based on `unique`
        # constraint
        if single_field_index:
            field = input_spec[0][0]

            index_info = self.get_index_information()
            if field in index_info:
                _unique = index_info[field].get("unique", False)
                if _unique or (unique == _unique):
                    # Satisfactory index already exists
                    return field

                _field, is_frame_field = self._handle_frame_field(field)

                if _field == "id":
                    # For some reason ID indexes are not reported by
                    # `get_index_information()` as being unique like other
                    # manually created indexes, but they are, so nothing needs
                    # to be done here
                    return field

                if _field in self._get_default_indexes(frames=is_frame_field):
                    raise ValueError(
                        "Cannot modify default index '%s'" % field
                    )

                # We need to drop existing index and replace with a unique one
                self.drop_index(field)

        is_frame_fields = []
        index_spec = []
        for field, option in input_spec:
            self._validate_root_field(field, include_private=True)
            _field = self._resolve_field(field)
            _field, is_frame_field = self._handle_frame_field(_field)
            is_frame_fields.append(is_frame_field)
            index_spec.append((_field, option))

        if len(set(is_frame_fields)) > 1:
            raise ValueError(
                "Fields in a compound index must be either all sample-level "
                "or all frame-level fields"
            )

        is_frame_index = all(is_frame_fields)

        if is_frame_index:
            coll = self._dataset._frame_collection
        else:
            coll = self._dataset._sample_collection

        name = coll.create_index(index_spec, unique=unique, **kwargs)

        if single_field_index:
            name = input_spec[0][0]
        elif is_frame_index:
            name = self._FRAMES_PREFIX + name

        return name

    def drop_index(self, field_or_name):
        """Drops the index for the given field or name.

        Args:
            field_or_name: a field name, ``embedded.field.name``, or compound
                index name. Use :meth:`list_indexes` to see the available
                indexes
        """
        name, is_frame_index = self._handle_frame_field(field_or_name)

        if is_frame_index:
            if name in self._get_default_indexes(frames=True):
                raise ValueError("Cannot drop default frame index '%s'" % name)

            coll = self._dataset._frame_collection
        else:
            if name in self._get_default_indexes():
                raise ValueError("Cannot drop default index '%s'" % name)

            coll = self._dataset._sample_collection

        index_map = {}
        fields_map = self._get_db_fields_map(
            frames=is_frame_index, reverse=True
        )
        for key, info in coll.index_information().items():
            if len(info["key"]) == 1:
                # We use field name, not pymongo name, for single field indexes
                field = info["key"][0][0]
                index_map[fields_map.get(field, field)] = key
            else:
                index_map[key] = key

        if name not in index_map:
            itype = "frame index" if is_frame_index else "index"
            raise ValueError(
                "%s has no %s '%s'" % (self.__class__.__name__, itype, name)
            )

        coll.drop_index(index_map[name])

    def _get_default_indexes(self, frames=False):
        if frames:
            if self.media_type == fom.VIDEO:
                return ["id", "_sample_id_1_frame_number_1"]

            return []

        return ["id", "filepath"]

    def reload(self):
        """Reloads the collection from the database."""
        raise NotImplementedError("Subclass must implement reload()")

    def to_dict(self, rel_dir=None, frame_labels_dir=None, pretty_print=False):
        """Returns a JSON dictionary representation of the collection.

        Args:
            rel_dir (None): a relative directory to remove from the
                ``filepath`` of each sample, if possible. The path is converted
                to an absolute path (if necessary) via
                :func:`fiftyone.core.storage.normalize_path`. The typical
                use case for this argument is that your source data lives in
                a single directory and you wish to serialize relative, rather
                than absolute, paths to the data within that directory
            frame_labels_dir (None): a directory in which to write per-sample
                JSON files containing the frame labels for video samples. If
                omitted, frame labels will be included directly in the returned
                JSON dict (which can be quite quite large for video datasets
                containing many frames). Only applicable to video datasets
            pretty_print (False): whether to render frame labels JSON in human
                readable format with newlines and indentations. Only applicable
                to video datasets when a ``frame_labels_dir`` is provided

        Returns:
            a JSON dict
        """
        if rel_dir is not None:
            rel_dir = fost.normalize_path(rel_dir) + fost.sep(rel_dir)

        is_video = self.media_type == fom.VIDEO
        write_frame_labels = is_video and frame_labels_dir is not None

        d = {
            "name": self.name,
            "media_type": self.media_type,
            "num_samples": len(self),
            "sample_fields": self._serialize_field_schema(),
        }

        if is_video:
            d["frame_fields"] = self._serialize_frame_field_schema()

        d["info"] = self.info

        if self.classes:
            d["classes"] = self.classes

        if self.default_classes:
            d["default_classes"] = self.default_classes

        if self.mask_targets:
            d["mask_targets"] = self._serialize_mask_targets()

        if self.default_mask_targets:
            d["default_mask_targets"] = self._serialize_default_mask_targets()

        # Serialize samples
        samples = []
        with fost.FileWriter() as writer:
            for sample in self.iter_samples(progress=True):
                sd = sample.to_dict(include_frames=True)

                if write_frame_labels:
                    frames = {"frames": sd.pop("frames", {})}
                    filename = sample.id + ".json"
                    sd["frames"] = filename
                    frames_path = fost.join(frame_labels_dir, filename)
                    local_path = writer.get_local_path(frames_path)
                    etas.write_json(
                        frames, local_path, pretty_print=pretty_print
                    )

                if rel_dir and sd["filepath"].startswith(rel_dir):
                    sd["filepath"] = sd["filepath"][len(rel_dir) :]

                samples.append(sd)

        d["samples"] = samples

        return d

    def to_json(self, rel_dir=None, frame_labels_dir=None, pretty_print=False):
        """Returns a JSON string representation of the collection.

        The samples will be written as a list in a top-level ``samples`` field
        of the returned dictionary.

        Args:
            rel_dir (None): a relative directory to remove from the
                ``filepath`` of each sample, if possible. The path is converted
                to an absolute path (if necessary) via
                :func:`fiftyone.core.storage.normalize_path`. The typical
                use case for this argument is that your source data lives in
                a single directory and you wish to serialize relative, rather
                than absolute, paths to the data within that directory
            frame_labels_dir (None): a directory in which to write per-sample
                JSON files containing the frame labels for video samples. If
                omitted, frame labels will be included directly in the returned
                JSON dict (which can be quite quite large for video datasets
                containing many frames). Only applicable to video datasets
            pretty_print (False): whether to render the JSON in human readable
                format with newlines and indentations

        Returns:
            a JSON string
        """
        d = self.to_dict(
            rel_dir=rel_dir,
            frame_labels_dir=frame_labels_dir,
            pretty_print=pretty_print,
        )
        return etas.json_to_str(d, pretty_print=pretty_print)

    def write_json(
        self,
        json_path,
        rel_dir=None,
        frame_labels_dir=None,
        pretty_print=False,
    ):
        """Writes the colllection to disk in JSON format.

        Args:
            json_path: the path to write the JSON
            rel_dir (None): a relative directory to remove from the
                ``filepath`` of each sample, if possible. The path is converted
                to an absolute path (if necessary) via
                :func:`fiftyone.core.storage.normalize_path`. The typical
                use case for this argument is that your source data lives in
                a single directory and you wish to serialize relative, rather
                than absolute, paths to the data within that directory
            frame_labels_dir (None): a directory in which to write per-sample
                JSON files containing the frame labels for video samples. If
                omitted, frame labels will be included directly in the returned
                JSON dict (which can be quite quite large for video datasets
                containing many frames). Only applicable to video datasets
            pretty_print (False): whether to render the JSON in human readable
                format with newlines and indentations
        """
        d = self.to_dict(
            rel_dir=rel_dir,
            frame_labels_dir=frame_labels_dir,
            pretty_print=pretty_print,
        )
        fost.write_json(d, json_path, pretty_print=pretty_print)

    def _add_view_stage(self, stage):
        """Returns a :class:`fiftyone.core.view.DatasetView` containing the
        contents of the collection with the given
        :class:fiftyone.core.stages.ViewStage` appended to its aggregation
        pipeline.

        Subclasses are responsible for performing any validation on the view
        stage to ensure that it is a valid stage to add to this collection.

        Args:
            stage: a :class:fiftyone.core.stages.ViewStage`

        Returns:
            a :class:`fiftyone.core.view.DatasetView`
        """
        raise NotImplementedError("Subclass must implement _add_view_stage()")

    def aggregate(self, aggregations):
        """Aggregates one or more
        :class:`fiftyone.core.aggregations.Aggregation` instances.

        Note that it is best practice to group aggregations into a single call
        to :meth:`aggregate`, as this will be more efficient than performing
        multiple aggregations in series.

        Args:
            aggregations: an :class:`fiftyone.core.aggregations.Aggregation` or
                iterable of :class:`fiftyone.core.aggregations.Aggregation`
                instances

        Returns:
            an aggregation result or list of aggregation results corresponding
            to the input aggregation(s)
        """
        if not aggregations:
            return []

        scalar_result = isinstance(aggregations, foa.Aggregation)

        if scalar_result:
            aggregations = [aggregations]

        # Partition aggregations by type
        big_aggs, batch_aggs, facet_aggs = self._parse_aggregations(
            aggregations, allow_big=True
        )

        # Placeholder to store results
        results = [None] * len(aggregations)

        idx_map = {}
        pipelines = []

        # Build batch pipeline
        if batch_aggs:
            pipeline = self._build_batch_pipeline(batch_aggs)
            pipelines.append(pipeline)

        # Build big pipelines
        for idx, aggregation in big_aggs.items():
            pipeline = self._build_big_pipeline(aggregation)
            idx_map[idx] = len(pipelines)
            pipelines.append(pipeline)

        # Build facet-able pipelines
        facet_pipelines = self._build_faceted_pipelines(facet_aggs)
        for idx, pipeline in facet_pipelines.items():
            idx_map[idx] = len(pipelines)
            pipelines.append(pipeline)

        # Run all aggregations
        _results = foo.aggregate(self._dataset._sample_collection, pipelines)

        # Parse batch results
        if batch_aggs:
            result = list(_results[0])

            for idx, aggregation in batch_aggs.items():
                results[idx] = self._parse_big_result(aggregation, result)

        # Parse big results
        for idx, aggregation in big_aggs.items():
            result = list(_results[idx_map[idx]])
            results[idx] = self._parse_big_result(aggregation, result)

        # Parse facet-able results
        for idx, aggregation in facet_aggs.items():
            result = list(_results[idx_map[idx]])
            results[idx] = self._parse_faceted_result(aggregation, result)

        return results[0] if scalar_result else results

    async def _async_aggregate(self, aggregations):
        if not aggregations:
            return []

        scalar_result = isinstance(aggregations, foa.Aggregation)

        if scalar_result:
            aggregations = [aggregations]

        _, _, facet_aggs = self._parse_aggregations(
            aggregations, allow_big=False
        )

        # Placeholder to store results
        results = [None] * len(aggregations)

        idx_map = {}
        pipelines = []

        if facet_aggs:
            # Build facet-able pipelines
            facet_pipelines = self._build_faceted_pipelines(facet_aggs)
            for idx, pipeline in facet_pipelines.items():
                idx_map[idx] = len(pipelines)
                pipelines.append(pipeline)

            # Run all aggregations
            coll_name = self._dataset._sample_collection_name
            collection = foo.get_async_db_conn()[coll_name]
            _results = await foo.aggregate(collection, pipelines)

            # Parse facet-able results
            for idx, aggregation in facet_aggs.items():
                result = list(_results[idx_map[idx]])
                results[idx] = self._parse_faceted_result(aggregation, result)

        return results[0] if scalar_result else results

    def _parse_aggregations(self, aggregations, allow_big=True):
        big_aggs = {}
        batch_aggs = {}
        facet_aggs = {}
        for idx, aggregation in enumerate(aggregations):
            if aggregation._is_big_batchable:
                batch_aggs[idx] = aggregation
            elif aggregation._has_big_result:
                big_aggs[idx] = aggregation
            else:
                facet_aggs[idx] = aggregation

        if not allow_big and (big_aggs or batch_aggs):
            raise ValueError(
                "This method does not support aggregations that return big "
                "results"
            )

        return big_aggs, batch_aggs, facet_aggs

    def _build_batch_pipeline(self, aggs_map):
        project = {}
        attach_frames = False
        for idx, aggregation in aggs_map.items():
            big_field = "value%d" % idx

            _pipeline = aggregation.to_mongo(self, big_field=big_field)
            attach_frames |= aggregation._needs_frames(self)

            try:
                assert len(_pipeline) == 1
                project[big_field] = _pipeline[0]["$project"][big_field]
            except:
                raise ValueError(
                    "Batchable aggregations must have pipelines with a single "
                    "$project stage; found %s" % _pipeline
                )

        return self._pipeline(
            pipeline=[{"$project": project}], attach_frames=attach_frames
        )

    def _build_big_pipeline(self, aggregation):
        return self._pipeline(
            pipeline=aggregation.to_mongo(self, big_field="values"),
            attach_frames=aggregation._needs_frames(self),
        )

    def _build_faceted_pipelines(self, aggs_map):
        pipelines = {}
        for idx, aggregation in aggs_map.items():
            pipelines[idx] = self._pipeline(
                pipeline=aggregation.to_mongo(self),
                attach_frames=aggregation._needs_frames(self),
            )

        return pipelines

    def _parse_big_result(self, aggregation, result):
        if result:
            return aggregation.parse_result(result)

        return aggregation.default_result()

    def _parse_faceted_result(self, aggregation, result):
        if result:
            return aggregation.parse_result(result[0])

        return aggregation.default_result()

    def _pipeline(
        self,
        pipeline=None,
        attach_frames=False,
        detach_frames=False,
        frames_only=False,
    ):
        """Returns the MongoDB aggregation pipeline for the collection.

        Args:
            pipeline (None): a MongoDB aggregation pipeline (list of dicts) to
                append to the current pipeline
            attach_frames (False): whether to attach the frame documents prior
                to executing the pipeline. Only applicable to video datasets
            detach_frames (False): whether to detach the frame documents at the
                end of the pipeline. Only applicable to video datasets
            frames_only (False): whether to generate a pipeline that contains
                *only* the frames in the collection

        Returns:
            the aggregation pipeline
        """
        raise NotImplementedError("Subclass must implement _pipeline()")

    def _aggregate(
        self,
        pipeline=None,
        attach_frames=False,
        detach_frames=False,
        frames_only=False,
    ):
        """Runs the MongoDB aggregation pipeline on the collection and returns
        the result.

        Args:
            pipeline (None): a MongoDB aggregation pipeline (list of dicts) to
                append to the current pipeline
            attach_frames (False): whether to attach the frame documents prior
                to executing the pipeline. Only applicable to video datasets
            detach_frames (False): whether to detach the frame documents at the
                end of the pipeline. Only applicable to video datasets
            frames_only (False): whether to generate a pipeline that contains
                *only* the frames in the collection

        Returns:
            the aggregation result dict
        """
        raise NotImplementedError("Subclass must implement _aggregate()")

    def _make_and_aggregate(self, make, args):
        if isinstance(args, (list, tuple)):
            return tuple(self.aggregate([make(arg) for arg in args]))

        return self.aggregate(make(args))

    def _build_aggregation(self, aggregations):
        scalar_result = isinstance(aggregations, foa.Aggregation)
        if scalar_result:
            aggregations = [aggregations]
        elif not aggregations:
            return False, [], None

        pipelines = {}
        for idx, agg in enumerate(aggregations):
            if not isinstance(agg, foa.Aggregation):
                raise TypeError(
                    "'%s' is not an %s" % (agg.__class__, foa.Aggregation)
                )

            pipelines[str(idx)] = agg.to_mongo(self)

        return scalar_result, aggregations, [{"$facet": pipelines}]

    def _process_aggregations(self, aggregations, result, scalar_result):
        results = []
        for idx, agg in enumerate(aggregations):
            _result = result[str(idx)]
            if _result:
                results.append(agg.parse_result(_result[0]))
            else:
                results.append(agg.default_result())

        return results[0] if scalar_result else results

    def _serialize(self):
        # pylint: disable=no-member
        return self._doc.to_dict(extended=True)

    def _serialize_field_schema(self):
        return self._serialize_schema(self.get_field_schema())

    def _serialize_frame_field_schema(self):
        return self._serialize_schema(self.get_frame_field_schema())

    def _serialize_schema(self, schema):
        return {field_name: str(field) for field_name, field in schema.items()}

    def _serialize_mask_targets(self):
        return self._root_dataset._doc.field_to_mongo("mask_targets")

    def _serialize_default_mask_targets(self):
        return self._root_dataset._doc.field_to_mongo("default_mask_targets")

    def _parse_mask_targets(self, mask_targets):
        if not mask_targets:
            return mask_targets

        return self._root_dataset._doc.field_to_python(
            "mask_targets", mask_targets
        )

    def _parse_default_mask_targets(self, default_mask_targets):
        if not default_mask_targets:
            return default_mask_targets

        return self._root_dataset._doc.field_to_python(
            "default_mask_targets", default_mask_targets
        )

    def _to_fields_str(self, field_schema):
        max_len = max([len(field_name) for field_name in field_schema]) + 1
        return "\n".join(
            "    %s %s" % ((field_name + ":").ljust(max_len), str(field))
            for field_name, field in field_schema.items()
        )

    def _split_frame_fields(self, fields):
        if etau.is_str(fields):
            fields = [fields]

        if self.media_type != fom.VIDEO:
            return fields, []

        return fou.split_frame_fields(fields)

    def _parse_field_name(
        self,
        field_name,
        auto_unwind=True,
        omit_terminal_lists=False,
        allow_missing=False,
    ):
        return _parse_field_name(
            self,
            field_name,
            auto_unwind,
            omit_terminal_lists,
            allow_missing,
        )

    def _has_field(self, field_path):
        return self.get_field(field_path) is not None

    def _handle_frame_field(self, field_name):
        is_frame_field = self._is_frame_field(field_name)
        if is_frame_field:
            field_name = field_name[len(self._FRAMES_PREFIX) :]

        return field_name, is_frame_field

    def _is_frame_field(self, field_name):
        return (self.media_type == fom.VIDEO) and (
            field_name.startswith(self._FRAMES_PREFIX)
            or field_name == "frames"
        )

    def _handle_id_fields(self, field_name):
        return _handle_id_fields(self, field_name)

    def _is_label_field(self, field_name, label_type_or_types):
        try:
            label_type = self._get_label_field_type(field_name)
        except:
            return False

        try:
            iter(label_type_or_types)
        except:
            label_type_or_types = (label_type_or_types,)

        return any(issubclass(label_type, t) for t in label_type_or_types)

    def _parse_label_field(
        self,
        label_field,
        dataset_exporter=None,
        allow_coercion=False,
        force_dict=False,
        required=False,
    ):
        return _parse_label_field(
            self,
            label_field,
            dataset_exporter=dataset_exporter,
            allow_coercion=allow_coercion,
            force_dict=force_dict,
            required=required,
        )

    def _parse_frame_labels_field(
        self,
        frame_labels_field,
        dataset_exporter=None,
        allow_coercion=False,
        force_dict=False,
        required=False,
    ):
        return _parse_frame_labels_field(
            self,
            frame_labels_field,
            dataset_exporter=dataset_exporter,
            allow_coercion=allow_coercion,
            force_dict=force_dict,
            required=required,
        )

    def _get_db_fields_map(
        self, include_private=False, frames=False, reverse=False
    ):
        if frames:
            schema = self.get_frame_field_schema(
                include_private=include_private
            )
        else:
            schema = self.get_field_schema(include_private=include_private)

        if schema is None:
            return None

        fields_map = {}
        for field_name, field in schema.items():
            if field.db_field != field_name:
                if reverse:
                    fields_map[field.db_field] = field_name
                else:
                    fields_map[field_name] = field.db_field

        return fields_map

    def _get_label_fields(self):
        fields = self._get_sample_label_fields()

        if self.media_type == fom.VIDEO:
            fields.extend(self._get_frame_label_fields())

        return fields

    def _get_sample_label_fields(self):
        return list(
            self.get_field_schema(
                ftype=fof.EmbeddedDocumentField, embedded_doc_type=fol.Label
            ).keys()
        )

    def _get_frame_label_fields(self):
        if self.media_type != fom.VIDEO:
            return None

        return [
            self._FRAMES_PREFIX + field
            for field in self.get_frame_field_schema(
                ftype=fof.EmbeddedDocumentField, embedded_doc_type=fol.Label
            ).keys()
        ]

    def _validate_root_field(self, field_name, include_private=False):
        _ = self._get_root_field_type(
            field_name, include_private=include_private
        )

    def _get_root_field_type(self, field_name, include_private=False):
        field_name, is_frame_field = self._handle_frame_field(field_name)

        if is_frame_field:
            schema = self.get_frame_field_schema(
                include_private=include_private
            )
        else:
            schema = self.get_field_schema(include_private=include_private)

        root = field_name.split(".", 1)[0]

        if root not in schema:
            ftype = "frame field" if is_frame_field else "field"
            raise ValueError(
                "%s has no %s '%s'" % (self.__class__.__name__, ftype, root)
            )

        return schema[root]

    def _get_label_field_type(self, field_name):
        field_name, is_frame_field = self._handle_frame_field(field_name)
        if is_frame_field:
            schema = self.get_frame_field_schema()
        else:
            schema = self.get_field_schema()

        if field_name not in schema:
            ftype = "frame field" if is_frame_field else "field"
            raise ValueError(
                "%s has no %s '%s'"
                % (self.__class__.__name__, ftype, field_name)
            )

        field = schema[field_name]

        if not isinstance(field, fof.EmbeddedDocumentField) or not issubclass(
            field.document_type, fol.Label
        ):
            raise ValueError(
                "Field '%s' is not a Label type; found %s"
                % (field_name, field)
            )

        return field.document_type

    def _get_label_field_path(self, field_name, subfield=None):
        label_type = self._get_label_field_type(field_name)

        if issubclass(label_type, fol._LABEL_LIST_FIELDS):
            field_name += "." + label_type._LABEL_LIST_FIELD

        if subfield:
            field_path = field_name + "." + subfield
        else:
            field_path = field_name

        return label_type, field_path

    def _get_geo_location_field(self):
        geo_schema = self.get_field_schema(
            ftype=fof.EmbeddedDocumentField, embedded_doc_type=fol.GeoLocation
        )
        if not geo_schema:
            raise ValueError("No %s field found to use" % fol.GeoLocation)

        if len(geo_schema) > 1:
            raise ValueError(
                "Multiple %s fields found; you must specify which to use"
                % fol.GeoLocation
            )

        return next(iter(geo_schema.keys()))

    def _unwind_values(self, field_name, values, keep_top_level=False):
        if values is None:
            return None

        list_fields = self._parse_field_name(field_name, auto_unwind=False)[-2]
        level = len(list_fields)

        if keep_top_level:
            return [_unwind_values(v, level - 1) for v in values]

        return _unwind_values(values, level)

    def _make_set_field_pipeline(
        self, field, expr, embedded_root=False, allow_missing=False
    ):
        return _make_set_field_pipeline(
            self, field, expr, embedded_root, allow_missing=allow_missing
        )


def _unwind_values(values, level):
    if not values:
        return values

    while level > 0:
        values = list(itertools.chain.from_iterable(v for v in values if v))
        level -= 1

    return values


def _parse_label_field(
    sample_collection,
    label_field,
    dataset_exporter=None,
    allow_coercion=False,
    force_dict=False,
    required=False,
):
    if isinstance(label_field, dict):
        return label_field

    if _is_glob_pattern(label_field):
        label_field = _get_matching_fields(sample_collection, label_field)

    if etau.is_container(label_field):
        return {f: f for f in label_field}

    if label_field is None and dataset_exporter is not None:
        label_field = _get_default_label_fields_for_exporter(
            sample_collection,
            dataset_exporter,
            allow_coercion=allow_coercion,
            required=required,
        )

    if label_field is None and required:
        raise ValueError(
            "Unable to find any label fields matching the provided arguments"
        )

    if (
        force_dict
        and label_field is not None
        and not isinstance(label_field, dict)
    ):
        return {label_field: label_field}

    return label_field


def _parse_frame_labels_field(
    sample_collection,
    frame_labels_field,
    dataset_exporter=None,
    allow_coercion=False,
    force_dict=False,
    required=False,
):
    if isinstance(frame_labels_field, dict):
        return frame_labels_field

    if _is_glob_pattern(frame_labels_field):
        frame_labels_field = _get_matching_fields(
            sample_collection, frame_labels_field, frames=True
        )

    if etau.is_container(frame_labels_field):
        return {f: f for f in frame_labels_field}

    if frame_labels_field is None and dataset_exporter is not None:
        frame_labels_field = _get_default_frame_label_fields_for_exporter(
            sample_collection,
            dataset_exporter,
            allow_coercion=allow_coercion,
            required=required,
        )

    if frame_labels_field is None and required:
        raise ValueError(
            "Unable to find any frame label fields matching the provided "
            "arguments"
        )

    if (
        force_dict
        and frame_labels_field is not None
        and not isinstance(frame_labels_field, dict)
    ):
        return {frame_labels_field: frame_labels_field}

    return frame_labels_field


def _is_glob_pattern(s):
    if not etau.is_str(s):
        return False

    return "*" in s or "?" in s or "[" in s


def _get_matching_fields(sample_collection, patt, frames=False):
    if frames:
        schema = sample_collection.get_frame_field_schema()
    else:
        schema = sample_collection.get_field_schema()

    return fnmatch.filter(list(schema.keys()), patt)


def _get_default_label_fields_for_exporter(
    sample_collection, dataset_exporter, allow_coercion=True, required=True
):
    label_cls = dataset_exporter.label_cls

    if label_cls is None:
        if required:
            raise ValueError(
                "Cannot select a default field when exporter does not provide "
                "a `label_cls`"
            )

        return None

    media_type = sample_collection.media_type
    label_schema = sample_collection.get_field_schema(
        ftype=fof.EmbeddedDocumentField, embedded_doc_type=fol.Label
    )

    label_field_or_dict = _get_fields_with_types(
        media_type,
        label_schema,
        label_cls,
        frames=False,
        allow_coercion=allow_coercion,
    )

    if label_field_or_dict is not None:
        return label_field_or_dict

    if required:
        # Strange formatting is because `label_cls` may be a tuple
        raise ValueError(
            "No compatible field(s) of type %s found" % (label_cls,)
        )

    return None


def _get_default_frame_label_fields_for_exporter(
    sample_collection, dataset_exporter, allow_coercion=True, required=True
):
    frame_labels_cls = dataset_exporter.frame_labels_cls

    if frame_labels_cls is None:
        if required:
            raise ValueError(
                "Cannot select a default frame field when exporter does not "
                "provide a `frame_labels_cls`"
            )

        return None

    media_type = sample_collection.media_type
    frame_label_schema = sample_collection.get_frame_field_schema(
        ftype=fof.EmbeddedDocumentField, embedded_doc_type=fol.Label
    )

    frame_labels_field_or_dict = _get_fields_with_types(
        media_type,
        frame_label_schema,
        frame_labels_cls,
        frames=True,
        allow_coercion=allow_coercion,
    )

    if frame_labels_field_or_dict is not None:
        return frame_labels_field_or_dict

    if required:
        # Strange formatting is because `frame_labels_cls` may be a tuple
        raise ValueError(
            "No compatible frame field(s) of type %s found"
            % (frame_labels_cls,)
        )

    return None


def _get_fields_with_types(
    media_type, label_schema, label_cls, frames=False, allow_coercion=False
):
    if not isinstance(label_cls, dict):
        return _get_field_with_type(
            media_type,
            label_schema,
            label_cls,
            frames=frames,
            allow_coercion=allow_coercion,
        )

    labels_dict = {}
    for name, _label_cls in label_cls.items():
        field = _get_field_with_type(
            media_type,
            label_schema,
            _label_cls,
            frames=frames,
            allow_coercion=allow_coercion,
        )
        if field is not None:
            labels_dict[field] = name

    return labels_dict if labels_dict else None


def _get_field_with_type(
    media_type, label_schema, label_cls, frames=False, allow_coercion=False
):
    field = _get_matching_label_field(label_schema, label_cls)
    if field is not None:
        return field

    if not allow_coercion:
        return None

    # Allow for extraction of image patches when exporting image classification
    # datasets
    if media_type == fom.IMAGE and label_cls is fol.Classification:
        field = _get_matching_label_field(label_schema, fol._PATCHES_FIELDS)
        if field is not None:
            return field

    # Allow for extraction of video clips when exporting temporal detection
    # datasets
    if (
        media_type == fom.VIDEO
        and not frames
        and label_cls is fol.Classification
    ):
        field = _get_matching_label_field(
            label_schema, (fol.TemporalDetection, fol.TemporalDetections)
        )
        if field is not None:
            return field

    # Wrap single label fields as list fields
    _label_cls = fol._LABEL_LIST_TO_SINGLE_MAP.get(label_cls, None)
    if _label_cls is not None:
        field = _get_fields_with_types(
            media_type,
            label_schema,
            _label_cls,
            frames=frames,
            allow_coercion=False,
        )
        if field is not None:
            return field

    # Allow for conversion of `Classification` labels to `Detections` format
    if label_cls is fol.Detections:
        field = _get_matching_label_field(label_schema, fol.Classification)
        if field is not None:
            return field

    return None


def _get_matching_label_field(label_schema, label_type_or_types):
    valid_fields = []
    for field, field_type in label_schema.items():
        if issubclass(field_type.document_type, label_type_or_types):
            valid_fields.append(field)

    if not valid_fields:
        return None

    if len(valid_fields) > 1:
        logger.info(
            "Found multiple fields %s with compatible type %s; exporting '%s'",
            valid_fields,
            label_type_or_types,
            valid_fields[0],
        )

    return valid_fields[0]


def _parse_values_dict(sample_collection, key_field, values):
    if key_field == "id":
        return zip(*values.items())

    if key_field == "_id":
        sample_ids, values = zip(*values.items())
        return [str(_id) for _id in sample_ids], values

    _key_field = key_field
    (
        key_field,
        is_frame_field,
        list_fields,
        other_list_fields,
        id_to_str,
    ) = sample_collection._parse_field_name(key_field)

    if is_frame_field:
        raise ValueError(
            "Invalid key field '%s'; keys cannot be frame fields" % _key_field
        )

    if list_fields or other_list_fields:
        raise ValueError(
            "Invalid key field '%s'; keys cannot be list fields" % _key_field
        )

    keys = list(values.keys())

    if id_to_str:
        keys = [ObjectId(k) for k in keys]

    view = sample_collection.mongo([{"$match": {key_field: {"$in": keys}}}])
    id_map = {k: v for k, v in zip(*view.values([key_field, "id"]))}

    sample_ids = []
    bad_keys = []
    for key in keys:
        sample_id = id_map.get(key, None)
        if sample_id is not None:
            sample_ids.append(sample_id)
        else:
            bad_keys.append(key)

    if bad_keys:
        raise ValueError(
            "Found %d keys (eg: %s) that do not match the '%s' field of any "
            "samples" % (len(bad_keys), bad_keys[0], key_field)
        )

    values = list(values.values())

    return sample_ids, values


def _parse_frame_values_dicts(sample_collection, sample_ids, values):
    value = _get_non_none_value(values)
    if not isinstance(value, dict):
        return None, values

    if sample_ids is not None:
        view = sample_collection.select(sample_ids, ordered=True)
        frame_ids, frame_numbers = view.values(
            ["frames._id", "frames.frame_number"]
        )
    else:
        sample_ids, frame_ids, frame_numbers = sample_collection.values(
            ["id", "frames._id", "frames.frame_number"]
        )

    id_map = {}
    dicts = []
    for _id, _fids, _fns, _vals in zip(
        sample_ids, frame_ids, frame_numbers, values
    ):
        for _fid, fn in zip(_fids, _fns):
            id_map[(_id, fn)] = _fid

        for fn in set(_vals.keys()) - set(_fns):
            dicts.append({"_sample_id": ObjectId(_id), "frame_number": fn})

    # Insert frame documents for new frame numbers
    if dicts:
        sample_collection._dataset._bulk_write(
            [InsertOne(d) for d in dicts], frames=True
        )  # adds `_id` to each dict

        for d in dicts:
            id_map[(str(d["_sample_id"]), d["frame_number"])] = d["_id"]

    _frame_ids = []
    _values = []
    for _id, _frame_values in zip(sample_ids, values):
        _fns, _vals = zip(*_frame_values.items())
        _fids = [id_map[(_id, fn)] for fn in _fns]

        _frame_ids.append(_fids)
        _values.append(_vals)

    return _frame_ids, _values


def _parse_field_name(
    sample_collection,
    field_name,
    auto_unwind,
    omit_terminal_lists,
    allow_missing,
):
    unwind_list_fields = []
    other_list_fields = []

    # Parse explicit array references
    # Note: `field[][]` is valid syntax for list-of-list fields
    chunks = field_name.split("[]")
    for idx in range(len(chunks) - 1):
        unwind_list_fields.append("".join(chunks[: (idx + 1)]))

    # Array references [] have been stripped
    field_name = "".join(chunks)

    # Handle public (string) vs private (ObjectId) ID fields
    field_name, field, id_to_str = _handle_id_fields(
        sample_collection, field_name
    )

    field_name, is_frame_field = sample_collection._handle_frame_field(
        field_name
    )

    if is_frame_field:
        if field_name == "":
            return "frames", True, [], [], False

        prefix = sample_collection._FRAMES_PREFIX
        unwind_list_fields = [f[len(prefix) :] for f in unwind_list_fields]
    else:
        prefix = ""

    if field is None and not allow_missing:
        ftype = "Frame field" if is_frame_field else "Field"
        raise ValueError(
            "%s '%s' does not exist on collection '%s'"
            % (ftype, field_name, sample_collection.name)
        )

    # Detect list fields in schema
    path = None
    for part in field_name.split("."):
        if path is None:
            path = part
        else:
            path += "." + part

        field_type = sample_collection.get_field(prefix + path)

        if field_type is None:
            break

        if isinstance(field_type, fof.ListField):
            if omit_terminal_lists and path == field_name:
                break

            list_count = 1
            while isinstance(field_type.field, fof.ListField):
                list_count += 1
                field_type = field_type.field

            if auto_unwind:
                if path not in unwind_list_fields:
                    unwind_list_fields.extend([path] * list_count)
            elif path not in unwind_list_fields:
                if path not in other_list_fields:
                    other_list_fields.extend([path] * list_count)

    if is_frame_field:
        if auto_unwind:
            unwind_list_fields = [f for f in unwind_list_fields if f != ""]
        else:
            field_name = prefix + field_name
            unwind_list_fields = [
                prefix + f if f else "frames" for f in unwind_list_fields
            ]
            other_list_fields = [
                prefix + f if f else "frames" for f in other_list_fields
            ]
            if "frames" not in unwind_list_fields:
                if "frames" not in other_list_fields:
                    other_list_fields.append("frames")

    # Sorting is important here because one must unwind field `x` before
    # embedded field `x.y`
    unwind_list_fields = sorted(unwind_list_fields)
    other_list_fields = sorted(other_list_fields)

    return (
        field_name,
        is_frame_field,
        unwind_list_fields,
        other_list_fields,
        id_to_str,
    )


def _handle_id_fields(sample_collection, field_name):
    if not field_name:
        return field_name, None, False

    if "." not in field_name:
        root = None
        leaf = field_name
    else:
        root, leaf = field_name.rsplit(".", 1)

    is_private = leaf.startswith("_")

    if is_private:
        private_field = field_name
        public_field = leaf[1:]
        if root is not None:
            public_field = root + "." + public_field
    else:
        public_field = field_name
        private_field = "_" + leaf
        if root is not None:
            private_field = root + "." + private_field

    public_type = sample_collection.get_field(
        public_field, include_private=True
    )
    private_type = sample_collection.get_field(
        private_field, include_private=True
    )

    if isinstance(public_type, fof.ObjectIdField):
        id_to_str = not is_private
        return private_field, public_type, id_to_str

    if isinstance(private_type, fof.ObjectIdField):
        id_to_str = not is_private
        return private_field, private_type, id_to_str

    if is_private:
        return field_name, private_type, False

    return field_name, public_type, False


def _transform_values(values, fcn, level=1):
    if level < 1:
        return fcn(values)

    if values is None:
        return None

    return [_transform_values(v, fcn, level=level - 1) for v in values]


def _make_set_field_pipeline(
    sample_collection, field, expr, embedded_root, allow_missing=False
):
    (
        path,
        is_frame_field,
        list_fields,
        _,
        _,
    ) = sample_collection._parse_field_name(
        field,
        auto_unwind=True,
        omit_terminal_lists=True,
        allow_missing=allow_missing,
    )

    if is_frame_field and path != "frames":
        path = sample_collection._FRAMES_PREFIX + path
        list_fields = ["frames"] + [
            sample_collection._FRAMES_PREFIX + lf for lf in list_fields
        ]

    # Case 1: no list fields
    if not list_fields:
        expr_dict = _render_expr(expr, path, embedded_root)
        pipeline = [{"$set": {path: expr_dict}}]
        return pipeline, expr_dict

    # Case 2: one list field
    if len(list_fields) == 1:
        list_field = list_fields[0]
        subfield = path[len(list_field) + 1 :]
        expr, expr_dict = _set_terminal_list_field(
            list_field, subfield, expr, embedded_root
        )
        pipeline = [{"$set": {list_field: expr.to_mongo()}}]
        return pipeline, expr_dict

    # Case 3: multiple list fields

    last_list_field = list_fields[-1]
    terminal_prefix = last_list_field[len(list_fields[-2]) + 1 :]
    subfield = path[len(last_list_field) + 1 :]
    expr, expr_dict = _set_terminal_list_field(
        terminal_prefix, subfield, expr, embedded_root
    )

    for list_field1, list_field2 in zip(
        reversed(list_fields[:-1]), reversed(list_fields[1:])
    ):
        inner_list_field = list_field2[len(list_field1) + 1 :]
        expr = F().map(F().set_field(inner_list_field, expr))

    expr = expr.to_mongo(prefix="$" + list_fields[0])

    pipeline = [{"$set": {list_fields[0]: expr}}]

    return pipeline, expr_dict


def _set_terminal_list_field(list_field, subfield, expr, embedded_root):
    map_path = "$this"
    if subfield:
        map_path += "." + subfield

    expr_dict = _render_expr(expr, map_path, embedded_root)

    if subfield:
        map_expr = F().set_field(subfield, expr_dict)
    else:
        map_expr = foe.ViewExpression(expr_dict)

    set_expr = F(list_field).map(map_expr)

    return set_expr, expr_dict


def _render_expr(expr, path, embedded_root):
    if not embedded_root:
        prefix = path
    elif "." in path:
        prefix = path.rsplit(".", 1)[0]
    else:
        prefix = None

    if prefix:
        prefix = "$" + prefix

    return foe.to_mongo(expr, prefix=prefix)


def _get_random_characters(n):
    return "".join(
        random.choice(string.ascii_lowercase + string.digits) for _ in range(n)
    )


def _get_non_none_value(values, level=1):
    for value in values:
        if value is None:
            continue
        elif level > 1:
            result = _get_non_none_value(value, level - 1)
            if result is not None:
                return result
        else:
            return value

    return None


def _export(
    sample_collection,
    export_dir=None,
    dataset_type=None,
    data_path=None,
    labels_path=None,
    export_media=None,
    dataset_exporter=None,
    label_field=None,
    frame_labels_field=None,
    overwrite=False,
    **kwargs,
):
    if dataset_type is None and dataset_exporter is None:
        raise ValueError(
            "Either `dataset_type` or `dataset_exporter` must be provided"
        )

    # Overwrite existing directories or warn if files will be merged
    _handle_existing_dirs(
        dataset_exporter=dataset_exporter,
        export_dir=export_dir,
        data_path=data_path,
        labels_path=labels_path,
        export_media=export_media,
        overwrite=overwrite,
    )

    # If no dataset exporter was provided, construct one
    if dataset_exporter is None:
        dataset_exporter, kwargs = foud.build_dataset_exporter(
            dataset_type,
            warn_unused=False,  # don't warn yet, might be patches kwargs
            export_dir=export_dir,
            data_path=data_path,
            labels_path=labels_path,
            export_media=export_media,
            **kwargs,
        )

    # Get label field(s) to export
    if isinstance(dataset_exporter, foud.LabeledImageDatasetExporter):
        # Labeled images
        label_field = sample_collection._parse_label_field(
            label_field,
            dataset_exporter=dataset_exporter,
            allow_coercion=True,
            required=True,
        )
        frame_labels_field = None
    elif isinstance(dataset_exporter, foud.LabeledVideoDatasetExporter):
        # Labeled videos
        label_field = sample_collection._parse_label_field(
            label_field,
            dataset_exporter=dataset_exporter,
            allow_coercion=True,
            required=False,
        )
        frame_labels_field = sample_collection._parse_frame_labels_field(
            frame_labels_field,
            dataset_exporter=dataset_exporter,
            allow_coercion=True,
            required=False,
        )

        if label_field is None and frame_labels_field is None:
            raise ValueError(
                "Unable to locate compatible sample or frame-level "
                "field(s) to export"
            )

    # Perform the export
    foud.export_samples(
        sample_collection,
        dataset_exporter=dataset_exporter,
        label_field=label_field,
        frame_labels_field=frame_labels_field,
        **kwargs,
    )


def _handle_existing_dirs(
    dataset_exporter=None,
    export_dir=None,
    data_path=None,
    labels_path=None,
    export_media=False,
    overwrite=False,
):
    if dataset_exporter is not None:
        try:
            export_dir = dataset_exporter.export_dir
        except:
            pass

        try:
            data_path = dataset_exporter.data_path
        except:
            pass

        try:
            labels_path = dataset_exporter.labels_path
        except:
            pass

        try:
            export_media = dataset_exporter.export_media
        except:
            pass


    if export_dir is not None and fost.isdir(export_dir):
        if overwrite:
            fost.delete_dir(export_dir)
        else:
            logger.warning(
                "Directory '%s' already exists; export will be merged with "
                "existing files",
                export_dir,
            )

    # When `export_media=False`, `data_path` is used as a relative directory
    # for filename purposes, not a sink for writing data
    if data_path is not None and export_media != False:
        if fost.isabs(data_path) or export_dir is None:
            _data_path = data_path
        else:
            _data_path = fost.join(export_dir, data_path)

        if fost.isdir(_data_path):
            if overwrite:
                fost.delete_dir(_data_path)
            else:
                logger.warning(
                    "Directory '%s' already exists; export will be merged "
                    "with existing files",
                    _data_path,
                )
        elif overwrite:
            try:
                fost.delete_file(_data_path)
            except:
                pass

    if labels_path is not None:
        if fost.isabs(labels_path) or export_dir is None:
            _labels_path = labels_path
        else:
            _labels_path = fost.join(export_dir, labels_path)

        if fost.isdir(_labels_path):
            if overwrite:
                fost.delete_dir(_labels_path)
            else:
                logger.warning(
                    "Directory '%s' already exists; export will be merged "
                    "with existing files",
                    _labels_path,
                )
<<<<<<< HEAD
        elif overwrite:
            try:
                fost.delete_file(_labels_path)
            except:
                pass
=======
        elif os.path.isfile(_labels_path):
            if overwrite:
                etau.delete_file(_labels_path)


def _add_mapped_fields_as_private_fields(schema):
    additions = {}
    for field in schema.values():
        if field.db_field:
            additions[field.db_field] = field

    schema.update(additions)
>>>>>>> 276b466a
<|MERGE_RESOLUTION|>--- conflicted
+++ resolved
@@ -8277,7 +8277,6 @@
         except:
             pass
 
-
     if export_dir is not None and fost.isdir(export_dir):
         if overwrite:
             fost.delete_dir(export_dir)
@@ -8326,16 +8325,11 @@
                     "with existing files",
                     _labels_path,
                 )
-<<<<<<< HEAD
         elif overwrite:
             try:
                 fost.delete_file(_labels_path)
             except:
                 pass
-=======
-        elif os.path.isfile(_labels_path):
-            if overwrite:
-                etau.delete_file(_labels_path)
 
 
 def _add_mapped_fields_as_private_fields(schema):
@@ -8344,5 +8338,4 @@
         if field.db_field:
             additions[field.db_field] = field
 
-    schema.update(additions)
->>>>>>> 276b466a
+    schema.update(additions)