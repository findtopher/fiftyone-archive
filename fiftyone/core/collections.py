"""
Base classes for collections of samples.

| Copyright 2017-2020, Voxel51, Inc.
| `voxel51.com <https://voxel51.com/>`_
|
"""
import inspect
import logging
import os

import eta.core.serial as etas
import eta.core.utils as etau

import fiftyone.core.fields as fof
import fiftyone.core.labels as fol
import fiftyone.core.stages as fos
import fiftyone.core.utils as fou

foua = fou.lazy_import("fiftyone.utils.annotations")
foud = fou.lazy_import("fiftyone.utils.data")


logger = logging.getLogger(__name__)


def _make_registrar():
    """Makes a decorator that keeps a registry of all functions decorated by
    it.

    Usage::

        my_decorator = _make_registrar()
        my_decorator.all  # dictionary mapping names to functions
    """
    registry = {}

    def registrar(func):
        registry[func.__name__] = func
        # Normally a decorator returns a wrapped function, but here we return
        # `func` unmodified, after registering it
        return func

    registrar.all = registry
    return registrar


# Keeps track of all view stage methods
view_stage = _make_registrar()


class SampleCollection(object):
    """Abstract class representing an ordered collection of
    :class:`fiftyone.core.sample.Sample` instances in a
    :class:`fiftyone.core.dataset.Dataset`.
    """

    def __str__(self):
        return repr(self)

    def __repr__(self):
        return self.summary()

    def __bool__(self):
        return len(self) > 0

    def __len__(self):
        raise NotImplementedError("Subclass must implement __len__()")

    def __contains__(self, sample_id):
        try:
            self[sample_id]
        except KeyError:
            return False

        return True

    def __getitem__(self, sample_id_or_slice):
        raise NotImplementedError("Subclass must implement __getitem__()")

    def __iter__(self):
        return self.iter_samples()

    @property
    def name(self):
        """The name of the collection."""
        raise NotImplementedError("Subclass must implement name")

    @property
    def info(self):
        """The :meth:`fiftyone.core.dataset.Dataset.info` dict of the dataset
        underlying the collection.
        """
        raise NotImplementedError("Subclass must implement info")

    def summary(self):
        """Returns a string summary of the collection.

        Returns:
            a string summary
        """
        raise NotImplementedError("Subclass must implement summary()")

    def first(self):
        """Returns the first sample in the collection.

        Returns:
            a :class:`fiftyone.core.sample.Sample` or
            :class:`fiftyone.core.sample.SampleView`

        Raises:
            ValueError: if the collection is empty
        """
        try:
            return next(iter(self))
        except StopIteration:
            raise ValueError("%s is empty" % self.__class__.__name__)

    def last(self):
        """Returns the last sample in the collection.

        Returns:
            a :class:`fiftyone.core.sample.Sample` or
            :class:`fiftyone.core.sample.SampleView`

        Raises:
            ValueError: if the collection is empty
        """
        return self[-1:].first()

    def head(self, num_samples=3):
        """Returns a list of the first few samples in the collection.

        If fewer than ``num_samples`` samples are in the collection, only
        the available samples are returned.

        Args:
            num_samples (3): the number of samples

        Returns:
            a list of :class:`fiftyone.core.sample.Sample` objects
        """
        return [s for s in self[:num_samples]]

    def tail(self, num_samples=3):
        """Returns a list of the last few samples in the collection.

        If fewer than ``num_samples`` samples are in the collection, only
        the available samples are returned.

        Args:
            num_samples (3): the number of samples

        Returns:
            a list of :class:`fiftyone.core.sample.Sample` objects
        """
        return [s for s in self[-num_samples:]]

    def iter_samples(self):
        """Returns an iterator over the samples in the collection.

        Returns:
            an iterator over :class:`fiftyone.core.sample.Sample` or
            :class:`fiftyone.core.sample.SampleView` instances
        """
        raise NotImplementedError("Subclass must implement iter_samples()")

    def get_field_schema(
        self, ftype=None, embedded_doc_type=None, include_private=False
    ):
        """Returns a schema dictionary describing the fields of the samples in
        the collection.

        Args:
            ftype (None): an optional field type to which to restrict the
                returned schema. Must be a subclass of
                :class:`fiftyone.core.fields.Field`
            embedded_doc_type (None): an optional embedded document type to
                which to restrict the returned schema. Must be a subclass of
                :class:`fiftyone.core.odm.BaseEmbeddedDocument`
            include_private (False): whether to include fields that start with
                `_` in the returned schema

        Returns:
             a dictionary mapping field names to field types
        """
        raise NotImplementedError("Subclass must implement get_field_schema()")

    def get_tags(self):
        """Returns the list of unique tags of samples in the collection.

        Returns:
            a list of tags
        """
        raise NotImplementedError("Subclass must implement get_tags()")

    def compute_metadata(self, overwrite=False):
        """Populates the ``metadata`` field of all samples in the collection.

        Any samples with existing metadata are skipped, unless
        ``overwrite == True``.

        Args:
            overwrite (False): whether to overwrite existing metadata
        """
        with fou.ProgressBar() as pb:
            for sample in pb(self):
                if sample.metadata is None or overwrite:
                    sample.compute_metadata()

    @classmethod
    def list_view_stages(cls):
        """Returns a list of all available methods on this collection that
        apply :class:`fiftyone.core.stages.ViewStage` operations that return
        :class:`fiftyone.core.view.DatasetView` instances.

        Returns:
            a list of :class:`SampleCollection` method names
        """
        return list(view_stage.all)

    def add_stage(self, stage):
        """Applies the given :class:`fiftyone.core.stages.ViewStage` to the
        collection.

        Args:
            stage: a :class:`fiftyone.core.stages.ViewStage`

        Returns:
            a :class:`fiftyone.core.view.DatasetView`

        Raises:
            :class:`fiftyone.core.stages.ViewStageError` if the stage was not a
            valid stage for this collection
        """
        return self._add_view_stage(stage)

    @view_stage
    def exclude(self, sample_ids):
        """Excludes the samples with the given IDs from the collection.

        Examples::

            import fiftyone as fo

            dataset = fo.load_dataset(...)

            #
            # Exclude a single sample from a dataset
            #

            view = dataset.exclude("5f3c298768fd4d3baf422d2f")

            #
            # Exclude a list of samples from a dataset
            #

            view = dataset.exclude([
                "5f3c298768fd4d3baf422d2f",
                "5f3c298768fd4d3baf422d30"
            ])

        Args:
            sample_ids: a sample ID or iterable of sample IDs

        Returns:
            a :class:`fiftyone.core.view.DatasetView`
        """
        return self._add_view_stage(fos.Exclude(sample_ids))

    @view_stage
    def exclude_fields(self, field_names):
        """Excludes the fields with the given names from the returned
        :class:`fiftyone.core.sample.SampleView` instances.

        Note that default fields cannot be excluded.

        Examples::

            import fiftyone as fo

            dataset = fo.load_dataset(...)

            #
            # Exclude a field from all samples in a dataset
            #

            view = dataset.exclude_fields("predictions")

            #
            # Exclude a list of fields from all samples in a dataset
            #

            view = dataset.exclude_fields(["ground_truth", "predictions"])

        Args:
            field_names: a field name or iterable of field names to exclude

        Returns:
            a :class:`fiftyone.core.view.DatasetView`
        """
        return self._add_view_stage(fos.ExcludeFields(field_names))

    @view_stage
    def exists(self, field, bool=True):
        """Returns a view containing the samples that have (or do not have) a
        non-``None`` value for the given field.

        Examples::

            import fiftyone as fo

            dataset = fo.load_dataset(...)

            #
            # Only include samples that have a value in their `predictions`
            # field
            #

            view = dataset.exists("predictions")

            #
            # Only include samples that do NOT have a value in their
            # `predictions` field
            #

<<<<<<< HEAD
            view = dataset.exists("predictions", bool=False)
=======
            view = dataset.exists("predictions", False)
>>>>>>> 2a1c627c

        Args:
            field: the field
            bool (True): whether to check if the field exists (True) or does
                not exist (False)

        Returns:
            a :class:`fiftyone.core.view.DatasetView`
        """
        return self._add_view_stage(fos.Exists(field, bool=bool))

    @view_stage
    def filter_field(self, field, filter):
        """Filters the values of the given field of the samples.

        Values of ``field`` for which ``filter`` returns ``False`` are
        replaced with ``None``.

        Examples::

            import fiftyone as fo
            from fiftyone import ViewField as F

            dataset = fo.load_dataset(...)

            #
            # Only include classifications in the `predictions` field (assume
            # it is a `Classification` field) whose `label` is "cat"
            #

            view = dataset.filter_field("predictions", F("label") == "cat")

            #
            # Only include classifications in the `predictions` field (assume
            # it is a `Classification` field) whose `confidence` is greater
            # than 0.8
            #

            view = dataset.filter_field("predictions", F("confidence") > 0.8)

        Args:
            field: the field to filter
            filter: a :class:`fiftyone.core.expressions.ViewExpression` or
                `MongoDB expression <https://docs.mongodb.com/manual/meta/aggregation-quick-reference/#aggregation-expressions>`_
                that returns a boolean describing the filter to apply

        Returns:
            a :class:`fiftyone.core.view.DatasetView`
        """
        return self._add_view_stage(fos.FilterField(field, filter))

    @view_stage
    def filter_classifications(self, field, filter):
        """Filters the classifications of the given
        :class:`fiftyone.core.labels.Classifications` field.

        Elements of ``<field>.classifications`` for which ``filter`` returns
        ``False`` are omitted from the field.

        Examples::

            import fiftyone as fo
            from fiftyone import ViewField as F

            dataset = fo.load_dataset(...)

            #
            # Only include classifications in the `predictions` field whose
            # `confidence` greater than 0.8
            #

            view = dataset.filter_classifications(
                "predictions", F("confidence") > 0.8
            )

            #
            # Only include classifications in the `predictions` field whose
            # `label` is "cat" or "dog"
            #

            view = dataset.filter_classifications(
                "predictions", F("label").is_in(["cat", "dog"])
            )

        Args:
            field: the :class:`fiftyone.core.labels.Classifications` field
            filter: a :class:`fiftyone.core.expressions.ViewExpression` or
                `MongoDB expression <https://docs.mongodb.com/manual/meta/aggregation-quick-reference/#aggregation-expressions>`_
                that returns a boolean describing the filter to apply

        Returns:
            a :class:`fiftyone.core.view.DatasetView`
        """
        return self._add_view_stage(fos.FilterClassifications(field, filter))

    @view_stage
    def filter_detections(self, field, filter):
        """Filters the detections of the given
        :class:`fiftyone.core.labels.Detections` field.

        Elements of ``<field>.detections`` for which ``filter`` returns
        ``False`` are omitted from the field.

        Examples::

            import fiftyone as fo
            from fiftyone import ViewField as F

            dataset = fo.load_dataset(...)

            #
            # Only include detections in the `predictions` field whose
            # `confidence` is greater than 0.8
            #

            view = dataset.filter_detections(
                "predictions", F("confidence") > 0.8
            )

            #
            # Only include detections in the `predictions` field whose `label`
            # is "cat" or "dog"
            #

            view = dataset.filter_detections(
                "predictions", F("label").is_in(["cat", "dog"])
            )

            #
            # Only include detections in the `predictions` field whose bounding
            # box area is smaller than 0.2
            #

            # bbox is in [top-left-x, top-left-y, width, height] format
            bbox_area = F("bounding_box")[2] * F("bounding_box")[3]

            view = dataset.filter_detections("predictions", bbox_area < 0.2)

        Args:
            field: the :class:`fiftyone.core.labels.Detections` field
            filter: a :class:`fiftyone.core.expressions.ViewExpression` or
                `MongoDB expression <https://docs.mongodb.com/manual/meta/aggregation-quick-reference/#aggregation-expressions>`_
                that returns a boolean describing the filter to apply

        Returns:
            a :class:`fiftyone.core.view.DatasetView`
        """
        return self._add_view_stage(fos.FilterDetections(field, filter))

    @view_stage
    def limit(self, limit):
        """Returns a view with at most the given number of samples.

        Examples::

            import fiftyone as fo

            dataset = fo.load_dataset(...)

            #
            # Only include the first 10 samples in the view
            #

            view = dataset.limit(10)

        Args:
            limit: the maximum number of samples to return. If a non-positive
                number is provided, an empty view is returned

        Returns:
            a :class:`fiftyone.core.view.DatasetView`
        """
        return self._add_view_stage(fos.Limit(limit))

    @view_stage
    def match(self, filter):
        """Filters the samples in the collection by the given filter.

        Samples for which ``filter`` returns ``False`` are omitted.

        Examples::

            import fiftyone as fo
            from fiftyone import ViewField as F

            dataset = fo.load_dataset(...)

            #
            # Only include samples whose `filepath` ends with ".jpg"
            #

            view = dataset.match(F("filepath").ends_with(".jpg"))

            #
            # Only include samples whose `predictions` field (assume it is a
            # `Classification` field) has `label` of "cat"
            #

            view = dataset.match(F("predictions").label == "cat"))

            #
            # Only include samples whose `predictions` field (assume it is a
            # `Detections` field) has at least 5 detections
            #

            view = dataset.match(F("predictions").detections.length() >= 5)

            #
            # Only include samples whose `predictions` field (assume it is a
            # `Detections` field) has at least one detection with area smaller
            # than 0.2
            #

            # bbox is in [top-left-x, top-left-y, width, height] format
            pred_bbox = F("predictions.detections.bounding_box")
            pred_bbox_area = pred_bbox[2] * pred_bbox[3]

            view = dataset.match((pred_bbox_area < 0.2).length() > 0)

        Args:
            filter: a :class:`fiftyone.core.expressions.ViewExpression` or
                `MongoDB expression <https://docs.mongodb.com/manual/meta/aggregation-quick-reference/#aggregation-expressions>`_
                that returns a boolean describing the filter to apply

        Returns:
            a :class:`fiftyone.core.view.DatasetView`
        """
        return self._add_view_stage(fos.Match(filter))

    @view_stage
    def match_tag(self, tag):
        """Returns a view containing the samples that have the given tag.

        Examples::

            import fiftyone as fo

            dataset = fo.load_dataset(...)

            #
            # Only include samples that have the "test" tag
            #

            view = dataset.match_tag("test")

        Args:
            tag: a tag

        Returns:
            a :class:`fiftyone.core.view.DatasetView`
        """
        return self._add_view_stage(fos.MatchTag(tag))

    @view_stage
    def match_tags(self, tags):
        """Returns a view containing the samples that have any of the given
        tags.

        To match samples that must contain multiple tags, chain multiple
        :meth:`match_tag` or :meth:`match_tags` calls together.

        Examples::

            import fiftyone as fo

            dataset = fo.load_dataset(...)

            #
            # Only include samples that have either the "test" or "validation"
            # tag
            #

            view = dataset.match_tags(["test", "validation"])

        Args:
            tags: an iterable of tags

        Returns:
            a :class:`fiftyone.core.view.DatasetView`
        """
        return self._add_view_stage(fos.MatchTags(tags))

    @view_stage
    def mongo(self, pipeline):
        """Adds a view stage defined by a raw MongoDB aggregation pipeline.

        See `MongoDB aggregation pipelines <https://docs.mongodb.com/manual/core/aggregation-pipeline/>`_
        for more details.

        Examples::

            import fiftyone as fo

            dataset = fo.load_dataset(...)

            #
            # Extract a view containing the 6th through 15th samples in the
            # dataset
            #

            view = dataset.mongo([{"$skip": 5}, {"$limit": 10}])

            #
            # Sort by the number of detections in the `precictions` field of
            # the samples (assume it is a `Detections` field)
            #

            view = dataset.mongo([
                {
                    "$addFields": {
                        "_sort_field": {
                            "$size": {
                                "$ifNull": ["$predictions.detections", []]
                            }
                        }
                    }
                },
                {"$sort": {"_sort_field": -1}},
                {"$unset": "_sort_field"}
            ])

        Args:
            pipeline: a MongoDB aggregation pipeline (list of dicts)

        Returns:
            a :class:`fiftyone.core.view.DatasetView`
        """
        return self._add_view_stage(fos.Mongo(pipeline))

    @view_stage
    def select(self, sample_ids):
        """Returns a view containing only the samples with the given IDs.

        Examples::

            import fiftyone as fo

            dataset = fo.load_dataset(...)

            #
            # Select the samples with the given IDs from the dataset
            #

            view = dataset.select([
                "5f3c298768fd4d3baf422d34",
                "5f3c298768fd4d3baf422d35",
                "5f3c298768fd4d3baf422d36",
            ])

            #
            # Create a view containing the currently selected samples in the
            # App
            #

            session = fo.launch_app(dataset=dataset)

            # Select samples in the App...

            view = dataset.select(session.selected)

        Args:
            sample_ids: a sample ID or iterable of sample IDs

        Returns:
            a :class:`fiftyone.core.view.DatasetView`
        """
        return self._add_view_stage(fos.Select(sample_ids))

    @view_stage
    def select_fields(self, field_names=None):
        """Selects the fields with the given names as the *only* fields
        present in the returned :class:`fiftyone.core.sample.SampleView`
        instances. All other fields are excluded.

        Note that default sample fields are always selected and will be added
        if not included in ``field_names``.

        Examples::

            import fiftyone as fo

            dataset = fo.load_dataset(...)

            #
            # Include only the default fields on each sample
            #

            view = dataset.select_fields()

            #
            # Include only the `ground_truth` field (and the default fields) on
            # each sample
            #

            view = dataset.select_fields("ground_truth")

        Args:
            field_names (None): a field name or iterable of field names to
                select. If not specified, just the default fields will be
                selected

        Returns:
            a :class:`DatasetView`
        """
        return self._add_view_stage(fos.SelectFields(field_names))

    @view_stage
    def shuffle(self, seed=None):
        """Randomly shuffles the samples in the collection.

        Examples::

            import fiftyone as fo

            dataset = fo.load_dataset(...)

            #
            # Return a view that contains a randomly shuffled version of the
            # samples in the dataset
            #

            view = dataset.shuffle()

            #
            # Shuffle the samples with a set random seed
            #

            view = dataset.shuffle(seed=51)

        Args:
            seed (None): an optional random seed to use when shuffling the
                samples

        Returns:
            a :class:`fiftyone.core.view.DatasetView`
        """
        return self._add_view_stage(fos.Shuffle(seed=seed))

    @view_stage
    def skip(self, skip):
        """Omits the given number of samples from the head of the collection.

        Examples::

            import fiftyone as fo

            dataset = fo.load_dataset(...)

            #
            # Omit the first 10 samples from the dataset
            #

            view = dataset.skip(10)

        Args:
            skip: the number of samples to skip. If a non-positive number is
                provided, no samples are omitted

        Returns:
            a :class:`fiftyone.core.view.DatasetView`
        """
        return self._add_view_stage(fos.Skip(skip))

    @view_stage
    def sort_by(self, field_or_expr, reverse=False):
        """Sorts the samples in the collection by the given field or
        expression.

        When sorting by an expression, ``field_or_expr`` can either be a
        :class:`fiftyone.core.expressions.ViewExpression` or a
        `MongoDB expression <https://docs.mongodb.com/manual/meta/aggregation-quick-reference/#aggregation-expressions>`_
        that defines the quantity to sort by.

        Examples::

            import fiftyone as fo
            from fiftyone import ViewField as F

            dataset = fo.load_dataset(...)

            #
            # Sorts the samples in descending order by the `confidence` of
            # their `predictions` field (assume it is a `Classification` field)
            #

            view = dataset.sort_by("predictions.confidence", reverse=True)

            #
            # Sorts the samples in ascending order by the number of detections
            # in their `predictions` field (assume it is a `Detections` field)
            # whose bounding box area is at most 0.2
            #

            # bbox is in [top-left-x, top-left-y, width, height] format
            pred_bbox = F("predictions.detections.bounding_box")
            pred_bbox_area = pred_bbox[2] * pred_bbox[3]

            view = dataset.sort_by((pred_bbox_area < 0.2).length())

        Args:
            field_or_expr: the field or expression to sort by
            reverse (False): whether to return the results in descending order

        Returns:
            a :class:`fiftyone.core.view.DatasetView`
        """
        return self._add_view_stage(fos.SortBy(field_or_expr, reverse=reverse))

    @view_stage
    def take(self, size, seed=None):
        """Randomly samples the given number of samples from the collection.

        Examples::

            import fiftyone as fo

            dataset = fo.load_dataset(...)

            #
            # Take 10 random samples from the dataset
            #

            view = dataset.take(10)

            #
            # Take 10 random samples from the dataset with a set seed
            #

            view = dataset.take(10, seed=51)

        Args:
            size: the number of samples to return. If a non-positive number is
                provided, an empty view is returned
            seed (None): an optional random seed to use when selecting the
                samples

        Returns:
            a :class:`fiftyone.core.view.DatasetView`
        """
        return self._add_view_stage(fos.Take(size, seed=seed))

    def draw_labels(self, anno_dir, label_fields=None, annotation_config=None):
        """Renders annotated versions of the samples in the collection with
        label field(s) overlaid to the given directory.

        The filenames of the sample data are maintained, unless a name conflict
        would occur in ``anno_dir``, in which case an index of the form
        ``"-%d" % count`` is appended to the base filename.

        Images are written in format ``fo.config.default_image_ext``.

        Args:
            anno_dir: the directory to write the annotated files
            label_fields (None): a list of :class:`fiftyone.core.labels.Label`
                fields to render. By default, all
                :class:`fiftyone.core.labels.Label` fields are drawn
            annotation_config (None): an
                :class:`fiftyone.utils.annotations.AnnotationConfig` specifying
                how to render the annotations

        Returns:
            the list of paths to the labeled images
        """
        label_fields_schema = self.get_field_schema(
            ftype=fof.EmbeddedDocumentField, embedded_doc_type=fol.Label
        )

        if label_fields is None:
            label_fields = list(label_fields_schema.keys())

        non_image_label_fields = [
            lf
            for lf in label_fields
            if not issubclass(
                label_fields_schema[lf].document_type, fol.ImageLabel
            )
        ]

        if non_image_label_fields:
            raise ValueError(
                "Cannot draw label fields %s; only "
                "`fiftyone.core.labels.ImageLabel` fields are supported"
            )

        # Draw labeled images
        return foua.draw_labeled_images(
            self, label_fields, anno_dir, annotation_config=annotation_config,
        )

    def export(
        self,
        export_dir=None,
        dataset_type=None,
        dataset_exporter=None,
        label_field=None,
        label_prefix=None,
        labels_dict=None,
        overwrite=True,
        **kwargs
    ):
        """Exports the samples in the collection to disk.

        Provide either ``export_dir`` and ``dataset_type`` or
        ``dataset_exporter`` to perform an export.

        See :ref:`this guide <custom-dataset-exporter>` for more details about
        exporting datasets in custom formats by defining your own
        :class:`DatasetExporter <fiftyone.utils.data.exporters.DatasetExporter>`.

        Args:
            export_dir (None): the directory to which to export the samples in
                format ``dataset_type``
            dataset_type (None): the
                :class:`fiftyone.types.dataset_types.Dataset` type to write. If
                not specified, the default type for ``label_field`` is used
            dataset_exporter (None): a
                :class:`fiftyone.utils.data.exporters.DatasetExporter` to use
                to export the samples
            label_field (None): the name of the label field to export, if
                applicable. If none of ``label_field``, ``label_prefix``, and
                ``labels_dict`` are specified and the requested output type is
                a labeled dataset, the first field of compatible type for the
                output format is used
            label_prefix (None): a label field prefix; all fields whose name
                starts with the given prefix will be exported (with the prefix
                removed when constructing the label dicts). This parameter can
                only be used when the exporter can handle dictionaries of
                labels
            labels_dict (None): a dictionary mapping label field names to keys
                to use when constructing the label dict to pass to the
                exporter. This parameter can only be used when the exporter can
                handle dictionaries of labels
            overwrite (True): when an ``export_dir`` is provided, whether to
                delete the existing directory before performing the export
            **kwargs: optional keyword arguments to pass to
                ``dataset_type.get_dataset_exporter_cls(export_dir, **kwargs)``
        """
        if dataset_type is None and dataset_exporter is None:
            raise ValueError(
                "Either `dataset_type` or `dataset_exporter` must be provided"
            )

        if dataset_type is not None and inspect.isclass(dataset_type):
            dataset_type = dataset_type()

        # If no dataset exporter was provided, construct one based on the
        # dataset type
        if dataset_exporter is None:
            if os.path.isdir(export_dir):
                if overwrite:
                    etau.delete_dir(export_dir)
                else:
                    logger.warning(
                        "Directory '%s' already exists; export will be merged "
                        "with existing files",
                        export_dir,
                    )

            dataset_exporter_cls = dataset_type.get_dataset_exporter_cls()

            try:
                dataset_exporter = dataset_exporter_cls(export_dir, **kwargs)
            except Exception as e:
                exporter_name = dataset_exporter_cls.__name__
                raise ValueError(
                    "Failed to construct exporter using syntax "
                    "%s(export_dir, **kwargs); you may need to supply "
                    "mandatory arguments to the constructor via `kwargs`. "
                    "Please consult the documentation of `%s` to learn more"
                    % (
                        exporter_name,
                        etau.get_class_name(dataset_exporter_cls),
                    )
                ) from e

        if label_prefix is not None:
            labels_dict = _get_labels_dict_for_prefix(self, label_prefix)

        if labels_dict is not None:
            label_field_or_dict = labels_dict
        elif label_field is None:
            # Choose the first label field that is compatible with the dataset
            # exporter (if any)
            label_field_or_dict = _get_default_label_field_for_exporter(
                self, dataset_exporter
            )
        else:
            label_field_or_dict = label_field

        # Export the dataset
        foud.export_samples(
            self,
            dataset_exporter=dataset_exporter,
            label_field_or_dict=label_field_or_dict,
        )

    def aggregate(self, pipeline=None):
        """Calls the collection's current MongoDB aggregation pipeline.

        Args:
            pipeline (None): an optional aggregation pipeline (list of dicts)
                to append to the collections's pipeline before calling it

        Returns:
            an iterable over the aggregation result
        """
        raise NotImplementedError("Subclass must implement aggregate()")

    def to_dict(self, rel_dir=None):
        """Returns a JSON dictionary representation of the collection.

        Args:
            rel_dir (None): a relative directory to remove from the
                ``filepath`` of each sample, if possible. The path is converted
                to an absolute path (if necessary) via
                ``os.path.abspath(os.path.expanduser(rel_dir))``. The typical
                use case for this argument is that your source data lives in
                a single directory and you wish to serialize relative, rather
                than absolute, paths to the data within that directory

        Returns:
            a JSON dict
        """
        if rel_dir is not None:
            rel_dir = (
                os.path.abspath(os.path.expanduser(rel_dir)) + os.path.sep
            )
            len_rel_dir = len(rel_dir)

        # Serialize samples
        samples = []
        with fou.ProgressBar() as pb:
            for sample in pb(self):
                d = sample.to_dict()
                if rel_dir and d["filepath"].startswith(rel_dir):
                    d["filepath"] = d["filepath"][len_rel_dir:]

                samples.append(d)

        return {
            "name": self.name,
            "num_samples": len(self),
            "tags": self.get_tags(),
            "info": self.info,
            "sample_fields": self._serialize_field_schema(),
            "samples": samples,
        }

    def to_json(self, rel_dir=None, pretty_print=False):
        """Returns a JSON string representation of the collection.

        The samples will be written as a list in a top-level ``samples`` field
        of the returned dictionary.

        Args:
            rel_dir (None): a relative directory to remove from the
                ``filepath`` of each sample, if possible. The path is converted
                to an absolute path (if necessary) via
                ``os.path.abspath(os.path.expanduser(rel_dir))``. The typical
                use case for this argument is that your source data lives in
                a single directory and you wish to serialize relative, rather
                than absolute, paths to the data within that directory
            pretty_print (False): whether to render the JSON in human readable
                format with newlines and indentations

        Returns:
            a JSON string
        """
        return etas.json_to_str(
            self.to_dict(rel_dir=rel_dir), pretty_print=pretty_print
        )

    def write_json(self, json_path, rel_dir=None, pretty_print=False):
        """Writes the colllection to disk in JSON format.

        Args:
            json_path: the path to write the JSON
            rel_dir (None): a relative directory to remove from the
                ``filepath`` of each sample, if possible. The path is converted
                to an absolute path (if necessary) via
                ``os.path.abspath(os.path.expanduser(rel_dir))``. The typical
                use case for this argument is that your source data lives in
                a single directory and you wish to serialize relative, rather
                than absolute, paths to the data within that directory
            pretty_print (False): whether to render the JSON in human readable
                format with newlines and indentations
        """
        etas.write_json(
            self.to_dict(rel_dir=rel_dir),
            json_path,
            pretty_print=pretty_print,
        )

    def _add_view_stage(self, stage):
        """Returns a :class:`fiftyone.core.view.DatasetView` containing the
        contents of the collection with the given
        :class:fiftyone.core.stages.ViewStage` appended to its aggregation
        pipeline.

        Subclasses are responsible for performing any validation on the view
        stage to ensure that it is a valid stage to add to this collection.

        Args:
            stage: a :class:fiftyone.core.stages.ViewStage`

        Returns:
            a :class:`fiftyone.core.view.DatasetView`

        Raises:
            :class:`fiftyone.core.stages.ViewStageError` if the stage was not a
            valid stage for this collection
        """
        raise NotImplementedError("Subclass must implement _add_view_stage()")

    def _serialize_field_schema(self):
        field_schema = self.get_field_schema()
        return {
            field_name: str(field)
            for field_name, field in field_schema.items()
        }


def _get_labels_dict_for_prefix(sample_collection, label_prefix):
    label_fields = sample_collection.get_field_schema(
        ftype=fof.EmbeddedDocumentField, embedded_doc_type=fol.Label
    )
    labels_dict = {}
    for field_name in label_fields:
        if field_name.startswith(label_prefix):
            labels_dict[field_name] = field_name[len(label_prefix) :]

    return labels_dict


def _get_default_label_field_for_exporter(sample_collection, dataset_exporter):
    if isinstance(dataset_exporter, foud.LabeledImageDatasetExporter):
        label_cls = dataset_exporter.label_cls
        label_fields = sample_collection.get_field_schema(
            ftype=fof.EmbeddedDocumentField, embedded_doc_type=fol.Label
        )
        for field, field_type in label_fields.items():
            if issubclass(field_type.document_type, label_cls):
                return field

        raise ValueError(
            "No compatible label field of type %s found" % label_cls
        )

    return None<|MERGE_RESOLUTION|>--- conflicted
+++ resolved
@@ -324,11 +324,7 @@
             # `predictions` field
             #
 
-<<<<<<< HEAD
-            view = dataset.exists("predictions", bool=False)
-=======
             view = dataset.exists("predictions", False)
->>>>>>> 2a1c627c
 
         Args:
             field: the field
