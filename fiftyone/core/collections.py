--- conflicted
+++ resolved
@@ -1032,10 +1032,7 @@
             self, batch_size, clear=clear, quiet=quiet, **kwargs
         )
 
-<<<<<<< HEAD
     @mutates_data
-=======
->>>>>>> 2b86ee37
     def save_context(self, batch_size=None):
         """Returns a context that can be used to save samples from this
         collection according to a configurable batching strategy.
@@ -2987,10 +2984,7 @@
 
         return self.values(_media_fields[0], unwind=True)
 
-<<<<<<< HEAD
     @mutates_data
-=======
->>>>>>> 2b86ee37
     def apply_model(
         self,
         model,
