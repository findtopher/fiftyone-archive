--- conflicted
+++ resolved
@@ -345,11 +345,7 @@
             d,
             "lightning_threshold",
             env_var="FIFTYONE_APP_LIGHTNING_THRESHOLD",
-<<<<<<< HEAD
-            default=100,
-=======
-            default=None,
->>>>>>> 02086a3b
+            default=None,
         )
         self.loop_videos = self.parse_bool(
             d,
