"""
Core utilities.

| Copyright 2017-2021, Voxel51, Inc.
| `voxel51.com <https://voxel51.com/>`_
|
"""
import atexit
from base64 import b64encode, b64decode
from collections import defaultdict
from contextlib import contextmanager
from copy import deepcopy
import hashlib
import importlib
import inspect
import io
import itertools
import logging
import os
import platform
import signal
import subprocess
import timeit
import types
import zlib

try:
    import pprintpp as _pprint

    # Monkey patch to prevent sorting keys
    # https://stackoverflow.com/a/25688431
    _pprint._sorted = lambda x: x
except:
    import pprint as _pprint

import numpy as np
import xmltodict

import eta
import eta.core.utils as etau

import fiftyone as fo
import fiftyone.core.context as foc


logger = logging.getLogger(__name__)


_REQUIREMENT_ERROR_SUFFIX = (
    "If you think this error is inaccurate, you can set "
    "`fiftyone.config.requirement_error_level` to 1 (warning) or 2 (ignore).\n"
    "See https://voxel51.com/docs/fiftyone/user_guide/config.html for details."
)


def extract_kwargs_for_class(cls, kwargs):
    """Extracts keyword arguments for the given class's constructor from the
    given kwargs.

    Args:
        cls: a class
        kwargs: a dictionary of keyword arguments

    Returns:
        a tuple of

        -   **class_kwargs**: a dictionary of keyword arguments for ``cls``
        -   **other_kwargs**: a dictionary containing the remaining ``kwargs``
    """
    return _extract_kwargs(cls, kwargs)


def extract_kwargs_for_function(fcn, kwargs):
    """Extracts keyword arguments for the given function from the given kwargs.

    Args:
        fcn: a function
        kwargs: a dictionary of keyword arguments

    Returns:
        a tuple of

        -   **fcn_kwargs**: a dictionary of keyword arguments for ``fcn``
        -   **other_kwargs**: a dictionary containing the remaining ``kwargs``
    """
    return _extract_kwargs(fcn, kwargs)


def _extract_kwargs(cls_or_fcn, kwargs):
    this_kwargs = {}
    other_kwargs = {}
    spec = inspect.getfullargspec(cls_or_fcn)
    for k, v in kwargs.items():
        if k in spec.args:
            this_kwargs[k] = v
        else:
            other_kwargs[k] = v

    return this_kwargs, other_kwargs


def pprint(obj, stream=None, indent=4, width=80, depth=None):
    """Pretty-prints the Python object.

    Args:
        obj: the Python object
        stream (None): the stream to write to. The default is ``sys.stdout``
        indent (4): the number of spaces to use when indenting
        width (80): the max width of each line in the pretty representation
        depth (None): the maximum depth at which to pretty render nested dicts
    """
    return _pprint.pprint(
        obj, stream=stream, indent=indent, width=width, depth=depth
    )


def pformat(obj, indent=4, width=80, depth=None):
    """Returns a pretty string representation of the Python object.

    Args:
        obj: the Python object
        indent (4): the number of spaces to use when indenting
        width (80): the max width of each line in the pretty representation
        depth (None): the maximum depth at which to pretty render nested dicts

    Returns:
        the pretty-formatted string
    """
    return _pprint.pformat(obj, indent=indent, width=width, depth=depth)


def split_frame_fields(fields):
    """Splits the given fields into sample and frame fields.

    Frame fields are those prefixed by ``"frames."``, and this prefix is
    removed from the returned frame fields.

    Args:
        fields: a field, iterable of fields, or dict mapping field names to new
            field names

    Returns:
        a tuple of

        -   **sample_fields**: a list or dict of sample fields
        -   **frame_fields**: a list or dict of frame fields
    """
    if isinstance(fields, dict):
        return _split_frame_fields_dict(fields)

    if etau.is_str(fields):
        fields = [fields]

    frames_prefix = "frames."
    n = len(frames_prefix)

    sample_fields = []
    frame_fields = []
    for field in fields:
        if field.startswith(frames_prefix):
            frame_fields.append(field[n:])
        else:
            sample_fields.append(field)

    return sample_fields, frame_fields


def _split_frame_fields_dict(fields):
    frames_prefix = "frames."
    n = len(frames_prefix)

    sample_fields = {}
    frame_fields = {}
    for src_field, dst_field in fields.items():
        if src_field.startswith(frames_prefix):
            frame_fields[src_field[n:]] = dst_field[n:]
        else:
            sample_fields[src_field] = dst_field

    return sample_fields, frame_fields


def stream_objects(objects):
    """Streams the iterable of objects to stdout via ``less``.

    The output can be interactively traversed via scrolling and can be
    terminated via keyboard interrupt.

    Args:
        objects: an iterable of objects that can be printed via ``str(obj)``
    """
    # @todo support Windows and other environments without `less`
    # Look at pydoc.pager() for inspiration?
    p = subprocess.Popen(
        ["less", "-F", "-R", "-S", "-X", "-K"],
        shell=True,
        stdin=subprocess.PIPE,
    )

    try:
        with io.TextIOWrapper(p.stdin, errors="backslashreplace") as pipe:
            for obj in objects:
                pipe.write(str(obj) + "\n")

        p.wait()
    except (KeyboardInterrupt, OSError):
        pass


def indent_lines(s, indent=4, skip=0):
    """Indents the lines in the given string.

    Args:
        s: the string
        indent (4): the number of spaces to indent
        skip (0): the number of lines to skip before indenting

    Returns:
        the indented string
    """
    lines = s.split("\n")

    skipped_lines = lines[:skip]
    if skipped_lines:
        skipped = "\n".join(skipped_lines)
    else:
        skipped = None

    indent_lines = lines[skip:]
    if indent_lines:
        indented = "\n".join((" " * indent) + l for l in indent_lines)
    else:
        indented = None

    if skipped is not None and indented is not None:
        return skipped + "\n" + indented

    if skipped is not None:
        return skipped

    if indented is not None:
        return indented

    return s


def justify_headings(elements, width=None):
    """Justifies the headings in a list of ``(heading, content)`` string tuples
    by appending whitespace as necessary to each ``heading``.

    Args:
        elements: a list of ``(heading, content)`` tuples
        width (None): an optional justification width. By default, the maximum
            heading length is used

    Returns:
        a list of justified ``(heading, content)`` tuples
    """
    if width is None:
        width = max(len(e[0]) for e in elements)

    fmt = "%%-%ds" % width
    return [(fmt % e[0], e[1]) for e in elements]


def available_patterns():
    """Returns the available patterns that can be used by
    :meth:`fill_patterns`.

    Returns:
        a dict mapping patterns to their replacements
    """
    return deepcopy(eta.config.patterns)


def fill_patterns(string):
    """Fills the patterns in in the given string.

    Use :meth:`available_patterns` to see the available patterns that can be
    used.

    Args:
        string: a string

    Returns:
        a copy of string with any patterns replaced
    """
    return etau.fill_patterns(string, available_patterns())


def ensure_package(
    requirement_str, error_level=None, error_msg=None, log_success=False
):
    """Verifies that the given package is installed.

    This function uses ``pkg_resources.get_distribution`` to locate the package
    by its pip name and does not actually import the module.

    Therefore, unlike :meth:`ensure_import`, ``requirement_str`` should refer
    to the package name (e.g., "tensorflow-gpu"), not the module name
    (e.g., "tensorflow").

    Args:
        requirement_str: a PEP 440 compliant package requirement, like
            "tensorflow", "tensorflow<2", "tensorflow==2.3.0", or
            "tensorflow>=1.13,<1.15". This can also be an iterable of multiple
            requirements, all of which must be installed, or this can be a
            single "|"-delimited string specifying multiple requirements, at
            least one of which must be installed
        error_level (None): the error level to use, defined as:

            -   0: raise error if requirement is not satisfied
            -   1: log warning if requirement is not satisifed
            -   2: ignore unsatisifed requirements

            By default, ``fiftyone.config.requirement_error_level`` is used
        error_msg (None): an optional custom error message to use
        log_success (False): whether to generate a log message if the
            requirement is satisifed

    Returns:
        True/False whether the requirement is satisifed
    """
    if error_level is None:
        error_level = fo.config.requirement_error_level

    return etau.ensure_package(
        requirement_str,
        error_level=error_level,
        error_msg=error_msg,
        error_suffix=_REQUIREMENT_ERROR_SUFFIX,
        log_success=log_success,
    )


def ensure_import(
    requirement_str, error_level=None, error_msg=None, log_success=False
):
    """Verifies that the given requirement is installed and importable.

    This function imports the specified module and optionally enforces any
    version requirements included in ``requirement_str``.

    Therefore, unlike :meth:`ensure_package`, ``requirement_str`` should refer
    to the module name (e.g., "tensorflow"), not the package name (e.g.,
    "tensorflow-gpu").

    Args:
        requirement_str: a PEP 440-like module requirement, like "tensorflow",
            "tensorflow<2", "tensorflow==2.3.0", or "tensorflow>=1.13,<1.15".
            This can also be an iterable of multiple requirements, all of which
            must be installed, or this can be a single "|"-delimited string
            specifying multiple requirements, at least one of which must be
            installed
        error_level (None): the error level to use, defined as:

            -   0: raise error if requirement is not satisfied
            -   1: log warning if requirement is not satisifed
            -   2: ignore unsatisifed requirements

            By default, ``fiftyone.config.requirement_error_level`` is used
        error_msg (None): an optional custom error message to use
        log_success (False): whether to generate a log message if the
            requirement is satisifed

    Returns:
        True/False whether the requirement is satisifed
    """
    if error_level is None:
        error_level = fo.config.requirement_error_level

    return etau.ensure_import(
        requirement_str,
        error_level=error_level,
        error_msg=error_msg,
        error_suffix=_REQUIREMENT_ERROR_SUFFIX,
        log_success=log_success,
    )


def ensure_tf(eager=False, error_level=None, error_msg=None):
    """Verifies that ``tensorflow`` is installed and importable.

    Args:
        eager (False): whether to require that TF is executing eagerly. If
            True and TF is not currently executing eagerly, this method will
            attempt to enable it
        error_level (None): the error level to use, defined as:

            -   0: raise error if requirement is not satisfied
            -   1: log warning if requirement is not satisifed
            -   2: ignore unsatisifed requirements

            By default, ``fiftyone.config.requirement_error_level`` is used
        error_msg (None): an optional custom error message to print

    Returns:
        True/False whether the requirement is satisifed
    """
    if error_level is None:
        error_level = fo.config.requirement_error_level

    success = ensure_import(
        "tensorflow", error_level=error_level, error_msg=error_msg
    )

    if not success or not eager:
        return success

    try:
        import tensorflow as tf

        if not tf.executing_eagerly():
            try:
                # pylint: disable=no-member
                tf.compat.v1.enable_eager_execution()
            except AttributeError:
                # pylint: disable=no-member
                tf.enable_eager_execution()
    except Exception as e:
        if error_msg is None:
            error_msg = (
                "The requested operation requires that TensorFlow's eager "
                "execution mode is activated. We tried to enable it but "
                "encountered an error."
            )

        error_msg += "\n\n" + _REQUIREMENT_ERROR_SUFFIX

        handle_error(ValueError(error_msg), error_level, base_error=e)

        return False

    return True


def ensure_tfds(error_level=None, error_msg=None):
    """Verifies that ``tensorflow_datasets`` is installed and importable.

    Args:
        error_level (None): the error level to use, defined as:

            -   0: raise error if requirement is not satisfied
            -   1: log warning if requirement is not satisifed
            -   2: ignore unsatisifed requirements

            By default, ``fiftyone.config.requirement_error_level`` is used
        error_msg (None): an optional custom error message to print

    Returns:
        True/False whether the requirement is satisifed
    """
    if error_level is None:
        error_level = fo.config.requirement_error_level

    success1 = ensure_import(
        "tensorflow>=1.15", error_level=error_level, error_msg=error_msg
    )
    success2 = ensure_import(
        "tensorflow_datasets", error_level=error_level, error_msg=error_msg
    )

    return success1 & success2


def ensure_torch(error_level=None, error_msg=None):
    """Verifies that ``torch`` and ``torchvision`` are installed and
    importable.

    Args:
        error_level (None): the error level to use, defined as:

            -   0: raise error if requirement is not satisfied
            -   1: log warning if requirement is not satisifed
            -   2: ignore unsatisifed requirements

            By default, ``fiftyone.config.requirement_error_level`` is used
        error_msg (None): an optional custom error message to print

    Returns:
        True/False whether the requirement is satisifed
    """
    if error_level is None:
        error_level = fo.config.requirement_error_level

    success1 = ensure_import(
        "torch", error_level=error_level, error_msg=error_msg
    )
    success2 = ensure_import(
        "torchvision", error_level=error_level, error_msg=error_msg
    )

    return success1 & success2


def handle_error(error, error_level, base_error=None):
    """Handles the error at the specified error level.

    Args:
        error: an Exception instance
        error_level: the error level to use, defined as:

        -   0: raise the error
        -   1: log the error as a warning
        -   2: ignore the error

        base_error: (optional) a base Exception from which to raise ``error``
    """
    etau.handle_error(error, error_level, base_error=base_error)


class LoggingLevel(object):
    """Context manager that allows for a temporary change to the level of a
    ``logging.Logger``.

    Example::

        import logging
        import fiftyone.core.utils as fou

        with fou.LoggingLevel(logging.CRITICAL):
            # do things with all logging at CRITICAL

        with fou.LoggingLevel(logging.ERROR, logger="fiftyone"):
            # do things with FiftyOne logging at ERROR

     Args:
        level: the logging level to use, e.g., ``logging.ERROR``
        logger (None): a ``logging.Logger`` or the name of a logger. By
            default, the root logger is used
    """

    def __init__(self, level, logger=None):
        if logger is None or etau.is_str(logger):
            logger = logging.getLogger(logger)

        if level is None:
            level = logging.NOTSET

        self._logger = logger
        self._level = level
        self._level_orig = None

    def __enter__(self):
        self._level_orig = self._logger.level
        self._logger.setLevel(self._level)
        return self

    def __exit__(self, *args):
        self._logger.setLevel(self._level_orig)


def lazy_import(module_name, callback=None):
    """Returns a proxy module object that will lazily import the given module
    the first time it is used.

    Example usage::

        # Lazy version of `import tensorflow as tf`
        tf = lazy_import("tensorflow")

        # Other commands

        # Now the module is loaded
        tf.__version__

    Args:
        module_name: the fully-qualified module name to import
        callback (None): a callback function to call before importing the
            module

    Returns:
        a proxy module object that will be lazily imported when first used
    """
    return LazyModule(module_name, callback=callback)


class LazyModule(types.ModuleType):
    """Proxy module that lazily imports the underlying module the first time it
    is actually used.

    Args:
        module_name: the fully-qualified module name to import
        callback (None): a callback function to call before importing the
            module
    """

    def __init__(self, module_name, callback=None):
        super().__init__(module_name)
        self._module = None
        self._callback = callback

    def __getattr__(self, item):
        if self._module is None:
            self._import_module()

        return getattr(self._module, item)

    def __dir__(self):
        if self._module is None:
            self._import_module()

        return dir(self._module)

    def _import_module(self):
        # Execute callback, if any
        if self._callback is not None:
            self._callback()

        # Actually import the module
        module = importlib.import_module(self.__name__)
        self._module = module

        # Update this object's dict so that attribute references are efficient
        # (__getattr__ is only called on lookups that fail)
        self.__dict__.update(module.__dict__)


def load_xml_as_json_dict(xml_path):
    """Loads the XML file as a JSON dictionary.

    Args:
        xml_path: the path to the XML file

    Returns:
        a JSON dict
    """
    with open(xml_path, "rb") as f:
        return xmltodict.parse(f.read())


def parse_serializable(obj, cls):
    """Parses the given object as an instance of the given
    ``eta.core.serial.Serializable`` class.

    Args:
        obj: an instance of ``cls``, or a serialized string or dictionary
            representation of one
        cls: a ``eta.core.serial.Serializable`` class

    Returns:
        an instance of ``cls``
    """
    if isinstance(obj, cls):
        return obj

    if etau.is_str(obj):
        return cls.from_str(obj)

    if isinstance(obj, dict):
        return cls.from_dict(obj)

    raise ValueError(
        "Unable to load '%s' as an instance of '%s'"
        % (obj, etau.get_class_name(cls))
    )


def set_resource_limit(limit, soft=None, hard=None, warn_on_failure=False):
    """Uses the ``resource`` package to change a resource limit for the current
    process.

    If the ``resource`` package cannot be imported, this command does nothing.

    Args:
        limit: the name of the resource to limit. Must be the name of a
            constant in the ``resource`` module starting with ``RLIMIT``. See
            the documentation of the ``resource`` module for supported values
        soft (None): a new soft limit to apply, which cannot exceed the hard
            limit. If omitted, the current soft limit is maintained
        hard (None): a new hard limit to apply. If omitted, the current hard
            limit is maintained
        warn_on_failure (False): whether to issue a warning rather than an
            error if the resource limit change is not successful
    """
    try:
        import resource
    except ImportError as e:
        if warn_on_failure:
            logger.warning(e)
        else:
            return

    try:
        _limit = getattr(resource, limit)
        soft_orig, hard_orig = resource.getrlimit(_limit)
        soft = soft or soft_orig
        hard = hard or hard_orig
        resource.setrlimit(_limit, (soft, hard))
    except ValueError as e:
        if warn_on_failure:
            logger.warning(e)
        else:
            raise


class ResourceLimit(object):
    """Context manager that allows for a temporary change to a resource limit
    exposed by the ``resource`` package.

    Example::

        import resource
        import fiftyone.core.utils as fou

        with fou.ResourceLimit(resource.RLIMIT_NOFILE, soft=4096):
            # temporarily do things with up to 4096 open files

     Args:
        limit: the name of the resource to limit. Must be the name of a
            constant in the ``resource`` module starting with ``RLIMIT``. See
            the documentation of the ``resource`` module for supported values
        soft (None): a new soft limit to apply, which cannot exceed the hard
            limit. If omitted, the current soft limit is maintained
        hard (None): a new hard limit to apply. If omitted, the current hard
            limit is maintained
        warn_on_failure (False): whether to issue a warning rather than an
            error if the resource limit change is not successful
    """

    def __init__(self, limit, soft=None, hard=None, warn_on_failure=False):
        try:
            import resource  # pylint: disable=unused-import

            self._supported_platform = True
        except ImportError as e:
            self._supported_platform = False
            if warn_on_failure:
                logger.warning(e)

        self._limit = limit
        self._soft = soft
        self._hard = hard
        self._soft_orig = None
        self._hard_orig = None
        self._warn_on_failure = warn_on_failure

    def __enter__(self):
        if not self._supported_platform:
            return

        import resource

        limit = getattr(resource, self._limit)
        self._soft_orig, self._hard_orig = resource.getrlimit(limit)

        set_resource_limit(
            self._limit,
            soft=(self._soft or self._soft_orig),
            hard=(self._hard or self._hard_orig),
            warn_on_failure=self._warn_on_failure,
        )

        return self

    def __exit__(self, *args):
        if not self._supported_platform:
            return

        set_resource_limit(
            self._limit,
            soft=self._soft_orig,
            hard=self._hard_orig,
            warn_on_failure=self._warn_on_failure,
        )


class ProgressBar(etau.ProgressBar):
    def __init__(self, *args, **kwargs):
        if "quiet" not in kwargs:
            kwargs["quiet"] = not fo.config.show_progress_bars

        if "iters_str" not in kwargs:
            kwargs["iters_str"] = "samples"

        # For progress bars in notebooks, use a fixed size so that they will
        # read well across browsers, in HTML format, etc
        if foc.is_notebook_context() and "max_width" not in kwargs:
            kwargs["max_width"] = 90

        super().__init__(*args, **kwargs)


class DynamicBatcher(object):
    """Class for iterating over the elements of an iterable with a dynamic
    batch size to achieve a desired latency.

    The batch sizes emitted when iterating over this object are dynamically
    scaled such that the latency between ``next()`` calls is as close as
    possible to a specified target latency.

    This class is often used in conjunction with a :class:`ProgressBar` to keep
    the user appraised on the status of a long-running task.

    Example usage::

        import fiftyone.core.utils as fou

        total = int(1e7)
        elements = range(total)

        batches = fou.DynamicBatcher(elements, 0.1, max_batch_beta=2.0)

        with fou.ProgressBar(total) as pb:
            for batch in batches:
                batch_size = len(batch)
                print("batch size: %d" % batch_size)
                pb.update(count=batch_size)

    Args:
        iterable: an iterable
        target_latency_seconds: the target latency between ``next()`` calls,
            in seconds
        init_batch_size (1): the initial batch size to use
        min_batch_size (1): the minimum allowed batch size
        max_batch_size (None): an optional maximum allowed batch size
        max_batch_beta (None): an optional lower/upper bound on the ratio
            between successive batch sizes
    """

    def __init__(
        self,
        iterable,
        target_latency_seconds,
        init_batch_size=1,
        min_batch_size=1,
        max_batch_size=None,
        max_batch_beta=None,
    ):
        self.iterable = iterable
        self.target_latency_seconds = target_latency_seconds
        self.init_batch_size = init_batch_size
        self.min_batch_size = min_batch_size
        self.max_batch_size = max_batch_size
        self.max_batch_beta = max_batch_beta

        self._iter = None
        self._last_time = None
        self._last_batch_size = None

    def __iter__(self):
        self._iter = iter(self.iterable)
        self._last_batch_size = None
        return self

    def __next__(self):
        current_time = timeit.default_timer()

        if self._last_batch_size is None:
            batch_size = self.init_batch_size
        else:
            # Compute optimal batch size
            try:
                beta = self.target_latency_seconds / (
                    current_time - self._last_time
                )
            except ZeroDivisionError:
                beta = 1e6

            if self.max_batch_beta is not None:
                if beta >= 1:
                    beta = min(beta, self.max_batch_beta)
                else:
                    beta = max(beta, 1 / self.max_batch_beta)

            batch_size = int(round(beta * self._last_batch_size))

            if self.min_batch_size is not None:
                batch_size = max(batch_size, self.min_batch_size)

            if self.max_batch_size is not None:
                batch_size = min(batch_size, self.max_batch_size)

        self._last_batch_size = batch_size
        self._last_time = current_time

        batch = []

        try:
            idx = 0
            while idx < batch_size:
                batch.append(next(self._iter))
                idx += 1

        except StopIteration:
            if not batch:
                raise StopIteration

        return batch


@contextmanager
def disable_progress_bars():
    """Context manager that temporarily disables all progress bars."""
    prev_show_progress_bars = fo.config.show_progress_bars
    try:
        fo.config.show_progress_bars = False
        yield
    finally:
        fo.config.show_progress_bars = prev_show_progress_bars


class UniqueFilenameMaker(object):
    """A class that generates unique output paths in a directory.

    This class provides a :meth:`get_output_path` method that generates unique
    filenames in the specified output directory.

    If an input filename is provided, the filename is maintained, unless a
    name conflict in ``output_dir`` would occur, in which case an index of the
    form ``"-%d" % count`` is appended to the base filename.

    If no input filename is provided, an output filename of the form
    ``<output_dir>/<count><default_ext>`` is generated, where ``count`` is the
    number of files in ``output_dir``.

    If no ``output_dir`` is provided, then unique filenames with no base
    directory are generated.

    Args:
        output_dir (None): a directory in which to generate output paths
        default_ext (None): the file extension to use when generating default
            output paths
        ignore_exts (False): whether to omit file extensions when checking for
            duplicate filenames
    """

    def __init__(self, output_dir=None, default_ext=None, ignore_exts=False):
        if output_dir is None:
            output_dir = ""

        if default_ext is None:
            default_ext = ""

        self.output_dir = output_dir
        self.default_ext = default_ext
        self.ignore_exts = ignore_exts

        self._filepath_map = {}
        self._filename_counts = defaultdict(int)
        self._default_filename_patt = (
            fo.config.default_sequence_idx + default_ext
        )
        self._idx = 0

        if output_dir:
            etau.ensure_dir(output_dir)
            filenames = etau.list_files(output_dir)
            self._idx = len(filenames)
            for filename in filenames:
                self._filename_counts[filename] += 1

    def get_output_path(self, input_path=None, output_ext=None):
        """Returns a unique output path.

        Args:
            input_path (None): an input path from which to derive the output
                path
            output_ext (None): an optional output extension to use

        Returns:
            the output path
        """
<<<<<<< HEAD
        has_input = bool(input_path)

        if has_input and input_path in self._filepath_map:
=======
        found_input = bool(input_path)

        if found_input and input_path in self._filepath_map:
>>>>>>> 857a55d3
            return self._filepath_map[input_path]

        self._idx += 1

<<<<<<< HEAD
        if not has_input:
=======
        if not found_input:
>>>>>>> 857a55d3
            input_path = self._default_filename_patt % self._idx

        filename = os.path.basename(input_path)
        name, ext = os.path.splitext(filename)

        # URL handling
        # @todo improve this, while still maintaining Unix/Windows path support
        name = name.replace("%", "-")
        ext = ext.split("?")[0]

        if output_ext is not None:
            ext = output_ext

        filename = name + ext

        key = name if self.ignore_exts else filename
        self._filename_counts[key] += 1

        count = self._filename_counts[key]
        if count > 1:
            filename = name + ("-%d" % count) + ext

        output_path = os.path.join(self.output_dir, filename)

<<<<<<< HEAD
        if has_input:
=======
        if found_input:
>>>>>>> 857a55d3
            self._filepath_map[input_path] = output_path

        return output_path


def compute_filehash(filepath, method=None, chunk_size=None):
    """Computes the hash of the given file.

    Args:
        filepath: the path to the file
        method (None): an optional ``hashlib`` method to use. If not specified,
            the builtin ``str.__hash__`` will be used
        chunk_size (None): an optional chunk size to use to read the file, in
            bytes. Only applicable when a ``method`` is provided. The default
            is 64kB. If negative, the entire file is read at once

    Returns:
        the hash
    """
    if method is None:
        with open(filepath, "rb") as f:
            return hash(f.read())

    if chunk_size is None:
        chunk_size = 65536

    hasher = getattr(hashlib, method)()
    with open(filepath, "rb") as f:
        while True:
            data = f.read(chunk_size)
            if not data:
                break

            hasher.update(data)

    return hasher.hexdigest()


def serialize_numpy_array(array, ascii=False):
    """Serializes a numpy array.

    Args:
        array: a numpy array-like
        ascii (False): whether to return a base64-encoded ASCII string instead
            of raw bytes

    Returns:
        the serialized bytes
    """
    with io.BytesIO() as f:
        np.save(f, np.asarray(array), allow_pickle=False)
        bytes_str = zlib.compress(f.getvalue())

    if ascii:
        bytes_str = b64encode(bytes_str).decode("ascii")

    return bytes_str


def deserialize_numpy_array(numpy_bytes, ascii=False):
    """Loads a serialized numpy array generated by
    :func:`serialize_numpy_array`.

    Args:
        numpy_bytes: the serialized numpy array bytes
        ascii (False): whether the bytes were generated with the
            ``ascii == True`` parameter of :func:`serialize_numpy_array`

    Returns:
        the numpy array
    """
    if ascii:
        numpy_bytes = b64decode(numpy_bytes.encode("ascii"))

    with io.BytesIO(zlib.decompress(numpy_bytes)) as f:
        return np.load(f)


def iter_batches(iterable, batch_size):
    """Iterates over the given iterable in batches.

    Args:
        iterable: an iterable
        batch_size: the desired batch size, or None to return the contents in
            a single batch

    Returns:
        a generator that emits tuples of elements of the requested batch size
        from the input
    """
    it = iter(iterable)
    while True:
        chunk = tuple(itertools.islice(it, batch_size))
        if not chunk:
            return

        yield chunk


def iter_slices(sliceable, batch_size):
    """Iterates over batches of the given object via slicing.

    Args:
        sliceable: an object that supports slicing
        batch_size: the desired batch size, or None to return the contents in
            a single batch

    Returns:
        a generator that emits batches of elements of the requested batch size
        from the input
    """
    if batch_size is None:
        yield sliceable
        return

    start = 0
    while True:
        chunk = sliceable[start : (start + batch_size)]
        if len(chunk) == 0:  # works for numpy arrays, Torch tensors, etc
            return

        start += batch_size
        yield chunk


def call_on_exit(callback):
    """Registers the given callback function so that it will be called when the
    process exits for (almost) any reason

    Note that this should only be used from non-interactive scripts because it
    intercepts ctrl + c.

    Covers the following cases:
    -   normal program termination
    -   a Python exception is raised
    -   a SIGTERM signal is received

    Args:
        callback: the function to execute upon termination
    """
    atexit.register(callback)
    signal.signal(signal.SIGTERM, lambda *args: callback())


class MonkeyPatchFunction(object):
    """Context manager that temporarily monkey patches the given function.

    If a ``namespace`` is provided, all functions with same name as the
    function you are monkey patching that are imported (recursively) by the
    ``module_or_fcn`` module are also monkey patched.

    Args:
        module_or_fcn: a module or function
        monkey_fcn: the function to monkey patch in
        fcn_name (None): the name of the funciton to monkey patch. Required iff
            ``module_or_fcn`` is a module
        namespace (None): an optional package namespace
    """

    def __init__(
        self, module_or_fcn, monkey_fcn, fcn_name=None, namespace=None
    ):
        if inspect.isfunction(module_or_fcn):
            module = inspect.getmodule(module_or_fcn)
            fcn_name = module_or_fcn.__name__
        else:
            module = module_or_fcn

        self.module = module
        self.fcn_name = fcn_name
        self.monkey_fcn = monkey_fcn
        self.namespace = namespace
        self._orig = None
        self._replace_modules = None

    def __enter__(self):
        self._orig = getattr(self.module, self.fcn_name)
        self._replace_modules = []
        self._find(self.module)
        self._set(self.monkey_fcn)
        return self

    def __exit__(self, *args):
        self._set(self._orig)

    def _set(self, fcn):
        for mod in self._replace_modules:
            setattr(mod, self.fcn_name, fcn)

    def _find(self, module):
        dir_module = dir(module)
        if self.fcn_name in dir_module:
            self._replace_modules.append(module)

        if self.namespace is not None:
            for attr in dir_module:
                mod = getattr(module, attr)
                if inspect.ismodule(mod) and mod.__package__.startswith(
                    self.namespace.__package__
                ):
                    self._find(mod)


class SetAttributes(object):
    """Context manager that temporarily sets the attributes of a class to new
    values.

    Args:
        obj: the object
        **kwargs: the attribute key-values to set while the context is active
    """

    def __init__(self, obj, **kwargs):
        self._obj = obj
        self._kwargs = kwargs
        self._orig_kwargs = None

    def __enter__(self):
        self._orig_kwargs = {}
        for k, v in self._kwargs.items():
            self._orig_kwargs[k] = getattr(self._obj, k)
            setattr(self._obj, k, v)

        return self

    def __exit__(self, *args):
        for k, v in self._orig_kwargs.items():
            setattr(self._obj, k, v)


def is_arm_mac():
    """Determines whether the system is an ARM-based Mac (Apple Silicon).

    Returns:
        True/False
    """
    plat = platform.platform()
    return platform.system() == "Darwin" and any(
        proc in plat for proc in {"aarch64", "arm64"}
    )<|MERGE_RESOLUTION|>--- conflicted
+++ resolved
@@ -961,24 +961,14 @@
         Returns:
             the output path
         """
-<<<<<<< HEAD
-        has_input = bool(input_path)
-
-        if has_input and input_path in self._filepath_map:
-=======
         found_input = bool(input_path)
 
         if found_input and input_path in self._filepath_map:
->>>>>>> 857a55d3
             return self._filepath_map[input_path]
 
         self._idx += 1
 
-<<<<<<< HEAD
-        if not has_input:
-=======
         if not found_input:
->>>>>>> 857a55d3
             input_path = self._default_filename_patt % self._idx
 
         filename = os.path.basename(input_path)
@@ -1003,11 +993,7 @@
 
         output_path = os.path.join(self.output_dir, filename)
 
-<<<<<<< HEAD
-        if has_input:
-=======
         if found_input:
->>>>>>> 857a55d3
             self._filepath_map[input_path] = output_path
 
         return output_path
