"""
File storage utilities.

| Copyright 2017-2023, Voxel51, Inc.
| `voxel51.com <https://voxel51.com/>`_
|
"""
from contextlib import contextmanager
from datetime import datetime
import io
import itertools
import enum
import json
import logging
import multiprocessing.dummy
import os
import posixpath
import re
import six
import shutil
import tempfile
import threading
import urllib.parse as urlparse

import bson
import jsonlines
from wcmatch import glob
import yaml

import eta.core.serial as etase
import eta.core.storage as etast
import eta.core.utils as etau

import fiftyone as fo
import fiftyone.core.media as fom
import fiftyone.core.utils as fou
import fiftyone.internal as fi
from fiftyone.internal.credentials import CloudCredentialsManager
from fiftyone.internal.util import has_encryption_key

foc = fou.lazy_import("fiftyone.core.cache")


logger = logging.getLogger(__name__)

creds_manager = None
s3_client = None
gcs_client = None
azure_client = None
minio_client = None
http_client = None
available_file_systems = None
bucket_regions = {}
region_clients = {}
client_lock = threading.Lock()

minio_alias_prefix = None
minio_endpoint_prefix = None
azure_alias_prefix = None
azure_endpoint_prefix = None

S3_PREFIX = "s3://"
GCS_PREFIX = "gs://"
HTTP_PREFIX = "http://"
HTTPS_PREFIX = "https://"


def init_storage():
    """Initializes storage client use.

    This method may be called at any time to reinitialize storage client usage.
    """
    global creds_manager
    global s3_client
    global gcs_client
    global azure_client
    global minio_client
    global available_file_systems
    global bucket_regions
    global region_clients
    global minio_alias_prefix
    global minio_endpoint_prefix
    global azure_alias_prefix
    global azure_endpoint_prefix

    if has_encryption_key():
        creds_manager = CloudCredentialsManager()
    else:
        creds_manager = None

    s3_client = None
    gcs_client = None
    azure_client = None
    minio_client = None
    available_file_systems = None
    bucket_regions.clear()
    region_clients.clear()

    minio_alias_prefix = None
    minio_endpoint_prefix = None
    azure_alias_prefix = None
    azure_endpoint_prefix = None

    credentials = _load_minio_credentials()
    if credentials:
        if "alias" in credentials:
            minio_alias_prefix = credentials["alias"] + "://"

        if "endpoint_url" in credentials:
            minio_endpoint_prefix = (
                credentials["endpoint_url"].rstrip("/") + "/"
            )

    credentials = _load_azure_credentials()
    if credentials:
        if "alias" in credentials:
            azure_alias_prefix = credentials["alias"] + "://"

        if "account_url" in credentials:
            azure_endpoint_prefix = (
                credentials["account_url"].rstrip("/") + "/"
            )
        elif "conn_str" in credentials or "account_name" in credentials:
            account_url = AzureStorageClient._to_account_url(
                conn_str=credentials.get("conn_str", None),
                account_name=credentials.get("account_name", None),
            )
            azure_endpoint_prefix = account_url.rstrip("/") + "/"


class FileSystem(object):
    """Enumeration of the available file systems."""

    S3 = "s3"
    GCS = "gcs"
    AZURE = "azure"
    MINIO = "minio"
    HTTP = "http"
    LOCAL = "local"


_FILE_SYSTEMS_WITH_BUCKETS = [
    FileSystem.S3,
    FileSystem.GCS,
    FileSystem.AZURE,
    FileSystem.MINIO,
]
_FILE_SYSTEMS_WITH_REGIONAL_CLIENTS = {FileSystem.S3, FileSystem.MINIO}
_UNKNOWN_REGION = "unknown"


class S3StorageClient(etast.S3StorageClient):
    """.. autoclass:: eta.core.storage.S3StorageClient"""

    def get_local_path(self, remote_path):
        return self._strip_prefix(remote_path)


class GoogleCloudStorageClient(etast.GoogleCloudStorageClient):
    """.. autoclass:: eta.core.storage.GoogleCloudStorageClient"""

    def get_local_path(self, remote_path):
        return self._strip_prefix(remote_path)


class AzureStorageClient(etast.AzureStorageClient):
    """.. autoclass:: eta.core.storage.AzureStorageClient"""

    def get_local_path(self, remote_path):
        return self._strip_prefix(remote_path)


class MinIOStorageClient(etast.MinIOStorageClient):
    """.. autoclass:: eta.core.storage.MinIOStorageClient"""

    def get_local_path(self, remote_path):
        return self._strip_prefix(remote_path)


class HTTPStorageClient(etast.HTTPStorageClient):
    """.. autoclass:: eta.core.storage.HTTPStorageClient"""

    def get_local_path(self, remote_path):
        p = urlparse.urlparse(remote_path)

        if p.port is not None:
            host = "%s:%d" % (p.hostname, p.port)
        else:
            host = p.hostname

        return os.path.join(host, *p.path.lstrip("/").split("/"))


def get_file_system(path):
    """Returns the file system enum for the given path.

    Args:
        path: a path

    Returns:
        a :class:`FileSystem` value
    """
    if not path:
        return FileSystem.LOCAL

    # Check MinIO and Azure first in case alias/endpoint clashes with another
    # file system

    if (
        minio_alias_prefix is not None and path.startswith(minio_alias_prefix)
    ) or (
        minio_endpoint_prefix is not None
        and path.startswith(minio_endpoint_prefix)
    ):
        return FileSystem.MINIO

    if (
        azure_alias_prefix is not None and path.startswith(azure_alias_prefix)
    ) or (
        azure_endpoint_prefix is not None
        and path.startswith(azure_endpoint_prefix)
    ):
        return FileSystem.AZURE

    if path.startswith(S3_PREFIX):
        return FileSystem.S3

    if path.startswith(GCS_PREFIX):
        return FileSystem.GCS

    if path.startswith((HTTP_PREFIX, HTTPS_PREFIX)):
        return FileSystem.HTTP

    return FileSystem.LOCAL


def list_available_file_systems():
    """Lists the file systems that are currently available for use with methods
    like :func:`list_files` and :func:`list_buckets`.

    Returns:
        a list of :class:`FileSystem` values
    """
    global available_file_systems

    if available_file_systems is None:
        available_file_systems = _get_available_file_systems()

    return available_file_systems


def _get_available_file_systems():
    file_systems = []

    if not fi.is_internal_service():
        file_systems.append(FileSystem.LOCAL)

    for fs in _FILE_SYSTEMS_WITH_BUCKETS:
        try:
            _ = get_client(fs=fs)
            file_systems.append(fs)
        except:
            pass

    return file_systems


def split_prefix(path):
    """Splits the file system prefix from the given path.

    The prefix for local paths is ``""``.

    Example usages::

        import fiftyone.core.storage as fos

        fos.split_prefix("s3://bucket/object")  # ('s3://', 'bucket/object')
        fos.split_prefix("gs://bucket/object")  # ('g3://', 'bucket/object')
        fos.split_prefix("/path/to/file")       # ('', '/path/to/file')
        fos.split_prefix("a/file")              # ('', 'a/file')

    Args:
        path: a path

    Returns:
        a ``(prefix, path)`` tuple
    """
    # Check MinIO and Azure first in case alias/endpoint clashes with another
    # file system
    if minio_alias_prefix is not None and path.startswith(minio_alias_prefix):
        prefix = minio_alias_prefix
    elif minio_endpoint_prefix is not None and path.startswith(
        minio_endpoint_prefix
    ):
        prefix = minio_endpoint_prefix
    elif azure_alias_prefix is not None and path.startswith(
        azure_alias_prefix
    ):
        prefix = azure_alias_prefix
    elif azure_endpoint_prefix is not None and path.startswith(
        azure_endpoint_prefix
    ):
        prefix = azure_endpoint_prefix
    elif path.startswith(S3_PREFIX):
        prefix = S3_PREFIX
    elif path.startswith(GCS_PREFIX):
        prefix = GCS_PREFIX
    elif path.startswith(HTTP_PREFIX):
        prefix = HTTP_PREFIX
    elif path.startswith(HTTPS_PREFIX):
        prefix = HTTPS_PREFIX
    else:
        prefix = ""

    return prefix, path[len(prefix) :]


def get_bucket_name(path):
    """Gets the bucket name from the given path.

    The bucket name for local paths and http(s) paths is ``""``.

    Example usages::

        import fiftyone.core.storage as fos

        fos.get_bucket_name("s3://bucket/object")  # 'bucket'
        fos.get_bucket_name("gs://bucket/object")  # 'bucket'
        fos.get_bucket_name("/path/to/file")       # ''
        fos.get_bucket_name("a/file")              # ''

    Args:
        path: a path

    Returns:
        the bucket name string
    """
    fs = get_file_system(path)
    if fs not in _FILE_SYSTEMS_WITH_BUCKETS:
        return ""

    path = split_prefix(path)[1]
    return path.split("/")[0]


def is_local(path):
    """Determines whether the given path is local.

    Args:
        path: a path

    Returns:
        True/False
    """
    return get_file_system(path) == FileSystem.LOCAL


def ensure_local(path):
    """Ensures that the given path is local.

    Args:
        path: a path
    """
    if not is_local(path):
        raise ValueError(
            "The requested operation requires a local path, but found '%s'"
            % path
        )


def normalize_path(path):
    """Normalizes the given path.

    Local paths are sanitized via::

        os.path.abspath(os.path.expanduser(path))

    Remote paths are sanitized via::

        path.rstrip("/")

    Args:
        path: a path

    Returns:
        the normalized path
    """
    if is_local(path):
        return os.path.abspath(os.path.expanduser(path))

    return path.rstrip("/")


def get_client(fs=None, path=None):
    """Returns the storage client for the given file system or path.

    If a ``path`` is provided, a region-specific client is returned, if
    applicable. Otherwise, the client for the given file system is returned.

    Args:
        fs (None): a :class:`FileSystem` value
        path (None): a path

    Returns:
        a :class:`eta.core.storage.StorageClient`

    Raises:
        ValueError: if no suitable client could be constructed
    """
    # Client creation may not be thread-safe, so we lock for safety
    # https://stackoverflow.com/a/61943955/16823653
    with client_lock:
        return _get_client(fs=fs, path=path)


def get_url(path, **kwargs):
    """Returns a public URL for the given file.

    The provided path must either already be a URL or a path into a file system
    that supports signed URLs.

    Args:
        path: a path
        **kwargs: optional keyword arguments for the storage client's
            ``generate_signed_url(path, **kwargs)`` method

    Returns:
        a URL
    """
    fs = get_file_system(path)

    if fs == FileSystem.HTTP:
        return path

    client = get_client(path=path)

    if not hasattr(client, "generate_signed_url"):
        raise ValueError(
            "Cannot get URL for '%s'; file system '%s' does not support "
            "signed URLs" % (path, fs)
        )

    return client.generate_signed_url(path, **kwargs)


def to_readable(path, **kwargs):
    """Returns a publicly readable path for the given file.

    The provided path must either already be a URL or be a remote path into a
    file system that supports signed URLs.

    Args:
        path: a path
        **kwargs: optional keyword arguments for the storage client's
            ``generate_signed_url(path, **kwargs)`` method

    Returns:
        a public path
    """
    if is_local(path):
        return path

    return get_url(path, method="GET", **kwargs)


def to_writeable(path, **kwargs):
    """Returns a publicly writable path for the given file.

    The provided path must either already be a URL or be a remote path into a
    file system that supports signed URLs.

    Args:
        path: a path
        **kwargs: optional keyword arguments for the storage client's
            ``generate_signed_url(path, **kwargs)`` method

    Returns:
        a public path
    """
    if is_local(path):
        return path

    params = dict(method="PUT", content_type=etau.guess_mime_type(path))
    params.update(kwargs)

    return get_url(path, **params)


def make_temp_dir(basedir=None):
    """Makes a temporary directory.

    Args:
        basedir (None): an optional local or remote directory in which to
            create the new directory. The default is
            ``fiftyone.config.default_dataset_dir``

    Returns:
        the temporary directory path
    """
    if basedir is None:
        basedir = fo.config.default_dataset_dir

    if is_local(basedir):
        ensure_dir(basedir)
        return tempfile.mkdtemp(dir=basedir)

    return join(basedir, str(bson.ObjectId()))


class TempDir(object):
    """Context manager that creates and destroys a temporary directory.

    Args:
        basedir (None): an optional local or remote directory in which to
            create the new directory. The default is
            ``fiftyone.config.default_dataset_dir``
    """

    def __init__(self, basedir=None):
        self._basedir = basedir
        self._name = None

    def __enter__(self):
        self._name = make_temp_dir(basedir=self._basedir)
        return self._name

    def __exit__(self, *args):
        delete_dir(self._name)


class LocalDir(object):
    """Context manager that allows remote directory paths to be processed as
    local directory paths that can be passed to methods that don't natively
    support reading/writing remote locations.

    When a local directory is provided to this context manager, it is simply
    returned when the context is entered and no other operations are performed.

    When a remote directory is provided, a temporary local directory is
    returned when the context is entered, which is automatically deleted when
    the context exits. In addition:

    -   When ``mode == "r"``, the remote directory's contents is downloaded
        when the context is entered
    -   When ``mode == "w"``, the local directory's contents is uploaded to the
        remote directory when the context exits

    Example usage::

        import os

        import fiftyone.core.storage as fos

        with fos.LocalDir("s3://bucket/dir", "w") as local_dir:
            with open(os.path.join(local_dir, "file1.txt")) as f:
                f.write("Hello, world!")

            with open(os.path.join(local_dir, "file2.txt")) as f:
                f.write("Goodbye")

        with fos.LocalDir("s3://bucket/dir", "r") as local_dir:
            with open(os.path.join(local_dir, "file1.txt")) as f:
                print(f.read())

            with open(os.path.join(local_dir, "file2.txt")) as f:
                print(f.read())

    Args:
        path: a directory path
        mode ("r"): the mode. Supported values are ``("r", "w")``
        basedir (None): an optional directory in which to create temporary
            local directories
        skip_failures (False): whether to gracefully continue without raising
            an error if a remote upload/download fails
        type_str ("files"): the type of file being processed. Used only for
            log messages. If None/empty, nothing will be logged
        quiet (None): whether to display (False) or not display (True) a
            progress bar tracking the status of any uploads/downloads. By
            default, ``fiftyone.config.show_progress_bars`` is used to set this
    """

    def __init__(
        self,
        path,
        mode="r",
        basedir=None,
        skip_failures=False,
        type_str="files",
        quiet=None,
    ):
        if mode not in ("r", "w"):
            raise ValueError("Unsupported mode '%s'" % mode)

        if basedir is not None and not is_local(basedir):
            raise ValueError("basedir must be local; found '%s'" % basedir)

        self._path = path
        self._mode = mode
        self._basedir = basedir
        self._skip_failures = skip_failures
        self._type_str = type_str
        self._quiet = quiet
        self._tmpdir = None

    @property
    def quiet(self):
        """Whether this object will log the status of any uploads/downloads."""
        return _parse_quiet(self._quiet)

    def __enter__(self):
        if is_local(self._path):
            return self._path

        self._tmpdir = make_temp_dir(basedir=self._basedir)

        if self._mode == "r":
            progress = not self.quiet

            if progress and self._type_str:
                logger.info("Downloading %s...", self._type_str)

            copy_dir(
                self._path,
                self._tmpdir,
                overwrite=False,
                skip_failures=self._skip_failures,
                progress=progress,
            )

        return self._tmpdir

    def __exit__(self, *args):
        if self._tmpdir is None:
            return

        try:
            if self._mode == "w":
                progress = not self.quiet

                if progress and self._type_str:
                    logger.info("Uploading %s...", self._type_str)

                copy_dir(
                    self._tmpdir,
                    self._path,
                    overwrite=False,
                    skip_failures=self._skip_failures,
                    progress=progress,
                )
        finally:
            etau.delete_dir(self._tmpdir)


class LocalFile(object):
    """Context manager that allows remote filepaths to be processed as local
    filepaths that can be passed to methods that don't natively support
    reading/writing remote locations.

    When a local filepath is provided to this context manager, it is simply
    returned when the context is entered and no other operations are performed.

    When a remote filepath is provided, a temporary local filepath is returned
    when the context is entered, which is automatically deleted when the
    context exits. In addition:

    -   When ``mode == "r"``, the remote file is downloaded when the context is
        entered
    -   When ``mode == "w"``, the local file is uploaded to the remote filepath
        when the context exits

    Example usage::

        import fiftyone.core.storage as fos

        with fos.LocalFile("s3://bucket/file.txt", "w") as local_path:
            with open(local_path, "w") as f:
                f.write("Hello, world!")

        with fos.LocalFile("s3://bucket/file.txt", "r") as local_path:
            with open(local_path, "r") as f:
                print(r.read())

    Args:
        path: a filepath
        mode ("r"): the mode. Supported values are ``("r", "w")``
        basedir (None): an optional directory in which to create temporary
            local files
    """

    def __init__(self, path, mode="r", basedir=None):
        if mode not in ("r", "w"):
            raise ValueError("Unsupported mode '%s'" % mode)

        if basedir is not None and not is_local(basedir):
            raise ValueError("basedir must be local; found '%s'" % basedir)

        self._path = path
        self._mode = mode
        self._basedir = basedir
        self._local_path = None
        self._tmpdir = None

    def __enter__(self):
        if is_local(self._path):
            return self._path

        self._tmpdir = make_temp_dir(basedir=self._basedir)
        self._local_path = os.path.join(
            self._tmpdir, os.path.basename(self._path)
        )

        if self._mode == "r":
            copy_file(self._path, self._local_path)

        return self._local_path

    def __exit__(self, *args):
        if self._tmpdir is None:
            return

        try:
            if self._mode == "w":
                copy_file(self._local_path, self._path)
        finally:
            etau.delete_dir(self._tmpdir)


class LocalFiles(object):
    """Context manager that allows lists of remote filepaths to be processed as
    local filepaths that can be passed to methods that don't natively support
    reading/writing remote locations.

    When local filepaths are provided to this context manager, they are simply
    returned when the context is entered and no other operations are performed.

    When remote filepaths are provided, temporary local filepaths are returned
    when the context is entered, which are automatically deleted when the
    context exits. In addition:

    -   When ``mode == "r"``, remote files are downloaded when the context is
        entered
    -   When ``mode == "w"``, local files are uploaded to their corresponding
        remote filepaths when the context exits

    Example usage::

        import fiftyone.core.storage as fos

        remote_paths = [
            "s3://bucket/file1.txt",
            "s3://bucket/file2.txt",
        ]

        with fos.LocalFiles(remote_paths, "w") as local_paths:
            for local_path in local_paths:
                with open(local_path, "w") as f:
                    f.write("Hello, world!")

        with fos.LocalFiles(remote_paths, "r") as local_paths:
            for local_path in local_paths:
                with open(local_path, "r") as f:
                    print(r.read())

    Args:
        paths: a list of filepaths, or a dict mapping keys to filepaths
        mode ("r"): the mode. Supported values are ``("r", "w", "rw")``
        basedir (None): an optional directory in which to create temporary
            local files
        skip_failures (False): whether to gracefully continue without raising
            an error if a remote upload/download fails
        type_str ("files"): the type of file being processed. Used only for
            log messages. If None/empty, nothing will be logged
        quiet (None): whether to display (False) or not display (True) a
            progress bar tracking the status of any uploads/downloads. By
            default, ``fiftyone.config.show_progress_bars`` is used to set this
    """

    def __init__(
        self,
        paths,
        mode="r",
        basedir=None,
        skip_failures=False,
        type_str="files",
        quiet=None,
    ):
        if not set(mode).issubset("rw"):
            raise ValueError("Unsupported mode '%s'" % mode)

        if basedir is not None and not is_local(basedir):
            raise ValueError("basedir must be local; found '%s'" % basedir)

        self._paths = paths
        self._mode = mode
        self._basedir = basedir
        self._skip_failures = skip_failures
        self._type_str = type_str
        self._quiet = quiet
        self._tmpdir = None
        self._filename_maker = None
        self._local_paths = None
        self._remote_paths = None

    @property
    def quiet(self):
        """Whether this object will log the status of any uploads/downloads."""
        return _parse_quiet(self._quiet)

    def __enter__(self):
        local_paths = []
        remote_paths = []

        is_dict = isinstance(self._paths, dict)

        if is_dict:
            iter_paths = self._paths.items()
            _paths = {}
        else:
            iter_paths = self._paths
            _paths = []

        for path in iter_paths:
            if is_dict:
                key, path = path

            if not is_local(path):
                if self._tmpdir is None:
                    self._tmpdir = make_temp_dir(basedir=self._basedir)
                    self._filename_maker = fou.UniqueFilenameMaker()

                local_name = self._filename_maker.get_output_path(path)
                local_path = os.path.join(self._tmpdir, local_name)

                local_paths.append(local_path)
                remote_paths.append(path)
                path = local_path

            if is_dict:
                _paths[key] = path
            else:
                _paths.append(path)

        self._local_paths = local_paths
        self._remote_paths = remote_paths

        if "r" in self._mode and self._remote_paths:
            progress = not self.quiet

            if progress and self._type_str:
                logger.info("Downloading %s...", self._type_str)

            copy_files(
                self._remote_paths,
                self._local_paths,
                skip_failures=self._skip_failures,
                progress=progress,
            )

        return _paths

    def __exit__(self, *args):
        if self._tmpdir is None:
            return

        try:
            if "w" in self._mode and self._local_paths:
                progress = not self.quiet

                if progress and self._type_str:
                    logger.info("Uploading %s...", self._type_str)

                copy_files(
                    self._local_paths,
                    self._remote_paths,
                    skip_failures=self._skip_failures,
                    progress=progress,
                )
        finally:
            etau.delete_dir(self._tmpdir)


class DeleteFiles(object):
    """Context manager for efficiently deleting local or remote files.

    When local filepaths are provided to this context manager, they are
    immediately deleted.

    When remote filepaths are provided, they are efficiently deleted in a batch
    when the context exits.

    Example usage::

        import fiftyone.core.storage as fos

        remote_paths = [
            "s3://bucket/file1.txt",
            "s3://bucket/file2.txt",
        ]

        with fos.DeleteFiles() as df:
            for remote_path in remote_paths:
                df.delete(remote_path)

    Args:
        skip_failures (False): whether to gracefully continue without raising
            an error if a remote deletion fails
        type_str ("files"): the type of file being deleted. Used only for log
            messages. If None/empty, nothing will be logged
        quiet (None): whether to display (False) or not display (True) a
            progress bar tracking the status of any uploads. By default,
            ``fiftyone.config.show_progress_bars`` is used to set this
    """

    def __init__(self, skip_failures=False, type_str="files", quiet=None):
        self._skip_failures = skip_failures
        self._type_str = type_str
        self._quiet = quiet
        self._delpaths = None

    @property
    def quiet(self):
        """Whether this instance will log the status of any deletions."""
        return _parse_quiet(self._quiet)

    def delete(self, path):
        """Deletes the given file.

        Args:
            path: the filepath
        """
        if is_local(path):
            etau.delete_file(path)
        else:
            self._delpaths.append(path)

    def __enter__(self):
        self._delpaths = []
        return self

    def __exit__(self, *args):
        if self._delpaths:
            progress = not self.quiet

            if progress and self._type_str:
                logger.info("Uploading %s...", self._type_str)

            delete_files(
                self._delpaths,
                skip_failures=self._skip_failures,
                progress=progress,
            )


class FileWriter(object):
    """Context manager that allows writing remote files to disk locally first
    so that they can be efficiently uploaded to the remote destination in a
    batch.

    When local filepaths are provided to this context manager, they are simply
    returned verbatim.

    When remote filepaths are provided, temporary local filepaths are returned,
    which are then uploaded to their corresponding remote filepaths and then
    cleaned up when the context exits.

    Example usage::

        import fiftyone.core.storage as fos

        remote_paths = [
            "s3://bucket/file1.txt",
            "s3://bucket/file2.txt",
        ]

        with fos.FileWriter() as writer:
            for remote_path in remote_paths:
                local_path = writer.get_local_path(remote_path)
                with open(local_path, "w") as f:
                    f.write("Hello, world!")

    Args:
        basedir (None): an optional directory in which to create temporary
            local files
        skip_failures (False): whether to gracefully continue without raising
            an error if a remote upload fails
        type_str ("files"): the type of file being processed. Used only for
            log messages. If None/empty, nothing will be logged
        quiet (None): whether to display (False) or not display (True) a
            progress bar tracking the status of any uploads. By default,
            ``fiftyone.config.show_progress_bars`` is used to set this
    """

    def __init__(
        self, basedir=None, skip_failures=False, type_str="files", quiet=None
    ):
        if basedir is not None and not is_local(basedir):
            raise ValueError("basedir must be local; found '%s'" % basedir)

        self._basedir = basedir
        self._skip_failures = skip_failures
        self._type_str = type_str
        self._quiet = quiet
        self._tmpdir = None
        self._filename_maker = None
        self._inpaths = None
        self._outpaths = None

    @property
    def quiet(self):
        """Whether this writer will log the status of any uploads."""
        return _parse_quiet(self._quiet)

    def __enter__(self):
        self._tmpdir = None
        self._filename_maker = None
        self._inpaths = []
        self._outpaths = []
        return self

    def __exit__(self, *args):
        try:
            if self._inpaths:
                progress = not self.quiet

                if progress and self._type_str:
                    logger.info("Uploading %s...", self._type_str)

                copy_files(
                    self._inpaths,
                    self._outpaths,
                    skip_failures=self._skip_failures,
                    progress=progress,
                )
        finally:
            if self._tmpdir is not None:
                etau.delete_dir(self._tmpdir)

    def get_local_path(self, filepath):
        """Returns a local path on disk to write the given file.

        If the provided path is local, it is directly returned. If the path is
        remote, a temporary local path is returned.

        Args:
            filepath: a filepath

        Returns:
            the local filepath
        """
        if is_local(filepath):
            return filepath

        if self._tmpdir is None:
            self._tmpdir = make_temp_dir(basedir=self._basedir)
            self._filename_maker = fou.UniqueFilenameMaker()

        local_name = self._filename_maker.get_output_path(filepath)
        local_path = os.path.join(self._tmpdir, local_name)

        self._inpaths.append(local_path)
        self._outpaths.append(filepath)

        return local_path

    def get_local_paths(self, filepaths):
        """Returns local paths on disk for a list of filepaths.

        See :meth:`get_local_path` for details.

        Args:
            filepaths: a list of filepaths

        Returns:
            a list of local paths
        """
        return [self.get_local_path(p) for p in filepaths]

    def register_local_path(self, filepath, local_path):
        """Registers the local path for the given filepath.

        If the provided ``filepath`` is remote, it will be populated from the
        ``local_path`` you provide in the exit context's upload.

        If the provided ``filepath`` is local, this method has no effect.

        Args:
            filepath: a filepath
            local_path: a corresponding local path
        """
        if is_local(filepath):
            return

        self._inpaths.append(local_path)
        self._outpaths.append(filepath)

    def register_local_paths(self, filepaths, local_paths):
        """Registers the local paths for the given filepaths.

        Any remote paths in ``filepaths`` will be populated from the
        corresponding ``local_paths`` in the exit context's upload.

        Any local filepaths in ``filepaths`` are skipped.

        Args:
            filepaths: a list of filepaths
            local_paths: a list of corresponding local paths
        """
        for filepath, local_path in zip(filepaths, local_paths):
            self.register_local_path(filepath, local_path)


@contextmanager
def open_file(path, mode="r"):
    """Opens the given file for reading or writing.

    This function *must* be used as a context manager, and it assumes that any
    cloud files being read/written can fit into RAM.

    Example usage::

        import fiftyone.core.storage as fos

        with fos.open_file("/tmp/file.txt", "w") as f:
            f.write("Hello, world!")

        with fos.open_file("s3://tmp/file.txt", "w") as f:
            f.write("Hello, world!")

        with fos.open_file("/tmp/file.txt", "r") as f:
            print(f.read())

        with fos.open_file("s3://tmp/file.txt", "r") as f:
            print(f.read())

    Args:
        path: the path
        mode ("r"): the mode. Supported values are ``("r", "rb", "w", "wb")``
    """
    if is_local(path):
        f = open(path, mode)

        try:
            yield f
        finally:
            f.close()

        return

    client = get_client(path=path)
    is_writing = mode in ("w", "wb")

    if mode == "r":
        b = client.download_bytes(path)
        f = io.StringIO(b.decode())
    elif mode == "rb":
        f = io.BytesIO()
        client.download_stream(path, f)
    elif is_writing:
        f = _BytesIO()
    else:
        raise ValueError("Unsupported mode '%s'" % mode)

    f.seek(0)

    try:
        yield f
    finally:
        if not is_writing:
            f.close()

    if not is_writing:
        return

    f.seek(0)
    content_type = etau.guess_mime_type(path)

    try:
        client.upload_stream(f, path, content_type=content_type)
    finally:
        f.close()


def read_file(path, binary=False):
    """Reads the file.

    Args:
        path: the filepath
        binary (False): whether to read the file in binary mode

    Returns:
        the file contents
    """
    mode = "rb" if binary else "r"
    with open_file(path, mode) as f:
        return f.read()


def write_file(str_or_bytes, path):
    """Writes the given string/bytes to a file.

    If a string is provided, it is encoded via ``.encode()``.

    Args:
        str_or_bytes: the string or bytes
        path: the filepath
    """
    ensure_basedir(path)
    with open_file(path, "wb") as f:
        f.write(_to_bytes(str_or_bytes))


def sep(path):
    """Returns the path separator for the given path.

    For local paths, ``os.path.sep`` is returned.

    For remote paths, ``"/"`` is returned.

    Args:
        path: the filepath

    Returns:
        the path separator
    """
    if is_local(path):
        return os.path.sep

    return "/"


def join(a, *p):
    """Joins the given path components into a single path.

    Args:
        a: the root
        *p: additional path components

    Returns:
        the joined path
    """
    if is_local(a):
        return os.path.join(a, *p)

    return posixpath.join(a, *p)


def isabs(path):
    """Determines whether the given path is absolute.

    Remote paths are always considered absolute.

    Args:
        path: the filepath

    Returns:
        True/False
    """
    if is_local(path):
        return os.path.isabs(path)

    return True


def abspath(path):
    """Converts the given path to an absolute path.

    Remote paths are returned unchanged.

    Args:
        path: the filepath

    Returns:
        the absolute path
    """
    if is_local(path):
        return os.path.abspath(path)

    return path


def normpath(path):
    """Normalizes the given filepath.

    Args:
        path: the filepath

    Returns:
        the normalized path
    """
    if is_local(path):
        return os.path.normpath(path)
<<<<<<< HEAD

    prefix, path = split_prefix(path)

=======

    prefix, path = split_prefix(path)

>>>>>>> 2b86ee37
    return prefix + posixpath.normpath(path.replace("\\", "/"))


def exists(path):
    """Determines whether the given file or directory exists.

    Args:
        path: the file or directory path

    Returns:
        True/False
    """
    if is_local(path):
        return os.path.exists(path)

    client = get_client(path=path)

    if os.path.splitext(path)[1]:
        return client.is_file(path)

    return client.is_folder(path)


def isfile(path):
    """Determines whether the given file exists.

    Args:
        path: the filepath

    Returns:
        True/False
    """
    if is_local(path):
        return os.path.isfile(path)

    client = get_client(path=path)
    return client.is_file(path)


def isdir(dirpath):
    """Determines whether the given directory exists.

    Cloud "folders" are deemed to exist only if they are non-empty.

    Args:
        dirpath: the directory path

    Returns:
        True/False
    """
    if is_local(dirpath):
        return os.path.isdir(dirpath)

    client = get_client(path=dirpath)
    return client.is_folder(dirpath)


def make_archive(dirpath, archive_path, cleanup=False):
    """Makes an archive containing the given directory.

    Supported formats include ``.zip``, ``.tar``, ``.tar.gz``, ``.tgz``,
    ``.tar.bz`` and ``.tbz``.

    Args:
        dirpath: the directory to archive
        archive_path: the archive path to write
        cleanup (False): whether to delete the directory after archiving it
    """
    with LocalDir(dirpath, "r", type_str=None) as local_dir:
        with LocalFile(archive_path, "w") as local_path:
            logger.info("Making archive...")
            etau.make_archive(local_dir, local_path)

    if cleanup:
        delete_dir(dirpath)


def extract_archive(archive_path, outdir=None, cleanup=False):
    """Extracts the contents of an archive.

    The following formats are guaranteed to work:
    ``.zip``, ``.tar``, ``.tar.gz``, ``.tgz``, ``.tar.bz``, ``.tbz``.

    If an archive *not* in the above list is found, extraction will be
    attempted via the ``patool`` package, which supports many formats but may
    require that additional system packages be installed.

    Args:
        archive_path: the archive path
        outdir (None): the directory into which to extract the archive. By
            default, the directory containing the archive is used
        cleanup (False): whether to delete the archive after extraction
    """
    if outdir is None:
        outdir = os.path.dirname(archive_path) or "."

    with LocalFile(archive_path, "r") as local_path:
        with LocalDir(outdir, "w", type_str=None) as local_dir:
            logger.info("Extracting archive...")
            etau.extract_archive(local_path, outdir=local_dir)

    if cleanup:
        delete_file(archive_path)


def ensure_empty_dir(dirpath, cleanup=False):
    """Ensures that the given directory exists and is empty.

    Args:
        dirpath: the directory path
        cleanup (False): whether to delete any existing directory contents

    Raises:
        ValueError: if the directory is not empty and ``cleanup`` is False
    """
    if is_local(dirpath):
        etau.ensure_empty_dir(dirpath, cleanup=cleanup)
        return

    client = get_client(path=dirpath)

    if cleanup:
        client.delete_folder(dirpath)
    elif client.list_files_in_folder(dirpath):
        raise ValueError("'%s' is not empty" % dirpath)


def ensure_basedir(path):
    """Makes the base directory of the given path, if necessary.

    Args:
        path: the filepath
    """
    if is_local(path):
        etau.ensure_basedir(path)


def ensure_dir(dirpath):
    """Makes the given directory, if necessary.

    Args:
        dirpath: the directory path
    """
    if is_local(dirpath):
        etau.ensure_dir(dirpath)


def load_json(path_or_str):
    """Loads JSON from the input argument.

    Args:
        path_or_str: the filepath or JSON string

    Returns:
        the loaded JSON
    """
    try:
        return json.loads(path_or_str)
    except ValueError:
        pass

    if isfile(path_or_str):
        return read_json(path_or_str)

    raise ValueError("Unable to load JSON from '%s'" % path_or_str)


def read_json(path):
    """Reads a JSON file.

    Args:
        path: the filepath

    Returns:
        the JSON data
    """
    try:
        with open_file(path, "r") as f:
            return json.load(f)
    except ValueError:
        raise ValueError("Unable to parse JSON file '%s'" % path)


def write_json(d, path, pretty_print=False):
    """Writes JSON object to file.

    Args:
        d: JSON data
        path: the filepath
        pretty_print (False): whether to render the JSON in human readable
            format with newlines and indentations
    """
    s = etase.json_to_str(d, pretty_print=pretty_print)
    write_file(s, path)


def load_ndjson(path_or_str):
    """Loads NDJSON from the input argument.

    Args:
        path_or_str: the filepath or NDJSON string

    Returns:
        a list of JSON dicts
    """
    try:
        return etase.load_ndjson(path_or_str)
    except ValueError:
        pass

    if isfile(path_or_str):
        return read_ndjson(path_or_str)

    raise ValueError("Unable to load NDJSON from '%s'" % path_or_str)


def read_ndjson(path):
    """Reads an NDJSON file.

    Args:
        path: the filepath

    Returns:
        a list of JSON dicts
    """
    with open_file(path, "r") as f:
        with jsonlines.Reader(f) as r:
            return list(r.iter(skip_empty=True))


def write_ndjson(obj, path):
    """Writes the list of JSON dicts in NDJSON format.

    Args:
        obj: a list of JSON dicts
        path: the filepath
    """
    with open_file(path, "w") as f:
        with jsonlines.Writer(f) as w:
            w.write_all(obj)


def read_yaml(path):
    """Reads a YAML file.

    Args:
        path: the filepath

    Returns:
        a list of JSON dicts
    """
    with open_file(path, "r") as f:
        return yaml.safe_load(f)


def write_yaml(obj, path, **kwargs):
    """Writes the object to a YAML file.

    Args:
        obj: a Python object
        path: the filepath
        **kwargs: optional arguments for ``yaml.dump(..., **kwargs)``
    """
    with open_file(path, "w") as f:
        return yaml.dump(obj, stream=f, **kwargs)


def list_files(
    dirpath,
    abs_paths=False,
    recursive=False,
    include_hidden_files=False,
    return_metadata=False,
    sort=True,
):
    """Lists the files in the given directory.

    If the directory does not exist, an empty list is returned.

    Args:
        dirpath: the path to the directory to list
        abs_paths (False): whether to return the absolute paths to the files
        recursive (False): whether to recursively traverse subdirectories
        include_hidden_files (False): whether to include dot files
        return_metadata (False): whether to return metadata dicts for each file
            instead of filepaths
        sort (True): whether to sort the list of files

    Returns:
        a list of filepaths or metadata dicts
    """
    if is_local(dirpath):
        if not os.path.isdir(dirpath):
            return []

        filepaths = etau.list_files(
            dirpath,
            abs_paths=abs_paths,
            recursive=recursive,
            include_hidden_files=include_hidden_files,
            sort=sort,
        )

        if not return_metadata:
            return filepaths
<<<<<<< HEAD

        metadata = []
        for filepath in filepaths:
            if abs_paths:
                fp = filepath
            else:
                fp = os.path.join(dirpath, filepath)

=======

        metadata = []
        for filepath in filepaths:
            if abs_paths:
                fp = filepath
            else:
                fp = os.path.join(dirpath, filepath)

>>>>>>> 2b86ee37
            m = _get_local_metadata(fp)
            m["filepath"] = filepath
            metadata.append(m)

        return metadata

    client = get_client(path=dirpath)

    filepaths = client.list_files_in_folder(
        dirpath,
        recursive=recursive,
        return_metadata=return_metadata,
    )

    if not return_metadata:
        if not abs_paths:
            filepaths = [os.path.relpath(f, dirpath) for f in filepaths]

        if not include_hidden_files:
            filepaths = [
                f for f in filepaths if not os.path.basename(f).startswith(".")
            ]

        if sort:
            filepaths = sorted(filepaths)

        return filepaths

    prefix = split_prefix(dirpath)[0]
    metadata = filepaths
    for m in metadata:
        filepath = prefix + m["bucket"] + "/" + m["object_name"]
        if not abs_paths:
            filepath = os.path.relpath(filepath, dirpath)

        m["filepath"] = filepath

    if not include_hidden_files:
        metadata = [
            m
            for m in metadata
            if not os.path.basename(m["filepath"]).startswith(".")
        ]

    if sort:
        metadata = sorted(metadata, key=lambda m: m["filepath"])

    return metadata


def _get_local_metadata(filepath):
    s = os.stat(filepath)
    return {
        "name": os.path.basename(filepath),
        "size": s.st_size,
        "last_modified": datetime.fromtimestamp(s.st_mtime),
    }


def list_subdirs(dirpath, abs_paths=False, recursive=False):
    """Lists the subdirectories in the given directory, sorted alphabetically
    and excluding hidden directories.

    Args:
        dirpath: the path to the directory to list
        abs_paths (False): whether to return absolute paths
        recursive (False): whether to recursively traverse subdirectories

    Returns:
        a list of subdirectories
    """
    if is_local(dirpath):
        return etau.list_subdirs(
            dirpath, abs_paths=abs_paths, recursive=recursive
        )

    if _is_root(dirpath):
        fs = get_file_system(dirpath)
        buckets = list_buckets(fs, abs_paths=True)
        buckets = sorted(buckets)

        if recursive:
            dirs = list(
                itertools.chain.from_iterable(
                    list_subdirs(b, abs_paths=True, recursive=True)
                    for b in buckets
                )
            )
        else:
            dirs = buckets

        if not abs_paths:
            n = len(dirpath)
            dirs = [d[n:] for d in dirs]

        return dirs

    if recursive:
        filepaths = list_files(dirpath, recursive=True)
        dirs = {os.path.dirname(p) for p in filepaths}
    else:
        client = get_client(path=dirpath)
        dirs = client.list_subfolders(dirpath)
        dirs = [os.path.relpath(d, dirpath) for d in dirs]

    dirs = sorted(d for d in dirs if d and not d.startswith("."))

    if abs_paths:
        dirs = [join(dirpath, d) for d in dirs]

    return dirs


def _is_root(path):
    fs = get_file_system(path)

    if fs == FileSystem.LOCAL:
        return path == os.path.abspath(os.sep)

    if fs == FileSystem.S3:
        return path == S3_PREFIX

    if fs == FileSystem.GCS:
        return path == GCS_PREFIX

    if fs == FileSystem.AZURE:
        return path in (azure_alias_prefix, azure_endpoint_prefix)

    if fs == FileSystem.MINIO:
        return path in (minio_alias_prefix, minio_endpoint_prefix)

    return False


def list_buckets(fs, abs_paths=False):
    """Lists the available buckets in the given file system.

    For local file systems, this method returns subdirectories of ``/``(or the
    current drive on Windows).

    Args:
        fs: a :class:`FileSystem` value
        abs_paths (False): whether to return absolute paths

    Returns:
        a list of buckets
    """
    if fs == FileSystem.LOCAL:
        root = os.path.abspath(os.sep)
        return etau.list_subdirs(root, abs_paths=abs_paths, recursive=False)

    client = get_client(fs=fs)

    if fs == FileSystem.S3:
        resp = client._client.list_buckets()
        buckets = [r["Name"] for r in resp.get("Buckets", [])]
        if abs_paths:
            prefix = S3_PREFIX
            buckets = [prefix + b for b in buckets]

        return buckets

    if fs == FileSystem.GCS:
        buckets = [b.name for b in client._client.list_buckets()]
        if abs_paths:
            prefix = GCS_PREFIX
            buckets = [prefix + b for b in buckets]

        return buckets

    if fs == FileSystem.AZURE:
        buckets = [c["name"] for c in client._client.list_containers()]
        if abs_paths:
            prefix = azure_alias_prefix or azure_endpoint_prefix
            buckets = [prefix + b for b in buckets]

        return buckets

    if fs == FileSystem.MINIO:
        resp = client._client.list_buckets()
        buckets = [r["Name"] for r in resp.get("Buckets", [])]
        if abs_paths:
            prefix = minio_alias_prefix or minio_endpoint_prefix
            buckets = [prefix + b for b in buckets]

        return buckets

    raise ValueError("Unsupported file system '%s'" % fs)


def get_glob_matches(glob_patt):
    """Returns a list of file paths matching the given glob pattern.

    The matches are returned in sorted order.

    Args:
        glob_patt: a glob pattern like ``/path/to/files-*.jpg`` or
            ``s3://path/to/files-*-*.jpg``

    Returns:
        a list of file paths
    """
    if is_local(glob_patt):
        return etau.get_glob_matches(glob_patt)

    root, found_special = get_glob_root(glob_patt)

    if not found_special:
        return [glob_patt]

    client = get_client(path=root)

    filepaths = client.list_files_in_folder(root, recursive=True)
    return sorted(
        glob.globfilter(
            filepaths, glob_patt, flags=glob.GLOBSTAR | glob.FORCEUNIX
        )
    )


def get_glob_root(glob_patt):
    """Finds the root directory of the given glob pattern, i.e., the deepest
    subdirectory that contains no glob characters.

    Args:
        glob_patt: a glob pattern like ``/path/to/files-*.jpg`` or
            ``s3://path/to/files-*-*.jpg``

    Returns:
        a tuple of:

        -   the root
        -   True/False whether the pattern contains any special characters
    """
    special_chars = "*?[]"

    # Remove escapes around special characters
    replacers = [("[%s]" % s, s) for s in special_chars]
    glob_patt = etau.replace_strings(glob_patt, replacers)

    # @todo optimization: don't split on specials that were previously escaped,
    # as this could cause much more recursive listing than necessary
    split_patt = "|".join(map(re.escape, special_chars))
    root = re.split(split_patt, glob_patt, 1)[0]

    found_special = root != glob_patt
    root = os.path.dirname(root)

    return root, found_special


def copy_file(inpath, outpath):
    """Copies the input file to the output location.

    Args:
        inpath: the input path
        outpath: the output path
    """
    _copy_file(inpath, outpath, cleanup=False)


def copy_files(inpaths, outpaths, skip_failures=False, progress=False):
    """Copies the files to the given locations.

    Args:
        inpaths: a list of input paths
        outpaths: a list of output paths
        skip_failures (False): whether to gracefully continue without raising
            an error if a remote operation fails
        progress (False): whether to render a progress bar tracking the status
            of the operation
    """
    _copy_files(inpaths, outpaths, skip_failures, False, progress)


def copy_dir(
    indir, outdir, overwrite=True, skip_failures=False, progress=False
):
    """Copies the input directory to the output directory.

    Args:
        indir: the input directory
        outdir: the output directory
        overwrite (True): whether to delete an existing output directory (True)
            or merge its contents (False)
        skip_failures (False): whether to gracefully continue without raising
            an error if a remote operation fails
        progress (False): whether to render a progress bar tracking the status
            of the operation
    """
    if overwrite and isdir(outdir):
        delete_dir(outdir)

    files = list_files(
        indir, include_hidden_files=True, recursive=True, sort=False
    )
    inpaths = [join(indir, f) for f in files]
    outpaths = [join(outdir, f) for f in files]
    copy_files(
        inpaths, outpaths, skip_failures=skip_failures, progress=progress
    )


def move_file(inpath, outpath):
    """Moves the given file to a new location.

    Args:
        inpath: the input path
        outpath: the output path
    """
    _copy_file(inpath, outpath, cleanup=True)


def move_files(inpaths, outpaths, skip_failures=False, progress=False):
    """Moves the files to the given locations.

    Args:
        inpaths: a list of input paths
        outpaths: a list of output paths
        skip_failures (False): whether to gracefully continue without raising
            an error if a remote operation fails
        progress (False): whether to render a progress bar tracking the status
            of the operation
    """
    tasks = [(i, o, skip_failures) for i, o in zip(inpaths, outpaths)]
    if tasks:
        _run(_do_move_file, tasks, progress=progress)


def move_dir(
    indir, outdir, overwrite=True, skip_failures=False, progress=False
):
    """Moves the contents of the given directory into the given output
    directory.

    Args:
        indir: the input directory
        outdir: the output directory
        overwrite (True): whether to delete an existing output directory (True)
            or merge its contents (False)
        skip_failures (False): whether to gracefully continue without raising
            an error if a remote operation fails
        progress (False): whether to render a progress bar tracking the status
            of the operation
    """
    if overwrite and isdir(outdir):
        delete_dir(outdir)

    if overwrite and is_local(indir) and is_local(outdir):
        etau.ensure_basedir(outdir)
        shutil.move(indir, outdir)
        return

    files = list_files(
        indir, include_hidden_files=True, recursive=True, sort=False
    )
    inpaths = [join(indir, f) for f in files]
    outpaths = [join(outdir, f) for f in files]
    move_files(
        inpaths, outpaths, skip_failures=skip_failures, progress=progress
    )


def delete_file(path):
    """Deletes the file at the given path.

    For local paths, any empty directories are also recursively deleted from
    the resulting directory tree.

    Args:
        path: the filepath
    """
    _delete_file(path)


def delete_files(paths, skip_failures=False, progress=False):
    """Deletes the files from the given locations.

    For local paths, any empty directories are also recursively deleted from
    the resulting directory tree.

    Args:
        paths: a list of paths
        skip_failures (False): whether to gracefully continue without raising
            an error if a remote operation fails
        progress (False): whether to render a progress bar tracking the status
            of the operation
    """
    tasks = [(p, skip_failures) for p in paths]
    if tasks:
        _run(_do_delete_file, tasks, progress=progress)


def delete_dir(dirpath):
    """Deletes the given directory and recursively deletes any empty
    directories from the resulting directory tree.

    Args:
        dirpath: the directory path
    """
    if is_local(dirpath):
        etau.delete_dir(dirpath)
        return

    client = get_client(path=dirpath)
    client.delete_folder(dirpath)


def upload_media(
    sample_collection,
    remote_dir,
    rel_dir=None,
    media_field="filepath",
    update_filepaths=False,
    cache=False,
    overwrite=False,
    skip_failures=False,
    progress=False,
):
    """Uploads the source media files for the given collection to the given
    remote directory.

    Providing a ``rel_dir`` enables writing nested subfolders within
    ``remote_dir`` matching the structure of the input collection's media. By
    default, the files are written directly to ``remote_dir`` using their
    basenames.

    Args:
        sample_collection: a
            :class:`fiftyone.core.collections.SampleCollection`
        remote_dir: a remote "folder" into which to upload
        rel_dir (None): an optional relative directory to strip from each
            filepath when constructing the corresponding remote path
        media_field ("filepath"): the field containing the media paths
        update_filepaths (False): whether to update the ``media_field`` of each
            sample in the collection to its remote path
        cache (False): whether to store the uploaded media in your local media
            cache. The supported values are:

            -   ``False`` (default): do not cache the media
            -   ``True`` or ``"copy"``: copy the media into your local cache
            -   ``"move"``: move the media into your local cache
        overwrite (False): whether to overwrite (True) or skip (False) existing
            remote files
        skip_failures (False): whether to gracefully continue without raising
            an error if a remote operation fails
        progress (False): whether to render a progress bar tracking the status
            of the upload

    Returns:
        the list of remote paths
    """
    if sample_collection.media_type == fom.GROUP:
        sample_collection = sample_collection.select_group_slices(
            _allow_mixed=True
        )

    filepaths = sample_collection.values(media_field)

    filename_maker = fou.UniqueFilenameMaker(
        output_dir=remote_dir,
        rel_dir=rel_dir,
        ignore_existing=True,
    )

    paths_map = {}
    for filepath in filepaths:
        if filepath not in paths_map:
            paths_map[filepath] = filename_maker.get_output_path(filepath)

    remote_paths = [paths_map[f] for f in filepaths]

    if not overwrite:
        client = get_client(path=remote_dir)
        existing = set(client.list_files_in_folder(remote_dir, recursive=True))
        paths_map = {f: r for f, r in paths_map.items() if r not in existing}

    if paths_map:
        inpaths, outpaths = zip(*paths_map.items())
        _copy_files(inpaths, outpaths, skip_failures, cache, progress)

    if update_filepaths:
        sample_collection.set_values(media_field, remote_paths)

    return remote_paths


def run(fcn, tasks, num_workers=None, progress=False):
    """Applies the given function to each element of the given tasks.

    Args:
        fcn: a function that accepts a single argument
        tasks: an iterable of function aguments
        num_workers (None): a suggested number of threads to use
        progress (False): whether to render a progress bar tracking the status
            of the operation

    Returns:
        the list of function outputs
    """
    num_workers = fou.recommend_thread_pool_workers(num_workers)

    try:
        num_tasks = len(tasks)
    except:
        num_tasks = None

    kwargs = dict(total=num_tasks, iters_str="files", quiet=not progress)

    if num_workers <= 1:
        with fou.ProgressBar(**kwargs) as pb:
            results = [fcn(task) for task in pb(tasks)]
    else:
        with multiprocessing.dummy.Pool(processes=num_workers) as pool:
            with fou.ProgressBar(**kwargs) as pb:
                results = list(pb(pool.imap(fcn, tasks)))

    return results


def _get_client(fs=None, path=None):
    _check_managed_credentials()

    if path is not None:
        fs = get_file_system(path)
    elif fs is None:
        raise ValueError("You must provide either a file system or a path")

    if path is not None and fs in _FILE_SYSTEMS_WITH_REGIONAL_CLIENTS:
        bucket = get_bucket_name(path)
        return _get_regional_client(fs, bucket)

    return _get_default_client(fs)


def _get_regional_client(fs, bucket):
    global bucket_regions
    global region_clients

    if fs not in bucket_regions:
        bucket_regions[fs] = {}

    if fs not in region_clients:
        region_clients[fs] = {}

    region = bucket_regions[fs].get(bucket, None)
    if region is None:
        region = _get_region(fs, bucket)
        bucket_regions[fs][bucket] = region

    client = region_clients[fs].get(region, None)

    if client is None:
        if region == _UNKNOWN_REGION:
            client = _get_default_client(fs)
        else:
            client = _make_regional_client(fs, region)

        region_clients[fs][region] = client

    return client


def _get_default_client(fs):
    if fs == FileSystem.S3:
        global s3_client
        if s3_client is None:
            s3_client = _make_client(fs)

        return s3_client

    if fs == FileSystem.GCS:
        global gcs_client
        if gcs_client is None:
            gcs_client = _make_client(fs)

        return gcs_client

    if fs == FileSystem.AZURE:
        global azure_client
        if azure_client is None:
            azure_client = _make_client(fs)

        return azure_client

    if fs == FileSystem.MINIO:
        global minio_client
        if minio_client is None:
            minio_client = _make_client(fs)

        return minio_client

    if fs == FileSystem.HTTP:
        global http_client

        if http_client is None:
            http_client = _make_client(fs)

        return http_client

    raise ValueError("Unsupported file system '%s'" % fs)


def _get_region(fs, bucket):
    client = _get_default_client(fs)

    try:
        # HeadBucket is the AWS recommended way to determine a bucket's region
        # It requires `s3:ListBucket` permsision
        resp = client._client.head_bucket(Bucket=bucket)
        headers = resp["ResponseMetadata"]["HTTPHeaders"]
        return headers.get("x-amz-bucket-region", "us-east-1")
    except Exception as e1:
        try:
            # Fallback to GetBucketLocation, which requires
            # `s3:GetBucketLocation` permission but does not support
            # multi-account credentials
            resp = client._client.get_bucket_location(Bucket=bucket)
            return resp["LocationConstraint"] or "us-east-1"
        except Exception as e2:
            logger.warning(
                "Failed to determine file system '%s' bucket '%s' location. "
                "HeadBucket: %s. GetBucketLocation: %s",
                fs,
                bucket,
                e1,
                e2,
            )

            return _UNKNOWN_REGION


def _make_client(fs, num_workers=None):
    if num_workers is None:
        num_workers = fo.media_cache_config.num_workers

    kwargs = {}

    if num_workers is not None and num_workers > 10:
        kwargs["max_pool_connections"] = num_workers

    if fs == FileSystem.S3:
        credentials = _load_s3_credentials()
        return S3StorageClient(credentials=credentials, **kwargs)

    if fs == FileSystem.GCS:
        credentials = _load_gcs_credentials()
        return GoogleCloudStorageClient(credentials=credentials, **kwargs)

    if fs == FileSystem.AZURE:
        credentials = _load_azure_credentials()
        return AzureStorageClient(credentials=credentials, **kwargs)

    if fs == FileSystem.MINIO:
        credentials = _load_minio_credentials()
        return MinIOStorageClient(credentials=credentials, **kwargs)

    if fs == FileSystem.HTTP:
        return HTTPStorageClient(**kwargs)

    raise ValueError("Unsupported file system '%s'" % fs)


def _make_regional_client(fs, region, num_workers=None):
    if num_workers is None:
        num_workers = fo.media_cache_config.num_workers

    kwargs = {}

    if num_workers is not None and num_workers > 10:
        kwargs["max_pool_connections"] = num_workers

    if fs == FileSystem.S3:
        credentials = _load_s3_credentials() or {}
        credentials["region"] = region
        return S3StorageClient(credentials=credentials, **kwargs)

    if fs == FileSystem.MINIO:
        credentials = _load_minio_credentials() or {}
        credentials["region"] = region
        return MinIOStorageClient(credentials=credentials, **kwargs)

    raise ValueError("Unsupported file system '%s'" % fs)


def _check_managed_credentials():
    if creds_manager is None:
        return

    if creds_manager.is_expired:
        init_storage()


def _get_managed_credentials(provider):
    if creds_manager is None:
        return None

    return creds_manager.get_stored_credentials(provider)


def _load_s3_credentials():
    credentials_path = _get_managed_credentials("AWS")
    profile = None

<<<<<<< HEAD
    if not credentials_path:
        credentials_path = fo.media_cache_config.aws_config_file
        profile = fo.media_cache_config.aws_profile
=======
    if credentials_path:
        logger.debug("Loaded S3 creds from Teams DB")
    else:
        credentials_path = fo.media_cache_config.aws_config_file
        profile = fo.media_cache_config.aws_profile
        logger.debug("Loaded S3 creds from ENV")
>>>>>>> 2b86ee37

    credentials, _ = S3StorageClient.load_credentials(
        credentials_path=credentials_path, profile=profile
    )

    return credentials


def _load_gcs_credentials():
    credentials_path = _get_managed_credentials("GCP")

<<<<<<< HEAD
    if not credentials_path:
        credentials_path = fo.media_cache_config.google_application_credentials
=======
    if credentials_path:
        logger.debug("Loaded GCP creds from Teams DB")
    else:
        credentials_path = fo.media_cache_config.google_application_credentials
        logger.debug("Loaded GCP creds from ENV")
>>>>>>> 2b86ee37

    credentials, _ = GoogleCloudStorageClient.load_credentials(
        credentials_path=credentials_path
    )

    return credentials


def _load_azure_credentials():
    credentials_path = _get_managed_credentials("AZURE")
    profile = None

<<<<<<< HEAD
    if not credentials_path:
        credentials_path = fo.media_cache_config.azure_credentials_file
        profile = fo.media_cache_config.azure_profile
=======
    if credentials_path:
        logger.debug("Loaded AZURE creds from Teams DB")
    else:
        credentials_path = fo.media_cache_config.azure_credentials_file
        profile = fo.media_cache_config.azure_profile
        logger.debug("Loaded AZURE creds from ENV")
>>>>>>> 2b86ee37

    credentials, _ = AzureStorageClient.load_credentials(
        credentials_path=credentials_path, profile=profile
    )

    return credentials


def _load_minio_credentials():
    credentials_path = _get_managed_credentials("MINIO")
    profile = None

<<<<<<< HEAD
    if not credentials_path:
        credentials_path = fo.media_cache_config.minio_config_file
        profile = fo.media_cache_config.minio_profile
=======
    if credentials_path:
        logger.debug("Loaded MINIO creds from Teams DB")
    else:
        credentials_path = fo.media_cache_config.minio_config_file
        profile = fo.media_cache_config.minio_profile
        logger.debug("Loaded MINIO creds from ENV")
>>>>>>> 2b86ee37

    credentials, _ = MinIOStorageClient.load_credentials(
        credentials_path=credentials_path, profile=profile
    )

    return credentials


def _copy_files(inpaths, outpaths, skip_failures, cache, progress):
    supported_cache_values = ("copy", "move", True, False)
    if cache not in supported_cache_values:
        raise ValueError(
            "Unsupported cache parameter '%s'. The supported values are %s"
            % (cache, supported_cache_values)
        )

    if cache is True:
        cache = "copy"

    tasks = [(i, o, skip_failures, cache) for i, o in zip(inpaths, outpaths)]
    if tasks:
        _run(_do_copy_file, tasks, progress=progress)


def _run(fcn, tasks, num_workers=None, progress=False):
    num_workers = fou.recommend_thread_pool_workers(num_workers)

    try:
        num_tasks = len(tasks)
    except:
        num_tasks = None

    kwargs = dict(total=num_tasks, iters_str="files", quiet=not progress)

    if num_workers <= 1:
        with fou.ProgressBar(**kwargs) as pb:
            for task in pb(tasks):
                fcn(task)
    else:
        with multiprocessing.dummy.Pool(processes=num_workers) as pool:
            with fou.ProgressBar(**kwargs) as pb:
                for _ in pb(pool.imap_unordered(fcn, tasks)):
                    pass


def _do_copy_file(arg):
    inpath, outpath, skip_failures, cache = arg

    try:
        _copy_file(inpath, outpath, cleanup=False)
        if cache:
            # Implicitly assumes outpath is the remote path
            foc.media_cache.add(
                [inpath], [outpath], method=cache, overwrite=True
            )
    except Exception as e:
        if not skip_failures:
            raise

        if skip_failures != "ignore":
            logger.warning(e)


def _do_move_file(arg):
    inpath, outpath, skip_failures = arg

    try:
        _copy_file(inpath, outpath, cleanup=True)
    except Exception as e:
        if not skip_failures:
            raise

        if skip_failures != "ignore":
            logger.warning(e)


def _do_delete_file(arg):
    filepath, skip_failures = arg

    try:
        _delete_file(filepath)
    except Exception as e:
        if not skip_failures:
            raise

        if skip_failures != "ignore":
            logger.warning(e)


def _copy_file(inpath, outpath, cleanup=False):
    fsi = get_file_system(inpath)
    fso = get_file_system(outpath)

    if fsi == FileSystem.LOCAL:
        if fso == FileSystem.LOCAL:
            # Local -> local
            etau.ensure_basedir(outpath)
            if cleanup:
                shutil.move(inpath, outpath)
            else:
                shutil.copy(inpath, outpath)
        else:
            # Local -> remote
            client = get_client(path=outpath)
            client.upload(inpath, outpath)
            if cleanup:
                os.remove(inpath)
    elif fso == FileSystem.LOCAL:
        # Remote -> local
        client = get_client(path=inpath)
        client.download(inpath, outpath)
        if cleanup:
            client.delete(inpath)
    else:
        # Remote -> remote
        clienti = get_client(path=inpath)
        b = clienti.download_bytes(inpath)
        cliento = get_client(path=outpath)
        cliento.upload_bytes(b, outpath)
        if cleanup:
            clienti.delete(inpath)


def _delete_file(filepath):
    if is_local(filepath):
        etau.delete_file(filepath)
        return

    client = get_client(path=filepath)
    client.delete(filepath)


class _BytesIO(io.BytesIO):
    def write(self, str_or_bytes):
        super().write(_to_bytes(str_or_bytes))


def _to_bytes(val, encoding="utf-8"):
    b = val.encode(encoding) if isinstance(val, six.text_type) else val
    if not isinstance(b, six.binary_type):
        raise TypeError("Failed to convert %s to bytes" % type(b))

    return b


def _parse_quiet(quiet):
    if quiet is None:
        return not fo.config.show_progress_bars

    return quiet<|MERGE_RESOLUTION|>--- conflicted
+++ resolved
@@ -1289,15 +1289,9 @@
     """
     if is_local(path):
         return os.path.normpath(path)
-<<<<<<< HEAD
 
     prefix, path = split_prefix(path)
 
-=======
-
-    prefix, path = split_prefix(path)
-
->>>>>>> 2b86ee37
     return prefix + posixpath.normpath(path.replace("\\", "/"))
 
 
@@ -1603,7 +1597,6 @@
 
         if not return_metadata:
             return filepaths
-<<<<<<< HEAD
 
         metadata = []
         for filepath in filepaths:
@@ -1612,16 +1605,6 @@
             else:
                 fp = os.path.join(dirpath, filepath)
 
-=======
-
-        metadata = []
-        for filepath in filepaths:
-            if abs_paths:
-                fp = filepath
-            else:
-                fp = os.path.join(dirpath, filepath)
-
->>>>>>> 2b86ee37
             m = _get_local_metadata(fp)
             m["filepath"] = filepath
             metadata.append(m)
@@ -2326,18 +2309,12 @@
     credentials_path = _get_managed_credentials("AWS")
     profile = None
 
-<<<<<<< HEAD
-    if not credentials_path:
-        credentials_path = fo.media_cache_config.aws_config_file
-        profile = fo.media_cache_config.aws_profile
-=======
     if credentials_path:
         logger.debug("Loaded S3 creds from Teams DB")
     else:
         credentials_path = fo.media_cache_config.aws_config_file
         profile = fo.media_cache_config.aws_profile
         logger.debug("Loaded S3 creds from ENV")
->>>>>>> 2b86ee37
 
     credentials, _ = S3StorageClient.load_credentials(
         credentials_path=credentials_path, profile=profile
@@ -2349,16 +2326,11 @@
 def _load_gcs_credentials():
     credentials_path = _get_managed_credentials("GCP")
 
-<<<<<<< HEAD
-    if not credentials_path:
-        credentials_path = fo.media_cache_config.google_application_credentials
-=======
     if credentials_path:
         logger.debug("Loaded GCP creds from Teams DB")
     else:
         credentials_path = fo.media_cache_config.google_application_credentials
         logger.debug("Loaded GCP creds from ENV")
->>>>>>> 2b86ee37
 
     credentials, _ = GoogleCloudStorageClient.load_credentials(
         credentials_path=credentials_path
@@ -2371,18 +2343,12 @@
     credentials_path = _get_managed_credentials("AZURE")
     profile = None
 
-<<<<<<< HEAD
-    if not credentials_path:
-        credentials_path = fo.media_cache_config.azure_credentials_file
-        profile = fo.media_cache_config.azure_profile
-=======
     if credentials_path:
         logger.debug("Loaded AZURE creds from Teams DB")
     else:
         credentials_path = fo.media_cache_config.azure_credentials_file
         profile = fo.media_cache_config.azure_profile
         logger.debug("Loaded AZURE creds from ENV")
->>>>>>> 2b86ee37
 
     credentials, _ = AzureStorageClient.load_credentials(
         credentials_path=credentials_path, profile=profile
@@ -2395,18 +2361,12 @@
     credentials_path = _get_managed_credentials("MINIO")
     profile = None
 
-<<<<<<< HEAD
-    if not credentials_path:
-        credentials_path = fo.media_cache_config.minio_config_file
-        profile = fo.media_cache_config.minio_profile
-=======
     if credentials_path:
         logger.debug("Loaded MINIO creds from Teams DB")
     else:
         credentials_path = fo.media_cache_config.minio_config_file
         profile = fo.media_cache_config.minio_profile
         logger.debug("Loaded MINIO creds from ENV")
->>>>>>> 2b86ee37
 
     credentials, _ = MinIOStorageClient.load_credentials(
         credentials_path=credentials_path, profile=profile
