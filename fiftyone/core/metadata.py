--- conflicted
+++ resolved
@@ -16,13 +16,8 @@
 import eta.core.utils as etau
 import eta.core.video as etav
 
-<<<<<<< HEAD
-import fiftyone as fo
 import fiftyone.core.cache as foc
-from fiftyone.core.odm.document import DynamicEmbeddedDocument
-=======
 from fiftyone.core.odm import DynamicEmbeddedDocument
->>>>>>> 276b466a
 import fiftyone.core.fields as fof
 import fiftyone.core.media as fom
 import fiftyone.core.storage as fos
@@ -264,7 +259,9 @@
         _compute_metadata(sample_collection, overwrite=overwrite)
     else:
         _compute_metadata_multi(
-            sample_collection, num_workers, overwrite=overwrite,
+            sample_collection,
+            num_workers,
+            overwrite=overwrite,
         )
 
     num_missing = len(sample_collection.exists("metadata", False))
