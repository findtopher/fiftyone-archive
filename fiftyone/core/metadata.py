"""
Metadata stored in dataset samples.

| Copyright 2017-2023, Voxel51, Inc.
| `voxel51.com <https://voxel51.com/>`_
|
"""
import itertools
import logging
import multiprocessing.dummy
import os
import re
import requests
import multiprocessing.dummy

<<<<<<< HEAD
import backoff
from PIL import ExifTags, Image
=======
from PIL import Image
>>>>>>> ba5c9d5c

import eta.core.utils as etau
import eta.core.video as etav

import fiftyone as fo
import fiftyone.core.cache as foc
from fiftyone.core.config import HTTPRetryConfig
from fiftyone.core.odm import DynamicEmbeddedDocument
import fiftyone.core.fields as fof
import fiftyone.core.media as fom
import fiftyone.core.storage as fos
import fiftyone.core.utils as fou


logger = logging.getLogger(__name__)


class Metadata(DynamicEmbeddedDocument):
    """Base class for storing metadata about generic samples.

    Args:
        size_bytes (None): the size of the media, in bytes
        mime_type (None): the MIME type of the media
    """

    size_bytes = fof.IntField()
    mime_type = fof.StringField()

    @classmethod
    def build_for(cls, path, mime_type=None):
        """Builds a :class:`Metadata` object for the given file.

        Args:
            path: the path to the data
            mime_type (None): the MIME type of the file. If not provided, it
                will be guessed

        Returns:
            a :class:`Metadata`
        """
        if fos.is_local(path):
            return cls._build_for_local(path, mime_type=mime_type)

        url = fos.get_url(path)
        return cls._build_for_url(url, mime_type=mime_type)

    @classmethod
    def _build_for_local(cls, filepath, mime_type=None):
        if mime_type is None:
            mime_type = etau.guess_mime_type(filepath)

        size_bytes = os.path.getsize(filepath)

        return cls(size_bytes=size_bytes, mime_type=mime_type)

    @classmethod
    @backoff.on_exception(
        backoff.expo,
        requests.exceptions.RequestException,
        factor=HTTPRetryConfig.FACTOR,
        max_tries=HTTPRetryConfig.MAX_TRIES,
        giveup=lambda e: e.response.status_code
        not in HTTPRetryConfig.RETRY_CODES,
        logger=None,
    )
    def _build_for_url(cls, url, mime_type=None):
        if mime_type is None:
            mime_type = etau.guess_mime_type(url)

        with requests.get(url, stream=True) as r:
            r.raise_for_status()
            size_bytes = int(r.headers["Content-Length"])

        return cls(size_bytes=size_bytes, mime_type=mime_type)


class ImageMetadata(Metadata):
    """Class for storing metadata about image samples.

    Args:
        size_bytes (None): the size of the image on disk, in bytes
        mime_type (None): the MIME type of the image
        width (None): the width of the image, in pixels
        height (None): the height of the image, in pixels
        num_channels (None): the number of channels in the image
    """

    width = fof.IntField()
    height = fof.IntField()
    num_channels = fof.IntField()

    @classmethod
    def build_for(cls, img_or_path, mime_type=None):
        """Builds an :class:`ImageMetadata` object for the given image.

        Args:
            img_or_path: an image or the path to an image
            mime_type (None): the MIME type of the image. If not provided, it
                will be guessed

        Returns:
            an :class:`ImageMetadata`
        """
        if not etau.is_str(img_or_path):
            return cls._build_for_img(img_or_path, mime_type=mime_type)

        if fos.is_local(img_or_path):
            return cls._build_for_local(img_or_path, mime_type=mime_type)

        url = fos.get_url(img_or_path)
        return cls._build_for_url(url, mime_type=mime_type)

    @classmethod
    def _build_for_local(cls, path, mime_type=None):
        size_bytes = os.path.getsize(path)

        if mime_type is None:
            mime_type = etau.guess_mime_type(path)

        with open(path, "rb") as f:
            width, height, num_channels = get_image_info(f)

        return cls(
            size_bytes=size_bytes,
            mime_type=mime_type,
            width=width,
            height=height,
            num_channels=num_channels,
        )

    @classmethod
    @backoff.on_exception(
        backoff.expo,
        requests.exceptions.RequestException,
        factor=HTTPRetryConfig.FACTOR,
        max_tries=HTTPRetryConfig.MAX_TRIES,
        giveup=lambda e: e.response.status_code
        not in HTTPRetryConfig.RETRY_CODES,
        logger=None,
    )
    def _build_for_url(cls, url, mime_type=None):
        if mime_type is None:
            mime_type = etau.guess_mime_type(url)

        with requests.get(url, stream=True) as r:
            r.raise_for_status()
            size_bytes = int(r.headers["Content-Length"])
            width, height, num_channels = get_image_info(fou.ResponseStream(r))

        return cls(
            size_bytes=size_bytes,
            mime_type=mime_type,
            width=width,
            height=height,
            num_channels=num_channels,
        )

    @classmethod
    def _build_for_img(cls, img, mime_type=None):
        size_bytes = img.nbytes
        height, width = img.shape[:2]
        try:
            num_channels = img.shape[2]
        except IndexError:
            num_channels = 1

        return cls(
            size_bytes=size_bytes,
            mime_type=mime_type,
            width=width,
            height=height,
            num_channels=num_channels,
        )


class VideoMetadata(Metadata):
    """Class for storing metadata about video samples.

    Args:
        size_bytes (None): the size of the video on disk, in bytes
        mime_type (None): the MIME type of the video
        frame_width (None): the width of the video frames, in pixels
        frame_height (None): the height of the video frames, in pixels
        frame_rate (None): the frame rate of the video
        total_frame_count (None): the total number of frames in the video
        duration (None): the duration of the video, in seconds
        encoding_str (None): the encoding string for the video
    """

    frame_width = fof.IntField()
    frame_height = fof.IntField()
    frame_rate = fof.FloatField()
    total_frame_count = fof.IntField()
    duration = fof.FloatField()
    encoding_str = fof.StringField()

    @classmethod
    def build_for(cls, video_path, mime_type=None):
        """Builds an :class:`VideoMetadata` object for the given video.

        Args:
            video_path: the path to a video
            mime_type (None): the MIME type of the image. If not provided, it
                will be guessed

        Returns:
            a :class:`VideoMetadata`
        """
        if fos.is_local(video_path):
            return cls._build_for_local(video_path, mime_type=mime_type)

        url = fos.get_url(video_path)
        return cls._build_for_url(url, mime_type=mime_type)

    @classmethod
    def _build_for_local(cls, video_path, mime_type=None):
        stream_info = etav.VideoStreamInfo.build_for(
            video_path, mime_type=mime_type
        )

        return cls(
            size_bytes=stream_info.size_bytes,
            mime_type=stream_info.mime_type,
            frame_width=stream_info.frame_size[0],
            frame_height=stream_info.frame_size[1],
            frame_rate=stream_info.frame_rate,
            total_frame_count=stream_info.total_frame_count,
            duration=stream_info.duration,
            encoding_str=stream_info.encoding_str,
        )

    @classmethod
    @backoff.on_exception(
        backoff.expo,
        requests.exceptions.RequestException,
        factor=HTTPRetryConfig.FACTOR,
        max_tries=HTTPRetryConfig.MAX_TRIES,
        giveup=lambda e: e.response.status_code
        not in HTTPRetryConfig.RETRY_CODES,
        logger=None,
    )
    def _build_for_url(cls, url, mime_type=None):
        try:
            stream_info = etav.VideoStreamInfo.build_for(
                url, mime_type=mime_type
            )
        except Exception as e:
            # Something went wrong; if we get a retryable code when pinging the
            # URL, trigger a retry
            with requests.get(url, stream=True) as r:
                r.raise_for_status()

            raise e

        return cls(
            size_bytes=stream_info.size_bytes,
            mime_type=stream_info.mime_type,
            frame_width=stream_info.frame_size[0],
            frame_height=stream_info.frame_size[1],
            frame_rate=stream_info.frame_rate,
            total_frame_count=stream_info.total_frame_count,
            duration=stream_info.duration,
            encoding_str=stream_info.encoding_str,
        )


def compute_sample_metadata(sample, overwrite=False, skip_failures=False):
    """Populates the ``metadata`` field of the sample.

    Args:
        sample: a :class:`fiftyone.core.sample.Sample`
        overwrite (False): whether to overwrite existing metadata
        skip_failures (False): whether to gracefully continue without raising
            an error if metadata cannot be computed
    """
    if not overwrite and sample.metadata is not None:
        return

    sample.metadata = _compute_sample_metadata(
        sample.filepath, sample.media_type, skip_failures=skip_failures
    )
    if sample._in_db:
        sample.save()


def compute_metadata(
    sample_collection,
    overwrite=False,
    num_workers=None,
    skip_failures=True,
    warn_failures=False,
):
    """Populates the ``metadata`` field of all samples in the collection.

    Any samples with existing metadata are skipped, unless
    ``overwrite == True``.

    Args:
        sample_collection: a
            :class:`fiftyone.core.collections.SampleCollection`
        overwrite (False): whether to overwrite existing metadata
        num_workers (None): a suggested number of threads to use
        skip_failures (True): whether to gracefully continue without raising an
            error if metadata cannot be computed for a sample
        warn_failures (False): whether to log a warning if metadata cannot
            be computed for a sample
    """
    if num_workers is None:
        num_workers = fo.media_cache_config.num_workers

    num_workers = fou.recommend_thread_pool_workers(num_workers)

    if sample_collection.media_type == fom.GROUP:
        sample_collection = sample_collection.select_group_slices(
            _allow_mixed=True
        )

    if num_workers <= 1:
        _compute_metadata(sample_collection, overwrite=overwrite)
    else:
        _compute_metadata_multi(
            sample_collection, num_workers, overwrite=overwrite
        )

    if skip_failures and not warn_failures:
        return

    num_missing = len(sample_collection.exists("metadata", False))
    if num_missing > 0:
        msg = (
            "Failed to populate metadata on %d samples. "
            + 'Use `dataset.exists("metadata", False)` to retrieve them'
        ) % num_missing

        if skip_failures:
            logger.warning(msg)
        else:
            raise ValueError(msg)


def get_metadata(filepaths, num_workers=None, skip_failures=True):
    """Gets :class:`Metadata` instances for the given filepaths.

    Args:
        filepaths: an iterable of filepaths
        num_workers (None): the number of worker threads to use
        skip_failures (True): whether to gracefully continue without raising an
            error if metadata cannot be computed for a file

    Returns:
        a dict mapping filepaths to :class:`Metadata` instances
    """
    if num_workers is None:
        num_workers = fo.media_cache_config.num_workers

    num_workers = fou.recommend_thread_pool_workers(num_workers)

    tasks = [(p, skip_failures) for p in filepaths]

    metadata = {}

    if not tasks:
        return metadata

    if not num_workers or num_workers <= 1:
        with fou.ProgressBar(total=len(tasks), iters_str="files") as pb:
            for task in pb(tasks):
                filepath, _metadata = _do_get_metadata(task)
                metadata[filepath] = _metadata
    else:
        with multiprocessing.dummy.Pool(processes=num_workers) as pool:
            with fou.ProgressBar(total=len(tasks), iters_str="files") as pb:
                results = pool.imap_unordered(_do_get_metadata, tasks)
                for filepath, _metadata in pb(results):
                    metadata[filepath] = _metadata

    return metadata


def _image_has_flipped_dimensions(img):
    """Returns True if image has flipped width/height dimensions

    EXIF Orientation metadata can specify that an image be rotated or otherwise
    transposed. ``PIL.Image`` does not handle this by default so we have to
    inspect the EXIF info. See ``PIL.ImageOps.exif_transpose()`` for the basis
    of this function, except we don't actually want to transpose the image
    when we only need the dimensions.

    Tag name reference: https://exiftool.org/TagNames/EXIF.html
    PIL.ImageOps reference: https://github.com/python-pillow/Pillow/blob/main/src/PIL/ImageOps.py

    Args:
        img: a ``PIL.Image``

    Returns:
        True if image width/height should be flipped
    """
    # Value from PIL.ExifTags.Base.Orientation == 274
    #   We hard-code the value directly here so we can support older Pillow
    #   versions that don't have ExifTags.Base.
    #   It's ok because this value will never change.
    orientation_tag = 0x0112
    exif_orientation = img.getexif().get(orientation_tag)
    # 5, 6, 7, 8 --> TRANSPOSE, ROTATE_270, TRANSVERSE, ROTATE_90
    is_rotated = exif_orientation in {5, 6, 7, 8}
    return is_rotated


def get_image_info(f):
    """Retrieves the dimensions and number of channels of the given image from
    a file-like object that is streaming its contents.

    Args:
        f: a file-like object that supports ``read()``, ``seek()``, ``tell()``

    Returns:
        ``(width, height, num_channels)``
    """
    img = Image.open(f)

    # Flip the dimensions if image metadata requires us to. PIL.Image doesn't
    #   handle by default.
    if _image_has_flipped_dimensions(img):
        width, height = img.height, img.width
    else:
        width, height = img.width, img.height

    return width, height, len(img.getbands())


def _compute_metadata(sample_collection, overwrite=False, batch_size=1000):
    if not overwrite:
        sample_collection = sample_collection.exists("metadata", False)

    ids, filepaths, media_types = sample_collection.values(
        ["id", "filepath", "_media_type"],
        _allow_missing=True,
    )

    num_samples = len(ids)
    if num_samples == 0:
        return

    logger.info("Computing metadata...")

    inputs = zip(ids, filepaths, media_types)
    values = {}

    try:
        with fou.ProgressBar(total=num_samples) as pb:
            for args in pb(inputs):
                sample_id, metadata = _do_compute_metadata(args)
                values[sample_id] = metadata
                if len(values) >= batch_size:
                    sample_collection.set_values(
                        "metadata", values, key_field="id"
                    )
                    values.clear()
    finally:
        sample_collection.set_values("metadata", values, key_field="id")


def _compute_metadata_multi(
    sample_collection, num_workers, overwrite=False, batch_size=1000
):
    if not overwrite:
        sample_collection = sample_collection.exists("metadata", False)

    ids, filepaths, media_types = sample_collection.values(
        ["id", "filepath", "_media_type"],
        _allow_missing=True,
    )

    num_samples = len(ids)
    if num_samples == 0:
        return

    logger.info("Computing metadata...")

    inputs = zip(ids, filepaths, media_types)
    values = {}

    try:
        with multiprocessing.dummy.Pool(processes=num_workers) as pool:
            with fou.ProgressBar(total=num_samples) as pb:
                for sample_id, metadata in pb(
                    pool.imap_unordered(_do_compute_metadata, inputs)
                ):
                    values[sample_id] = metadata
                    if len(values) >= batch_size:
                        sample_collection.set_values(
                            "metadata", values, key_field="id"
                        )
                        values.clear()
    finally:
        sample_collection.set_values("metadata", values, key_field="id")


def _do_compute_metadata(args):
    sample_id, filepath, media_type = args
    metadata = _compute_sample_metadata(
        filepath, media_type, skip_failures=True
    )
    return sample_id, metadata


def _compute_sample_metadata(filepath, media_type, skip_failures=False):
    if foc.media_cache.is_local_or_cached(filepath):
        filepath = foc.media_cache.get_local_path(
            filepath, skip_failures=False
        )

    if not skip_failures:
        return _get_metadata(filepath, media_type)

    try:
        return _get_metadata(filepath, media_type)
    except:
        return None


def _do_get_metadata(args):
    filepath, skip_failures = args
    media_type = fom.get_media_type(filepath)

    try:
        metadata = _get_metadata(filepath, media_type)
    except Exception as e:
        if not skip_failures:
            raise

        metadata = None
        logger.warning(e)

    return filepath, metadata


def _get_metadata(filepath, media_type):
    if media_type == fom.IMAGE:
        return ImageMetadata.build_for(filepath)

    if media_type == fom.VIDEO:
        return VideoMetadata.build_for(filepath)

    return Metadata.build_for(filepath)<|MERGE_RESOLUTION|>--- conflicted
+++ resolved
@@ -13,12 +13,8 @@
 import requests
 import multiprocessing.dummy
 
-<<<<<<< HEAD
 import backoff
 from PIL import ExifTags, Image
-=======
-from PIL import Image
->>>>>>> ba5c9d5c
 
 import eta.core.utils as etau
 import eta.core.video as etav
