--- conflicted
+++ resolved
@@ -799,11 +799,7 @@
         fields = getattr(dataset_doc, cls._fields_attr())
 
         # This is intentionally implemented without creating a new list, since
-<<<<<<< HEAD
-        # clips datasets directly use their source datasets frame fields
-=======
         # clips datasets directly use their source dataset's frame fields
->>>>>>> 857a55d3
         for idx, f in enumerate(fields):
             if f.name == field_name:
                 del fields[idx]
