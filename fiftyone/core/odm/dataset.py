"""
Documents that track datasets and their sample schemas in the database.

| Copyright 2017-2022, Voxel51, Inc.
| `voxel51.com <https://voxel51.com/>`_
|
"""
import inspect

import eta.core.utils as etau

from fiftyone.core.fields import (
    Field,
    BooleanField,
    ClassesField,
    DateTimeField,
    DictField,
    EmbeddedDocumentField,
    EmbeddedDocumentListField,
    FloatField,
    IntField,
    ListField,
    ObjectIdField,
    StringField,
    TargetsField,
)
import fiftyone.core.utils as fou

from .document import Document
from .embedded_document import EmbeddedDocument, BaseEmbeddedDocument
from .runs import RunDocument

fol = fou.lazy_import("fiftyone.core.labels")
fom = fou.lazy_import("fiftyone.core.metadata")


def create_field(
    name,
    ftype,
    embedded_doc_type=None,
    subfield=None,
    fields=None,
    db_field=None,
    description=None,
    info=None,
    **kwargs,
):
    """Creates the field defined by the given specification.

    .. note::

        This method is used exclusively to create user-defined (non-default)
        fields. Any parameters accepted here must be stored on
        :class:`SampleFieldDocument` or else datasets will "lose" any
        additional decorations when they are loaded from the database.

    Args:
        name: the field name
        ftype: the field type to create. Must be a subclass of
            :class:`fiftyone.core.fields.Field`
        embedded_doc_type (None): the
            :class:`fiftyone.core.odm.BaseEmbeddedDocument` type of the field.
            Only applicable when ``ftype`` is
            :class:`fiftyone.core.fields.EmbeddedDocumentField`
        subfield (None): the :class:`fiftyone.core.fields.Field` type of the
            contained field. Only applicable when ``ftype`` is
            :class:`fiftyone.core.fields.ListField` or
            :class:`fiftyone.core.fields.DictField`
        fields (None): a list of :class:`fiftyone.core.fields.Field` instances
            defining embedded document attributes. Only applicable when
            ``ftype`` is :class:`fiftyone.core.fields.EmbeddedDocumentField`
        db_field (None): the database field to store this field in. By default,
            ``name`` is used
        description (None): an optional description
        info (None): an optional info dict

    Returns:
        a :class:`fiftyone.core.fields.Field`
    """
    if db_field is None:
        if issubclass(ftype, ObjectIdField) and not name.startswith("_"):
            db_field = "_" + name
        else:
            db_field = name

    # All user-defined fields are nullable
    field_kwargs = dict(
        null=True, db_field=db_field, description=description, info=info
    )
    field_kwargs.update(kwargs)

    if fields is not None:
        fields = [
            create_field(**f) if not isinstance(f, Field) else f
            for f in fields
        ]

    if issubclass(ftype, (ListField, DictField)):
        if subfield is not None:
            if inspect.isclass(subfield):
                if issubclass(subfield, EmbeddedDocumentField):
                    subfield = subfield(embedded_doc_type)
                else:
                    subfield = subfield()

            if not isinstance(subfield, Field):
                raise ValueError(
                    "Invalid subfield type %s; must be a subclass of %s"
                    % (type(subfield), Field)
                )

            if (
                isinstance(subfield, EmbeddedDocumentField)
                and fields is not None
            ):
                subfield.fields = fields

            field_kwargs["field"] = subfield
    elif issubclass(ftype, EmbeddedDocumentField):
        if embedded_doc_type is None or not issubclass(
            embedded_doc_type, BaseEmbeddedDocument
        ):
            raise ValueError(
                "Invalid embedded_doc_type %s; must be a subclass of %s"
                % (embedded_doc_type, BaseEmbeddedDocument)
            )

        field_kwargs["document_type"] = embedded_doc_type
        field_kwargs["fields"] = fields or []

    field = ftype(**field_kwargs)
    field.name = name

    return field


class SampleFieldDocument(EmbeddedDocument):
    """Description of a sample field."""

    # strict=False lets this class ignore unknown fields from other versions
    meta = {"strict": False}

    name = StringField()
    ftype = StringField()
    embedded_doc_type = StringField(null=True)
    subfield = StringField(null=True)
    fields = ListField(EmbeddedDocumentField("SampleFieldDocument"))
    db_field = StringField(null=True)
    description = StringField(null=True)
    info = DictField(null=True)

    def to_field(self):
        """Creates the :class:`fiftyone.core.fields.Field` specified by this
        document.

        Returns:
            a :class:`fiftyone.core.fields.Field`
        """
        ftype = etau.get_class(self.ftype)

        embedded_doc_type = self.embedded_doc_type
        if embedded_doc_type is not None:
            embedded_doc_type = etau.get_class(embedded_doc_type)

        subfield = self.subfield
        if subfield is not None:
            subfield = etau.get_class(subfield)

        fields = None
        if self.fields is not None:
            fields = [field_doc.to_field() for field_doc in list(self.fields)]

        return create_field(
            self.name,
            ftype,
            embedded_doc_type=embedded_doc_type,
            subfield=subfield,
            fields=fields,
            db_field=self.db_field,
            description=self.description,
            info=self.info,
        )

    @classmethod
    def from_field(cls, field):
        """Creates a :class:`SampleFieldDocument` for a field.

        Args:
            field: a :class:`fiftyone.core.fields.Field` instance

        Returns:
            a :class:`SampleFieldDocument`
        """
        embedded_doc_type = cls._get_attr_repr(field, "document_type")
        if isinstance(field, (ListField, DictField)) and field.field:
            embedded_doc_type = cls._get_attr_repr(
                field.field, "document_type"
            )

        return cls(
            name=field.name,
            ftype=etau.get_class_name(field),
            embedded_doc_type=embedded_doc_type,
            subfield=cls._get_attr_repr(field, "field"),
            fields=cls._get_field_documents(field),
            db_field=field.db_field,
            description=field.description,
            info=field.info,
        )

    @staticmethod
    def _get_attr_repr(field, attr_name):
        attr = getattr(field, attr_name, None)
        return etau.get_class_name(attr) if attr else None

    @classmethod
    def _get_field_documents(cls, field):
        if isinstance(field, ListField):
            field = field.field

        if not isinstance(field, EmbeddedDocumentField):
            return None

        return [
            cls.from_field(value)
            for value in field.get_field_schema().values()
        ]


class SidebarGroupDocument(EmbeddedDocument):
    """Description of a sidebar group in the App.

    Args:
        name: the name of the sidebar group
        paths ([]): the list of ``field`` or ``embedded.field.name`` paths in
            the group
        expanded (None): whether this group should be expanded by default
    """

    # strict=False lets this class ignore unknown fields from other versions
    meta = {"strict": False}

    expanded = BooleanField(default=None, required=False)
    name = StringField(required=True)
    paths = ListField(StringField(), default=[])
    expanded = BooleanField()


class KeypointSkeleton(EmbeddedDocument):
    """Description of a keypoint skeleton.

    Keypoint skeletons can be associated with
    :class:`fiftyone.core.labels.Keypoint` or
    :class:`fiftyone.core.labels.Keypoints` fields whose
    :attr:`points <fiftyone.core.labels.Keypoint.points>` attributes all
    contain a fixed number of semantically ordered points.

    The ``edges`` argument contains lists of integer indexes that define the
    connectivity of the points in the skeleton, and the optional ``labels``
    argument defines the label strings for each node in the skeleton.

    For example, the skeleton below is defined by edges between the following
    nodes::

        left hand <-> left shoulder <-> right shoulder <-> right hand
        left eye <-> right eye <-> mouth

    Example::

        import fiftyone as fo

        # A skeleton for an object made of 7 points
        skeleton = fo.KeypointSkeleton(
            labels=[
                "left hand" "left shoulder", "right shoulder", "right hand",
                "left eye", "right eye", "mouth",
            ],
            edges=[[0, 1, 2, 3], [4, 5, 6]],
        )

    Args:
        labels (None): an optional list of label strings for each node
        edges: a list of lists of integer indexes defining the connectivity
            between nodes
    """

    # strict=False lets this class ignore unknown fields from other versions
    meta = {"strict": False}

    labels = ListField(StringField(), null=True)
    edges = ListField(ListField(IntField()))


class DatasetAppConfig(EmbeddedDocument):
    """Dataset-specific settings that customize how a dataset is visualized in
    the App.

    Args:
        media_fields (["filepath"]): the list of sample fields that contain
            media and should be available to choose from the App's settings
            menus
        grid_media_field ("filepath"): the default sample field from which to
            serve media in the App's grid view
        modal_media_field ("filepath"): the default sample field from which to
            serve media in the App's modal view
        sidebar_groups (None): an optional list of
<<<<<<< HEAD
            :class:`SidebarGroupDocument` describing sidebar groups to use in
            the App
=======
            :class:`SidebarGroupDocument` describing sidebar groups to create
            in the App
        sidebar_mode ("best"): the loading behavior of the sidebar. "best",
            "fast", or "slow"
>>>>>>> 1e0643c5
        plugins ({}): an optional dict mapping plugin names to plugin
            configuration dicts. Builtin plugins include:

            -   ``"map"``: See the :ref:`map plugin docs <app-map-tab>` for
                supported options
            -   ``"point-cloud"``: See the
                :ref:`3D visualizer docs <3d-visualizer-config>` for supported
                options
    """

    # strict=False lets this class ignore unknown fields from other versions
    meta = {"strict": False}

    media_fields = ListField(StringField(), default=["filepath"])
    grid_media_field = StringField(default="filepath")
    modal_media_field = StringField(default="filepath")
    sidebar_mode = StringField(default=None)
    sidebar_groups = ListField(
        EmbeddedDocumentField(SidebarGroupDocument), default=None
    )
    plugins = DictField()

    @staticmethod
    def default_sidebar_groups(sample_collection):
        """Generates the default ``sidebar_groups`` for the given collection.

        Examples::

            import fiftyone as fo
            import fiftyone.zoo as foz

            dataset = foz.load_zoo_dataset("quickstart")

            sidebar_groups = fo.DatasetAppConfig.default_sidebar_groups(dataset)
            dataset.app_config.sidebar_groups = sidebar_groups
            print(dataset.app_config)

        Args:
            sample_collection: a
                :class:`fiftyone.core.collections.SampleCollection`

        Returns:
            a list of :class:`SidebarGroupDocument` instances
        """
        return _make_default_sidebar_groups(sample_collection)

    def is_custom(self):
        """Determines whether this app config differs from the default one.

        Returns:
            True/False
        """
        return self != self.__class__()

    def _delete_path(self, path):
        if self.sidebar_groups:
            for sidebar_group in self.sidebar_groups:
                _delete_path(sidebar_group.paths, path)

        _delete_path(self.media_fields, path)

        if _matches_path(self.grid_media_field, path):
            self.grid_media_field = "filepath"

        if _matches_path(self.modal_media_field, path):
            self.modal_media_field = "filepath"

    def _delete_paths(self, paths):
        for path in paths:
            self._delete_path(path)

    def _rename_path(self, path, new_path):
        if self.sidebar_groups:
            for sidebar_group in self.sidebar_groups:
                _rename_path(sidebar_group.paths, path, new_path)

        _rename_path(self.media_fields, path, new_path)

        if _matches_path(self.grid_media_field, path):
            self.grid_media_field = _update_path(
                self.grid_media_field, path, new_path
            )

        if _matches_path(self.modal_media_field, path):
            self.modal_media_field = _update_path(
                self.modal_media_field, path, new_path
            )

    def _rename_paths(self, paths, new_paths):
        for path, new_path in zip(paths, new_paths):
            self._rename_path(path, new_path)


def _make_default_sidebar_groups(sample_collection):
    # Possible sidebar groups
    metadata = []
    labels = []
    frame_labels = []
    custom = []
    primitives = []
    other = []
    unsupported = []

    # Parse sample fields
    schema = sample_collection.get_field_schema()
    _parse_schema(
        schema,
        metadata,
        labels,
        frame_labels,
        custom,
        primitives,
        other,
        unsupported,
    )

    # Parse frame fields
    if sample_collection._contains_videos():
        schema = sample_collection.get_frame_field_schema()
        _parse_schema(
            schema,
            metadata,
            labels,
            frame_labels,
            custom,
            primitives,
            other,
            unsupported,
            frames=True,
        )

    sidebar_groups = [
        SidebarGroupDocument(name="tags"),
        SidebarGroupDocument(name="label tags"),
        SidebarGroupDocument(name="metadata", paths=metadata),
        SidebarGroupDocument(name="labels", paths=labels),
    ]

    if frame_labels:
        sidebar_groups.append(
            SidebarGroupDocument(name="frame labels", paths=frame_labels)
        )

    for name, paths in custom:
        sidebar_groups.append(SidebarGroupDocument(name=name, paths=paths))

    sidebar_groups.append(
        SidebarGroupDocument(name="primitives", paths=primitives)
    )

    if other:
        sidebar_groups.append(SidebarGroupDocument(name="other", paths=other))

    if unsupported:
        sidebar_groups.append(
            SidebarGroupDocument(name="unsupported", paths=unsupported)
        )

    return sidebar_groups


def _parse_schema(
    schema,
    metadata,
    labels,
    frame_labels,
    custom,
    primitives,
    other,
    unsupported,
    frames=False,
):
    for name, field in schema.items():
        if frames:
            name = "frames." + name
        else:
            if name == "tags":
                continue

        if isinstance(field, EmbeddedDocumentField):
            if issubclass(field.document_type, fol.Label):
                if frames:
                    frame_labels.append(name)
                else:
                    labels.append(name)
            else:
                paths = [
                    name + "." + n for n in field.get_field_schema().keys()
                ]
                if issubclass(field.document_type, fom.Metadata):
                    metadata.extend(paths)
                else:
                    custom.append((name, paths))
        elif isinstance(
            field,
            (ObjectIdField, IntField, FloatField, StringField, BooleanField),
        ):
            if frames:
                other.append(name)
            else:
                primitives.append(name)
        else:
            unsupported.append(name)


def _delete_path(paths, path):
    del_inds = []
    for idx, p in enumerate(paths):
        if _matches_path(p, path):
            del_inds.append(idx)

    for idx in sorted(del_inds, reverse=True):
        del paths[idx]


def _rename_path(paths, path, new_path):
    for idx, p in enumerate(paths):
        if _matches_path(p, path):
            paths[idx] = _update_path(p, path, new_path)


def _matches_path(p, path):
    return p == path or p.startswith(path + ".")


def _update_path(p, path, new_path):
    return new_path + p[len(path) :]


class DatasetDocument(Document):
    """Backing document for datasets."""

    # strict=False lets this class ignore unknown fields from other versions
    meta = {"collection": "datasets", "strict": False}

    name = StringField(unique=True, required=True)
    version = StringField(required=True, null=True)
    created_at = DateTimeField()
    last_loaded_at = DateTimeField()
    sample_collection_name = StringField(unique=True, required=True)
    frame_collection_name = StringField()
    persistent = BooleanField(default=False)
    media_type = StringField()
    group_field = StringField()
    group_media_types = DictField(StringField())
    default_group_slice = StringField()
    tags = ListField(StringField())
    info = DictField()
    app_config = EmbeddedDocumentField(DatasetAppConfig)
    classes = DictField(ClassesField())
    default_classes = ClassesField()
    mask_targets = DictField(TargetsField())
    default_mask_targets = TargetsField()
    skeletons = DictField(EmbeddedDocumentField(KeypointSkeleton))
    default_skeleton = EmbeddedDocumentField(KeypointSkeleton)
    sample_fields = EmbeddedDocumentListField(SampleFieldDocument)
    frame_fields = EmbeddedDocumentListField(SampleFieldDocument)
    annotation_runs = DictField(EmbeddedDocumentField(RunDocument))
    brain_methods = DictField(EmbeddedDocumentField(RunDocument))
    evaluations = DictField(EmbeddedDocumentField(RunDocument))<|MERGE_RESOLUTION|>--- conflicted
+++ resolved
@@ -303,16 +303,11 @@
             serve media in the App's grid view
         modal_media_field ("filepath"): the default sample field from which to
             serve media in the App's modal view
+        sidebar_mode ("best"): the loading behavior of the sidebar. "best",
+            "fast", or "slow"
         sidebar_groups (None): an optional list of
-<<<<<<< HEAD
             :class:`SidebarGroupDocument` describing sidebar groups to use in
             the App
-=======
-            :class:`SidebarGroupDocument` describing sidebar groups to create
-            in the App
-        sidebar_mode ("best"): the loading behavior of the sidebar. "best",
-            "fast", or "slow"
->>>>>>> 1e0643c5
         plugins ({}): an optional dict mapping plugin names to plugin
             configuration dicts. Builtin plugins include:
 
