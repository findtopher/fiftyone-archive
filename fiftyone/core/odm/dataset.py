"""
Documents that track datasets and their sample schemas in the database.

| Copyright 2017-2022, Voxel51, Inc.
| `voxel51.com <https://voxel51.com/>`_
|
"""
import inspect

import eta.core.utils as etau

from fiftyone.core.fields import (
    Field,
    ArrayField,
    BooleanField,
    ClassesField,
    DateTimeField,
    DictField,
    EmbeddedDocumentField,
    EmbeddedDocumentListField,
    IntField,
    ListField,
    ObjectIdField,
    StringField,
    TargetsField,
)

from .document import Document
from .embedded_document import EmbeddedDocument, BaseEmbeddedDocument
from .runs import RunDocument
from .views import ViewDocument


def create_field(
    name,
    ftype,
    embedded_doc_type=None,
    subfield=None,
    fields=None,
    db_field=None,
    description=None,
    info=None,
    **kwargs,
):
    """Creates the field defined by the given specification.

    .. note::

        This method is used exclusively to create user-defined (non-default)
        fields. Any parameters accepted here must be stored on
        :class:`SampleFieldDocument` or else datasets will "lose" any
        additional decorations when they are loaded from the database.

    Args:
        name: the field name
        ftype: the field type to create. Must be a subclass of
            :class:`fiftyone.core.fields.Field`
        embedded_doc_type (None): the
            :class:`fiftyone.core.odm.BaseEmbeddedDocument` type of the field.
            Only applicable when ``ftype`` is
            :class:`fiftyone.core.fields.EmbeddedDocumentField`
        subfield (None): the :class:`fiftyone.core.fields.Field` type of the
            contained field. Only applicable when ``ftype`` is
            :class:`fiftyone.core.fields.ListField` or
            :class:`fiftyone.core.fields.DictField`
        fields (None): a list of :class:`fiftyone.core.fields.Field` instances
            defining embedded document attributes. Only applicable when
            ``ftype`` is :class:`fiftyone.core.fields.EmbeddedDocumentField`
        db_field (None): the database field to store this field in. By default,
            ``name`` is used
        description (None): an optional description
        info (None): an optional info dict

    Returns:
        a :class:`fiftyone.core.fields.Field`
    """
    if db_field is None:
        if issubclass(ftype, ObjectIdField) and not name.startswith("_"):
            db_field = "_" + name
        else:
            db_field = name

    # All user-defined fields are nullable
    field_kwargs = dict(
        null=True, db_field=db_field, description=description, info=info
    )
    field_kwargs.update(kwargs)

    if fields is not None:
        fields = [
            create_field(**f) if not isinstance(f, Field) else f
            for f in fields
        ]

    if issubclass(ftype, (ListField, DictField)):
        if subfield is not None:
            if inspect.isclass(subfield):
                if issubclass(subfield, EmbeddedDocumentField):
                    subfield = subfield(embedded_doc_type)
                else:
                    subfield = subfield()

            if not isinstance(subfield, Field):
                raise ValueError(
                    "Invalid subfield type %s; must be a subclass of %s"
                    % (type(subfield), Field)
                )

            if (
                isinstance(subfield, EmbeddedDocumentField)
                and fields is not None
            ):
                subfield.fields = fields

            field_kwargs["field"] = subfield
    elif issubclass(ftype, EmbeddedDocumentField):
        if embedded_doc_type is None or not issubclass(
            embedded_doc_type, BaseEmbeddedDocument
        ):
            raise ValueError(
                "Invalid embedded_doc_type %s; must be a subclass of %s"
                % (embedded_doc_type, BaseEmbeddedDocument)
            )

        field_kwargs["document_type"] = embedded_doc_type
        field_kwargs["fields"] = fields or []

    field = ftype(**field_kwargs)
    field.name = name

    return field


class SampleFieldDocument(EmbeddedDocument):
    """Description of a sample field."""

    # strict=False lets this class ignore unknown fields from other versions
    meta = {"strict": False}

    name = StringField()
    ftype = StringField()
    embedded_doc_type = StringField(null=True)
    subfield = StringField(null=True)
    fields = ListField(EmbeddedDocumentField("SampleFieldDocument"))
    db_field = StringField(null=True)
    description = StringField(null=True)
    info = DictField(null=True)

    def to_field(self):
        """Creates the :class:`fiftyone.core.fields.Field` specified by this
        document.

        Returns:
            a :class:`fiftyone.core.fields.Field`
        """
        ftype = etau.get_class(self.ftype)

        embedded_doc_type = self.embedded_doc_type
        if embedded_doc_type is not None:
            embedded_doc_type = etau.get_class(embedded_doc_type)

        subfield = self.subfield
        if subfield is not None:
            subfield = etau.get_class(subfield)

        fields = None
        if self.fields is not None:
            fields = [field_doc.to_field() for field_doc in list(self.fields)]

        return create_field(
            self.name,
            ftype,
            embedded_doc_type=embedded_doc_type,
            subfield=subfield,
            fields=fields,
            db_field=self.db_field,
            description=self.description,
            info=self.info,
        )

    @classmethod
    def from_field(cls, field):
        """Creates a :class:`SampleFieldDocument` for a field.

        Args:
            field: a :class:`fiftyone.core.fields.Field` instance

        Returns:
            a :class:`SampleFieldDocument`
        """
        embedded_doc_type = cls._get_attr_repr(field, "document_type")
        if isinstance(field, (ListField, DictField)) and field.field:
            embedded_doc_type = cls._get_attr_repr(
                field.field, "document_type"
            )

        return cls(
            name=field.name,
            ftype=etau.get_class_name(field),
            embedded_doc_type=embedded_doc_type,
            subfield=cls._get_attr_repr(field, "field"),
            fields=cls._get_field_documents(field),
            db_field=field.db_field,
            description=field.description,
            info=field.info,
        )

    @staticmethod
    def _get_attr_repr(field, attr_name):
        attr = getattr(field, attr_name, None)
        return etau.get_class_name(attr) if attr else None

    @classmethod
    def _get_field_documents(cls, field):
        if isinstance(field, ListField):
            field = field.field

        if not isinstance(field, EmbeddedDocumentField):
            return None

        return [
            cls.from_field(value)
            for value in field.get_field_schema().values()
        ]


class SidebarGroupDocument(EmbeddedDocument):
    """Description of a sidebar group in the App.

    Args:
        name: the name of the sidebar group
        paths: the list of ``field`` or ``embedded.field.name`` paths in the
            group
    """

    # strict=False lets this class ignore unknown fields from other versions
    meta = {"strict": False}

    name = StringField(required=True)
    paths = ListField(StringField(), default=[])


class KeypointSkeleton(EmbeddedDocument):
    """Description of a keypoint skeleton.

    Keypoint skeletons can be associated with
    :class:`fiftyone.core.labels.Keypoint` or
    :class:`fiftyone.core.labels.Keypoints` fields whose
    :attr:`points <fiftyone.core.labels.Keypoint.points>` attributes all
    contain a fixed number of semantically ordered points.

    The ``edges`` argument contains lists of integer indexes that define the
    connectivity of the points in the skeleton, and the optional ``labels``
    argument defines the label strings for each node in the skeleton.

    For example, the skeleton below is defined by edges between the following
    nodes::

        left hand <-> left shoulder <-> right shoulder <-> right hand
        left eye <-> right eye <-> mouth

    Example::

        import fiftyone as fo

        # A skeleton for an object made of 7 points
        skeleton = fo.KeypointSkeleton(
            labels=[
                "left hand" "left shoulder", "right shoulder", "right hand",
                "left eye", "right eye", "mouth",
            ],
            edges=[[0, 1, 2, 3], [4, 5, 6]],
        )

    Args:
        labels (None): an optional list of label strings for each node
        edges: a list of lists of integer indexes defining the connectivity
            between nodes
    """

    # strict=False lets this class ignore unknown fields from other versions
    meta = {"strict": False}

    labels = ListField(StringField(), null=True)
    edges = ListField(ListField(IntField()))


class DatasetAppConfig(EmbeddedDocument):
    """Dataset-specific settings that customize how a dataset is visualized in
    the App.

    Args:
        media_fields (["filepath"]): the list of sample fields that contain
            media and should be available to choose from the App's settings
            menus
        grid_media_field ("filepath"): the default sample field from which to
            serve media in the App's grid view
        modal_media_field ("filepath"): the default sample field from which to
            serve media in the App's modal view
        sidebar_groups (None): an optional list of
            :class:`SidebarGroupDocument` describing sidebar groups to create
            in the App
        plugins ({}): an optional dict mapping plugin names to plugin
            configuration dicts. Builtin plugins include:

            -   ``"map"``: See the :ref:`map plugin docs <app-map-tab>` for
                supported options
            -   ``"point-cloud"``: See the
                :ref:`3D visualizer docs <3d-visualizer-config>` for supported
                options
    """

    # strict=False lets this class ignore unknown fields from other versions
    meta = {"strict": False}

    media_fields = ListField(StringField(), default=["filepath"])
    grid_media_field = StringField(default="filepath")
    modal_media_field = StringField(default="filepath")
    sidebar_groups = ListField(
        EmbeddedDocumentField(SidebarGroupDocument), default=None
    )
    plugins = DictField()

    def is_custom(self):
        """Determines whether this app config differs from the default one.

        Returns:
            True/False
        """
        return self != self.__class__()

    def _delete_path(self, path):
        if self.sidebar_groups:
            for sidebar_group in self.sidebar_groups:
                _delete_path(sidebar_group.paths, path)

        _delete_path(self.media_fields, path)

        if _matches_path(self.grid_media_field, path):
            self.grid_media_field = "filepath"

        if _matches_path(self.modal_media_field, path):
            self.modal_media_field = "filepath"

    def _delete_paths(self, paths):
        for path in paths:
            self._delete_path(path)

    def _rename_path(self, path, new_path):
        if self.sidebar_groups:
            for sidebar_group in self.sidebar_groups:
                _rename_path(sidebar_group.paths, path, new_path)

        _rename_path(self.media_fields, path, new_path)

        if _matches_path(self.grid_media_field, path):
            self.grid_media_field = _update_path(
                self.grid_media_field, path, new_path
            )

        if _matches_path(self.modal_media_field, path):
            self.modal_media_field = _update_path(
                self.modal_media_field, path, new_path
            )

    def _rename_paths(self, paths, new_paths):
        for path, new_path in zip(paths, new_paths):
            self._rename_path(path, new_path)


def _delete_path(paths, path):
    del_inds = []
    for idx, p in enumerate(paths):
        if _matches_path(p, path):
            del_inds.append(idx)

    for idx in sorted(del_inds, reverse=True):
        del paths[idx]


def _rename_path(paths, path, new_path):
    for idx, p in enumerate(paths):
        if _matches_path(p, path):
            paths[idx] = _update_path(p, path, new_path)


def _matches_path(p, path):
    return p == path or p.startswith(path + ".")


def _update_path(p, path, new_path):
    return new_path + p[len(path) :]


class DatasetDocument(Document):
    """Backing document for datasets."""

    # strict=False lets this class ignore unknown fields from other versions
    meta = {"collection": "datasets", "strict": False}

    name = StringField(unique=True, required=True)
    version = StringField(required=True, null=True)
    created_at = DateTimeField()
    last_loaded_at = DateTimeField()
    sample_collection_name = StringField(unique=True, required=True)
    frame_collection_name = StringField()
    persistent = BooleanField(default=False)
    media_type = StringField()
    group_field = StringField()
    group_media_types = DictField(StringField())
    default_group_slice = StringField()
    tags = ListField(StringField())
    info = DictField()
    app_config = EmbeddedDocumentField(DatasetAppConfig)
    classes = DictField(ClassesField())
    default_classes = ClassesField()
    mask_targets = DictField(TargetsField())
    default_mask_targets = TargetsField()
<<<<<<< HEAD
    skeletons = DictField(
        EmbeddedDocumentField(document_type=KeypointSkeleton)
    )
    default_skeleton = EmbeddedDocumentField(document_type=KeypointSkeleton)
    sample_fields = EmbeddedDocumentListField(
        document_type=SampleFieldDocument
    )
    frame_fields = EmbeddedDocumentListField(document_type=SampleFieldDocument)
    annotation_runs = DictField(EmbeddedDocumentField(RunDocument))
    brain_methods = DictField(EmbeddedDocumentField(RunDocument))
    evaluations = DictField(EmbeddedDocumentField(RunDocument))
    views = ListField(EmbeddedDocumentField(ViewDocument))
=======
    skeletons = DictField(EmbeddedDocumentField(KeypointSkeleton))
    default_skeleton = EmbeddedDocumentField(KeypointSkeleton)
    sample_fields = EmbeddedDocumentListField(SampleFieldDocument)
    frame_fields = EmbeddedDocumentListField(SampleFieldDocument)
    annotation_runs = DictField(EmbeddedDocumentField(RunDocument))
    brain_methods = DictField(EmbeddedDocumentField(RunDocument))
    evaluations = DictField(EmbeddedDocumentField(RunDocument))
>>>>>>> e2f2aa4e
<|MERGE_RESOLUTION|>--- conflicted
+++ resolved
@@ -416,20 +416,6 @@
     default_classes = ClassesField()
     mask_targets = DictField(TargetsField())
     default_mask_targets = TargetsField()
-<<<<<<< HEAD
-    skeletons = DictField(
-        EmbeddedDocumentField(document_type=KeypointSkeleton)
-    )
-    default_skeleton = EmbeddedDocumentField(document_type=KeypointSkeleton)
-    sample_fields = EmbeddedDocumentListField(
-        document_type=SampleFieldDocument
-    )
-    frame_fields = EmbeddedDocumentListField(document_type=SampleFieldDocument)
-    annotation_runs = DictField(EmbeddedDocumentField(RunDocument))
-    brain_methods = DictField(EmbeddedDocumentField(RunDocument))
-    evaluations = DictField(EmbeddedDocumentField(RunDocument))
-    views = ListField(EmbeddedDocumentField(ViewDocument))
-=======
     skeletons = DictField(EmbeddedDocumentField(KeypointSkeleton))
     default_skeleton = EmbeddedDocumentField(KeypointSkeleton)
     sample_fields = EmbeddedDocumentListField(SampleFieldDocument)
@@ -437,4 +423,4 @@
     annotation_runs = DictField(EmbeddedDocumentField(RunDocument))
     brain_methods = DictField(EmbeddedDocumentField(RunDocument))
     evaluations = DictField(EmbeddedDocumentField(RunDocument))
->>>>>>> e2f2aa4e
+    views = ListField(EmbeddedDocumentField(ViewDocument))