--- conflicted
+++ resolved
@@ -731,13 +731,8 @@
         )
 
 
-<<<<<<< HEAD
-def _export_collection_single(docs, json_path, key, num_docs):
+def _export_collection_single(docs, json_path, key, num_docs, progress=None):
     fost.ensure_basedir(json_path)
-=======
-def _export_collection_single(docs, json_path, key, num_docs, progress=None):
-    etau.ensure_basedir(json_path)
->>>>>>> 456f5784
 
     with fost.open_file(json_path, "w") as f:
         f.write('{"%s": [' % key)
@@ -752,28 +747,17 @@
         f.write("]}")
 
 
-<<<<<<< HEAD
-def _export_collection_multi(docs, json_dir, patt, num_docs):
+def _export_collection_multi(docs, json_dir, patt, num_docs, progress=None):
     fost.ensure_dir(json_dir)
 
     with fost.LocalDir(json_dir, "w") as local_dir:
         json_patt = os.path.join(local_dir, patt)
-        with fou.ProgressBar(total=num_docs, iters_str="docs") as pb:
+        with fou.ProgressBar(
+            total=num_docs, iters_str="docs", progress=progress
+        ) as pb:
             for idx, doc in pb(enumerate(docs, 1)):
                 json_path = json_patt.format(idx=idx, id=str(doc["_id"]))
                 export_document(doc, json_path)
-=======
-def _export_collection_multi(docs, json_dir, patt, num_docs, progress=None):
-    etau.ensure_dir(json_dir)
-
-    json_patt = os.path.join(json_dir, patt)
-    with fou.ProgressBar(
-        total=num_docs, iters_str="docs", progress=progress
-    ) as pb:
-        for idx, doc in pb(enumerate(docs, 1)):
-            json_path = json_patt.format(idx=idx, id=str(doc["_id"]))
-            export_document(doc, json_path)
->>>>>>> 456f5784
 
 
 def import_document(json_path):
