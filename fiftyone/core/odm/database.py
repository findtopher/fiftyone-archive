"""
Database utilities.

| Copyright 2017-2022, Voxel51, Inc.
| `voxel51.com <https://voxel51.com/>`_
|
"""
from datetime import datetime
import logging
from multiprocessing.pool import ThreadPool
import os

import asyncio
from bson import json_util
from bson.codec_options import CodecOptions
from mongoengine import connect
import mongoengine.errors as moe
import motor.motor_asyncio
from packaging.version import Version
import pymongo
from pymongo.errors import BulkWriteError, ServerSelectionTimeoutError
import pytz

import fiftyone as fo
import fiftyone.constants as foc
from fiftyone.core.config import FiftyOneConfigError
import fiftyone.core.fields as fof
import fiftyone.core.service as fos
import fiftyone.core.storage as fost
import fiftyone.core.utils as fou

from .document import DynamicDocument

fod = fou.lazy_import("fiftyone.core.dataset")


logger = logging.getLogger(__name__)


_client = None
_async_client = None
_connection_kwargs = {}
_db_service = None


#
# IMPORTANT DATABASE CONFIG REQUIREMENTS
#
# All past and future versions of FiftyOne must be able to deduce the
# database's current version and type from the `config` collection without an
# error being raised so that migrations can be properly run and, if necsssary,
# informative errors can be raised alerting the user that they are using the
# wrong version or type of client.
#
# This is currently guaranteed because:
#   - `DatabaseConfigDocument` is a dynamic document, so any future fields that
#     are added will not cause an error
#   - All declared fields are optional and we have promised ourselves that
#     their type and meaning will never change
#


class DatabaseConfigDocument(DynamicDocument):
    """Backing document for the database config."""

    meta = {"collection": "config"}

    version = fof.StringField()
    type = fof.StringField()


def get_db_config():
    """Retrieves the database config.

    Returns:
        a :class:`DatabaseConfigDocument`
    """
    save = False

    try:
        # pylint: disable=no-member
        config = DatabaseConfigDocument.objects.get()
    except moe.DoesNotExist:
        config = DatabaseConfigDocument()
        save = True

    if config.version is None:
        #
        # The database version was added to this config in v0.15.0, so if no
        # version is available, assume the database is at the preceeding
        # release. It's okay if the database's version is actually older,
        # because there are no significant admin migrations prior to v0.14.4.
        #
        # This needs to be implemented here rather than in a migration because
        # this information is required in order to run migrations...
        #
        config.version = "0.14.4"
        save = True

    if config.type is None:
        #
        # If the database has no type, then assume the type of the client that
        # is currently connecting to it.
        #
        # This needs to be implemented here rather than in a migration because
        # this information is required in order to decide if a client is
        # allowed to connect to the database at all (a precursor to running a
        # migration)...
        #
        config.type = foc.CLIENT_TYPE
        save = True

    if save:
        config.save()

    return config


def establish_db_conn(config):
    """Establishes the database connection.

    If ``fiftyone.config.database_uri`` is defined, then we connect to that
    URI. Otherwise, a :class:`fiftyone.core.service.DatabaseService` is
    created.

    Args:
        config: a :class:`fiftyone.core.config.FiftyOneConfig`

    Raises:
        ConnectionError: if a connection to ``mongod`` could not be established
        FiftyOneConfigError: if ``fiftyone.config.database_uri`` is not
            defined and ``mongod`` could not be found
        ServiceExecutableNotFound: if
            :class:`fiftyone.core.service.DatabaseService` startup was
            attempted, but ``mongod`` was not found in :mod:`fiftyone.db.bin`
        RuntimeError: if the ``mongod`` found does not meet FiftyOne's
            requirements, or validation could not occur
    """
    global _client
    global _db_service
    global _connection_kwargs

    established_port = os.environ.get("FIFTYONE_PRIVATE_DATABASE_PORT", None)
    if established_port is not None:
        _connection_kwargs["port"] = int(established_port)
    if config.database_uri is not None:
        _connection_kwargs["host"] = config.database_uri
    elif _db_service is None:
        if os.environ.get("FIFTYONE_DISABLE_SERVICES", False):
            return

        try:
            _db_service = fos.DatabaseService()
            port = _db_service.port
            _connection_kwargs["port"] = port
            os.environ["FIFTYONE_PRIVATE_DATABASE_PORT"] = str(port)

        except fos.ServiceExecutableNotFound as error:
            if fou.is_32_bit():
                raise FiftyOneConfigError(
                    "MongoDB is not supported on 32-bit systems. Please "
                    "define a `database_uri` in your "
                    "`fiftyone.core.config.FiftyOneConfig` to define a "
                    "connection to your own MongoDB instance or cluster "
                )

            if fou.is_arm_mac():
                raise FiftyOneConfigError(
                    "MongoDB is not yet supported on Apple Silicon Macs. "
                    "Please define a `database_uri` in your "
                    "`fiftyone.core.config.FiftyOneConfig` to define a "
                    "connection to your own MongoDB instance or cluster"
                )

            raise error

    _client = pymongo.MongoClient(
        **_connection_kwargs, appname=foc.DATABASE_APPNAME
    )
    _validate_db_version(config, _client)

    connect(config.database_name, **_connection_kwargs)
<<<<<<< HEAD
=======

    config = get_db_config()
    if foc.CLIENT_TYPE != config.type:
        raise ConnectionError(
            "Cannot connect to database type '%s' with client type '%s'"
            % (config.type, foc.CLIENT_TYPE)
        )
>>>>>>> bf115fa2


def _connect():
    global _client
    if _client is None:
        global _connection_kwargs
<<<<<<< HEAD
        _client = pymongo.MongoClient(**_connection_kwargs)
=======
        _client = pymongo.MongoClient(
            **_connection_kwargs, appname=foc.DATABASE_APPNAME
        )
>>>>>>> bf115fa2
        connect(fo.config.database_name, **_connection_kwargs)


def _async_connect():
    global _async_client
    if _async_client is None:
        global _connection_kwargs
<<<<<<< HEAD
        _async_client = motor.motor_asyncio.AsyncIOMotorClient(
            **_connection_kwargs
        )
=======
        _async_client = motor.motor_tornado.MotorClient(
            **_connection_kwargs, appname=foc.DATABASE_APPNAME
        )


def delete_non_persistent_datasets_if_allowed():
    """Deletes all non-persistent datasets if and only if we are the only
    client currently connected to the database.
    """
    try:
        num_connections = len(
            list(
                _client.admin.aggregate(
                    [
                        {"$currentOp": {"allUsers": True}},
                        {"$project": {"appName": 1, "command": 1}},
                        {
                            "$match": {
                                "appName": foc.DATABASE_APPNAME,
                                "command.ismaster": 1,
                            }
                        },
                    ]
                )
            )
        )
    except:
        logger.warning(
            "Skipping automatic non-persistent dataset cleanup. This action "
            "requires read access of the 'admin' database"
        )
        return

    if num_connections <= 1:
        fod.delete_non_persistent_datasets()
>>>>>>> bf115fa2


def _validate_db_version(config, client):
    try:
        version = Version(client.server_info()["version"])
    except Exception as e:
        if isinstance(e, ServerSelectionTimeoutError):
            raise ConnectionError("Could not connect to `mongod`") from e

        raise RuntimeError("Failed to validate `mongod` version") from e

    if config.database_validation and version < foc.MIN_MONGODB_VERSION:
        raise RuntimeError(
            "Found `mongod` version %s, but only %s and higher are "
            "compatible. You can suppress this exception by setting your "
            "`database_validation` config parameter to `False`. See "
            "https://voxel51.com/docs/fiftyone/user_guide/config.html#configuring-a-mongodb-connection "
            "for more information" % (version, foc.MIN_MONGODB_VERSION)
        )


def aggregate(collection, pipelines):
    """Executes one or more aggregations on a collection.

    Multiple aggregations are executed using multiple threads, and their
    results are returned as lists rather than cursors.

    Args:
        collection: a ``pymongo.collection.Collection`` or
            ``motor.motor_asyncio.AsyncIOMotorCollection``
        pipelines: a MongoDB aggregation pipeline or a list of pipelines

    Returns:
        -   If a single pipeline is provided, a
            ``pymongo.command_cursor.CommandCursor`` or
            ``motor.motor_asyncio.AsyncIOMotorCommandCursor`` is returned

        -   If multiple pipelines are provided, each cursor is extracted into
            a list and the list of lists is returned
    """
    pipelines = list(pipelines)

    is_list = pipelines and not isinstance(pipelines[0], dict)
    if not is_list:
        pipelines = [pipelines]

    num_pipelines = len(pipelines)
    if isinstance(collection, motor.motor_asyncio.AsyncIOMotorCollection):
        if num_pipelines == 1 and not is_list:
            return collection.aggregate(pipelines[0], allowDiskUse=True)

        return _do_async_pooled_aggregate(collection, pipelines)

    if num_pipelines == 1:
        result = collection.aggregate(pipelines[0], allowDiskUse=True)
        return [result] if is_list else result

    return _do_pooled_aggregate(collection, pipelines)


def _do_pooled_aggregate(collection, pipelines):
    # @todo: MongoDB 5.0 supports snapshots which can be used to make the
    # results consistent, i.e. read from the same point in time
    with ThreadPool(processes=len(pipelines)) as pool:
        return pool.map(
            lambda p: list(collection.aggregate(p, allowDiskUse=True)),
            pipelines,
            chunksize=1,
        )


async def _do_async_pooled_aggregate(collection, pipelines):
    return await asyncio.gather(
        *[_do_async_aggregate(collection, pipeline) for pipeline in pipelines]
    )


async def _do_async_aggregate(collection, pipeline):
    cursor = collection.aggregate(pipeline, allowDiskUse=True)
    return [doc async for doc in cursor]


def get_db_client():
    """Returns a database client.

    Returns:
        a ``pymongo.mongo_client.MongoClient``
    """
    _connect()
    return _client


def get_db_conn():
    """Returns a connection to the database.

    Returns:
        a ``pymongo.database.Database``
    """
    _connect()
    db = _client[fo.config.database_name]
    return _apply_options(db)


def get_async_db_conn():
    """Returns an async connection to the database.

    Returns:
        a ``motor.motor_asyncio.AsyncIOMotorDatabase``
    """
    _async_connect()
    db = _async_client[fo.config.database_name]
    return _apply_options(db)


def _apply_options(db):
    timezone = fo.config.timezone

    if not timezone or timezone.lower() == "utc":
        return db

    if timezone.lower() == "local":
        tzinfo = datetime.now().astimezone().tzinfo
    else:
        tzinfo = pytz.timezone(timezone)

    return db.with_options(
        codec_options=CodecOptions(tz_aware=True, tzinfo=tzinfo)
    )


def drop_database():
    """Drops the database."""
    _connect()
    _client.drop_database(fo.config.database_name)


def sync_database():
    """Syncs all pending database writes to disk."""
    if _client is not None:
        _client.admin.command("fsync")


def list_collections():
    """Returns a list of all collection names in the database.

    Returns:
        a list of all collection names
    """
    conn = get_db_conn()
    return list(conn.list_collection_names())


def drop_collection(collection_name):
    """Drops specified collection from the database.

    Args:
        collection_name: the collection name
    """
    conn = get_db_conn()
    conn.drop_collection(collection_name)


def drop_orphan_collections(dry_run=False):
    """Drops all orphan collections from the database.

    Orphan collections are collections that are not associated with any known
    dataset or other collections used by FiftyOne.

    Args:
        dry_run (False): whether to log the actions that would be taken but not
            perform them
    """
    conn = get_db_conn()
    _logger = _get_logger(dry_run=dry_run)

    colls_in_use = set()
    for name in list_datasets():
        dataset_dict = conn.datasets.find_one({"name": name})
        sample_coll_name = dataset_dict.get("sample_collection_name", None)
        if sample_coll_name:
            colls_in_use.add(sample_coll_name)
            colls_in_use.add("frames." + sample_coll_name)

    # Only collections with these prefixes may be deleted
    coll_prefixes = ("samples.", "frames.", "patches.", "clips.")

    for coll_name in conn.list_collection_names():
        if coll_name not in colls_in_use and any(
            coll_name.startswith(prefix) for prefix in coll_prefixes
        ):
            _logger.info("Dropping collection '%s'", coll_name)
            if not dry_run:
                conn.drop_collection(coll_name)


def drop_orphan_run_results(dry_run=False):
    """Drops all orphan run results from the database.

    Orphan run results are results that are not associated with any known
    dataset.

    Args:
        dry_run (False): whether to log the actions that would be taken but not
            perform them
    """
    conn = get_db_conn()
    _logger = _get_logger(dry_run=dry_run)

    results_in_use = set()
    for name in list_datasets():
        dataset_dict = conn.datasets.find_one({"name": name})
        results_in_use.update(_get_result_ids(dataset_dict))

    all_run_results = set(conn.fs.files.distinct("_id", {}, {}))

    orphan_results = [
        _id for _id in all_run_results if _id not in results_in_use
    ]

    if not orphan_results:
        return

    _logger.info(
        "Deleting %d orphan run result(s): %s",
        len(orphan_results),
        orphan_results,
    )
    if not dry_run:
        _delete_run_results(orphan_results)


def stream_collection(collection_name):
    """Streams the contents of the collection to stdout.

    Args:
        collection_name: the name of the collection
    """
    conn = get_db_conn()
    coll = conn[collection_name]
    objects = map(fou.pformat, coll.find({}))
    fou.stream_objects(objects)


def get_collection_stats(collection_name):
    """Sets stats about the collection.

    Args:
        collection_name: the name of the collection

    Returns:
        a stats dict
    """
    conn = get_db_conn()
    stats = dict(conn.command("collstats", collection_name))
    stats["wiredTiger"] = None
    stats["indexDetails"] = None
    return stats


def count_documents(coll, pipeline):
    result = aggregate(coll, pipeline + [{"$count": "count"}])

    try:
        return list(result)[0]["count"]
    except:
        pass

    return 0


def export_document(doc, json_path):
    """Exports the document in JSON format.

    Args:
        doc: a BSON document dict
        json_path: the path to write the JSON file
    """
    fost.write_file(json_util.dumps(doc), json_path)


def export_collection(docs, json_path, key="documents", num_docs=None):
    """Exports the collection in JSON format.

    Args:
        docs: an iteraable containing the documents to export
        json_path: the path to write the JSON file
        key ("documents"): the field name under which to store the documents
        num_docs (None): the total number of documents. If omitted, this must
            be computable via ``len(docs)``
    """
    if num_docs is None:
        num_docs = len(docs)

    fost.ensure_basedir(json_path)

    with fost.open_file(json_path, "w") as f:
        f.write('{"%s": [' % key)
        with fou.ProgressBar(total=num_docs, iters_str="docs") as pb:
            for idx, doc in pb(enumerate(docs, 1)):
                f.write(json_util.dumps(doc))
                if idx < num_docs:
                    f.write(",")

        f.write("]}")


def import_document(json_path):
    """Imports a document from JSON.

    Args:
        json_path: the path to the document

    Returns:
        a BSON document dict
    """
    with fost.open_file(json_path, "r") as f:
        return json_util.loads(f.read())


def import_collection(json_path):
    """Imports the collection from JSON.

    Args:
        json_path: the path to the collection

    Returns:
        a BSON dict
    """
    with fost.open_file(json_path, "r") as f:
        return json_util.loads(f.read())


def insert_documents(docs, coll, ordered=False):
    """Inserts a list of documents into a collection.

    The ``_id`` field of the input documents will be populated if it is not
    already set.

    Args:
        docs: the list of BSON document dicts to insert
        coll: a pymongo collection instance
        ordered (False): whether the documents must be inserted in order
    """
    try:
        for batch in fou.iter_batches(docs, 100000):  # mongodb limit
            coll.insert_many(list(batch), ordered=ordered)
    except BulkWriteError as bwe:
        msg = bwe.details["writeErrors"][0]["errmsg"]
        raise ValueError(msg) from bwe


def bulk_write(ops, coll, ordered=False):
    """Performs a batch of write operations on a collection.

    Args:
        ops: a list of pymongo operations
        coll: a pymongo collection instance
        ordered (False): whether the operations must be performed in order
    """
    try:
        for ops_batch in fou.iter_batches(ops, 100000):  # mongodb limit
            coll.bulk_write(list(ops_batch), ordered=ordered)
    except BulkWriteError as bwe:
        msg = bwe.details["writeErrors"][0]["errmsg"]
        raise ValueError(msg) from bwe


def list_datasets():
    """Returns the list of available FiftyOne datasets.

    This is a low-level implementation of dataset listing that does not call
    :meth:`fiftyone.core.dataset.list_datasets`, which is helpful if a
    database may be corrupted.

    Returns:
        a list of :class:`Dataset` names
    """
    conn = get_db_conn()
    return sorted([d["name"] for d in conn.datasets.find({})])


def delete_dataset(name, dry_run=False):
    """Deletes the dataset with the given name.

    This is a low-level implementation of deletion that does not call
    :meth:`fiftyone.core.dataset.load_dataset`, which is helpful if a dataset's
    backing document or collections are corrupted and cannot be loaded via the
    normal pathways.

    Args:
        name: the name of the dataset
        dry_run (False): whether to log the actions that would be taken but not
            perform them
    """
    conn = get_db_conn()
    _logger = _get_logger(dry_run=dry_run)

    dataset_dict = conn.datasets.find_one({"name": name})
    if not dataset_dict:
        _logger.warning("Dataset '%s' not found", name)
        return

    _logger.info("Dropping document '%s' from 'datasets' collection", name)
    if not dry_run:
        conn.datasets.delete_one({"name": name})

    if "sample_collection_name" not in dataset_dict:
        _logger.warning(
            "Cannot find sample/frame collections for dataset '%s'; stopping "
            "now. Use `drop_orphan_collections()` to cleanup any dangling "
            "collections",
            name,
        )
        return

    collections = conn.list_collection_names()

    sample_collection_name = dataset_dict["sample_collection_name"]
    if sample_collection_name in collections:
        _logger.info("Dropping collection '%s'", sample_collection_name)
        if not dry_run:
            conn.drop_collection(sample_collection_name)

    frame_collection_name = "frames." + sample_collection_name
    if frame_collection_name in collections:
        _logger.info("Dropping collection '%s'", frame_collection_name)
        if not dry_run:
            conn.drop_collection(frame_collection_name)

    delete_results = _get_result_ids(dataset_dict)

    if delete_results:
        _logger.info("Deleting %d run result(s)", len(delete_results))
        if not dry_run:
            _delete_run_results(delete_results)


def delete_annotation_run(name, anno_key, dry_run=False):
    """Deletes the annotation run with the given key from the dataset with
    the given name.

    This is a low-level implementation of deletion that does not call
    :meth:`fiftyone.core.dataset.load_dataset` or
    :meth:`fiftyone.core.collections.SampleCollection.delete_annotation_run`,
    which is helpful if a dataset's backing document or collections are
    corrupted and cannot be loaded via the normal pathways.

    Note that, as this method does not load :class:`fiftyone.core.runs.Run`
    instances, it does not call :meth:`fiftyone.core.runs.Run.cleanup`.

    Args:
        name: the name of the dataset
        anno_key: the annotation key
        dry_run (False): whether to log the actions that would be taken but not
            perform them
    """
    conn = get_db_conn()
    _logger = _get_logger(dry_run=dry_run)

    dataset_dict = conn.datasets.find_one({"name": name})
    if not dataset_dict:
        _logger.warning("Dataset '%s' not found", name)
        return

    annotation_runs = dataset_dict.get("annotation_runs", {})
    if anno_key not in annotation_runs:
        _logger.warning(
            "Dataset '%s' has no annotation run with key '%s'",
            name,
            anno_key,
        )
        return

    run_doc = annotation_runs.pop(anno_key)
    result_id = run_doc.get("results", None)

    if result_id is not None:
        _logger.info("Deleting run result '%s'", result_id)
        if not dry_run:
            _delete_run_results([result_id])

    _logger.info(
        "Deleting annotation run '%s' from dataset '%s'", anno_key, name
    )
    if not dry_run:
        conn.datasets.replace_one({"name": name}, dataset_dict)


def delete_annotation_runs(name, dry_run=False):
    """Deletes all annotation runs from the dataset with the given name.

    This is a low-level implementation of deletion that does not call
    :meth:`fiftyone.core.dataset.load_dataset` or
    :meth:`fiftyone.core.collections.SampleCollection.delete_annotation_runs`,
    which is helpful if a dataset's backing document or collections are
    corrupted and cannot be loaded via the normal pathways.

    Note that, as this method does not load :class:`fiftyone.core.runs.Run`
    instances, it does not call :meth:`fiftyone.core.runs.Run.cleanup`.

    Args:
        name: the name of the dataset
        dry_run (False): whether to log the actions that would be taken but not
            perform them
    """
    conn = get_db_conn()
    _logger = _get_logger(dry_run=dry_run)

    dataset_dict = conn.datasets.find_one({"name": name})
    if not dataset_dict:
        _logger.warning("Dataset '%s' not found", name)
        return

    anno_keys = []
    result_ids = []
    for anno_key, run_doc in dataset_dict.get("annotation_runs", {}).items():
        anno_keys.append(anno_key)

        result_id = run_doc.get("results", None)
        if result_id is not None:
            result_ids.append(result_id)

    if result_ids:
        _logger.info("Deleting %d run result(s)", len(result_ids))
        if not dry_run:
            _delete_run_results(result_ids)

    _logger.info(
        "Deleting annotation runs %s from dataset '%s'", anno_keys, name
    )
    if not dry_run:
        dataset_dict["annotation_runs"] = {}
        conn.datasets.replace_one({"name": name}, dataset_dict)


def delete_brain_run(name, brain_key, dry_run=False):
    """Deletes the brain method run with the given key from the dataset with
    the given name.

    This is a low-level implementation of deletion that does not call
    :meth:`fiftyone.core.dataset.load_dataset` or
    :meth:`fiftyone.core.collections.SampleCollection.delete_brain_run`,
    which is helpful if a dataset's backing document or collections are
    corrupted and cannot be loaded via the normal pathways.

    Note that, as this method does not load :class:`fiftyone.core.runs.Run`
    instances, it does not call :meth:`fiftyone.core.runs.Run.cleanup`.

    Args:
        name: the name of the dataset
        brain_key: the brain key
        dry_run (False): whether to log the actions that would be taken but not
            perform them
    """
    conn = get_db_conn()
    _logger = _get_logger(dry_run=dry_run)

    dataset_dict = conn.datasets.find_one({"name": name})
    if not dataset_dict:
        _logger.warning("Dataset '%s' not found", name)
        return

    brain_methods = dataset_dict.get("brain_methods", {})
    if brain_key not in brain_methods:
        _logger.warning(
            "Dataset '%s' has no brain method run with key '%s'",
            name,
            brain_key,
        )
        return

    run_doc = brain_methods.pop(brain_key)
    result_id = run_doc.get("results", None)

    if result_id is not None:
        _logger.info("Deleting run result '%s'", result_id)
        if not dry_run:
            _delete_run_results([result_id])

    _logger.info(
        "Deleting brain method run '%s' from dataset '%s'", brain_key, name
    )
    if not dry_run:
        conn.datasets.replace_one({"name": name}, dataset_dict)


def delete_brain_runs(name, dry_run=False):
    """Deletes all brain method runs from the dataset with the given name.

    This is a low-level implementation of deletion that does not call
    :meth:`fiftyone.core.dataset.load_dataset` or
    :meth:`fiftyone.core.collections.SampleCollection.delete_brain_runs`,
    which is helpful if a dataset's backing document or collections are
    corrupted and cannot be loaded via the normal pathways.

    Note that, as this method does not load :class:`fiftyone.core.runs.Run`
    instances, it does not call :meth:`fiftyone.core.runs.Run.cleanup`.

    Args:
        name: the name of the dataset
        dry_run (False): whether to log the actions that would be taken but not
            perform them
    """
    conn = get_db_conn()
    _logger = _get_logger(dry_run=dry_run)

    dataset_dict = conn.datasets.find_one({"name": name})
    if not dataset_dict:
        _logger.warning("Dataset '%s' not found", name)
        return

    brain_keys = []
    result_ids = []
    for brain_key, run_doc in dataset_dict.get("brain_methods", {}).items():
        brain_keys.append(brain_key)

        result_id = run_doc.get("results", None)
        if result_id is not None:
            result_ids.append(result_id)

    if result_ids:
        _logger.info("Deleting %d run result(s)", len(result_ids))
        if not dry_run:
            _delete_run_results(result_ids)

    _logger.info(
        "Deleting brain method runs %s from dataset '%s'",
        brain_keys,
        name,
    )
    if not dry_run:
        dataset_dict["brain_methods"] = {}
        conn.datasets.replace_one({"name": name}, dataset_dict)


def delete_evaluation(name, eval_key, dry_run=False):
    """Deletes the evaluation run with the given key from the dataset with the
    given name.

    This is a low-level implementation of deletion that does not call
    :meth:`fiftyone.core.dataset.load_dataset` or
    :meth:`fiftyone.core.collections.SampleCollection.delete_evaluation`,
    which is helpful if a dataset's backing document or collections are
    corrupted and cannot be loaded via the normal pathways.

    Note that, as this method does not load :class:`fiftyone.core.runs.Run`
    instances, it does not call :meth:`fiftyone.core.runs.Run.cleanup`.

    Args:
        name: the name of the dataset
        eval_key: the evaluation key
        dry_run (False): whether to log the actions that would be taken but not
            perform them
    """
    conn = get_db_conn()
    _logger = _get_logger(dry_run=dry_run)

    dataset_dict = conn.datasets.find_one({"name": name})
    if not dataset_dict:
        _logger.warning("Dataset '%s' not found", name)
        return

    evaluations = dataset_dict.get("evaluations", {})
    if eval_key not in evaluations:
        _logger.warning(
            "Dataset '%s' has no evaluation with key '%s'", name, eval_key
        )
        return

    run_doc = evaluations.pop(eval_key)
    result_id = run_doc.get("results", None)

    if result_id is not None:
        _logger.info("Deleting run result '%s'", result_id)
        if not dry_run:
            _delete_run_results([result_id])

    _logger.info("Deleting evaluation '%s' from dataset '%s'", eval_key, name)
    if not dry_run:
        conn.datasets.replace_one({"name": name}, dataset_dict)


def delete_evaluations(name, dry_run=False):
    """Deletes all evaluations from the dataset with the given name.

    This is a low-level implementation of deletion that does not call
    :meth:`fiftyone.core.dataset.load_dataset` or
    :meth:`fiftyone.core.collections.SampleCollection.delete_evaluations`,
    which is helpful if a dataset's backing document or collections are
    corrupted and cannot be loaded via the normal pathways.

    Note that, as this method does not load :class:`fiftyone.core.runs.Run`
    instances, it does not call :meth:`fiftyone.core.runs.Run.cleanup`.

    Args:
        name: the name of the dataset
        dry_run (False): whether to log the actions that would be taken but not
            perform them
    """
    conn = get_db_conn()
    _logger = _get_logger(dry_run=dry_run)

    dataset_dict = conn.datasets.find_one({"name": name})
    if not dataset_dict:
        _logger.warning("Dataset '%s' not found", name)
        return

    eval_keys = []
    result_ids = []
    for eval_key, run_doc in dataset_dict.get("evaluations", {}).items():
        eval_keys.append(eval_key)

        result_id = run_doc.get("results", None)
        if result_id is not None:
            result_ids.append(result_id)

    if result_ids:
        _logger.info("Deleting %d run result(s)", len(result_ids))
        if not dry_run:
            _delete_run_results(result_ids)

    _logger.info("Deleting evaluations %s from dataset '%s'", eval_keys, name)
    if not dry_run:
        dataset_dict["evaluations"] = {}
        conn.datasets.replace_one({"name": name}, dataset_dict)


def _get_logger(dry_run=False):
    if dry_run:
        return _DryRunLoggerAdapter(logger, {})

    return logger


class _DryRunLoggerAdapter(logging.LoggerAdapter):
    def process(self, msg, kwargs):
        msg = "(dry run) " + msg
        return msg, kwargs


def _get_result_ids(dataset_dict):
    result_ids = []

    for run_doc in dataset_dict.get("annotation_runs", {}).values():
        result_id = run_doc.get("results", None)
        if result_id is not None:
            result_ids.append(result_id)

    for run_doc in dataset_dict.get("brain_methods", {}).values():
        result_id = run_doc.get("results", None)
        if result_id is not None:
            result_ids.append(result_id)

    for run_doc in dataset_dict.get("evaluations", {}).values():
        result_id = run_doc.get("results", None)
        if result_id is not None:
            result_ids.append(result_id)

    return result_ids


def _delete_run_results(result_ids):
    conn = get_db_conn()

    # Delete from GridFS
    conn.fs.files.delete_many({"_id": {"$in": result_ids}})
    conn.fs.chunks.delete_many({"files_id": {"$in": result_ids}})<|MERGE_RESOLUTION|>--- conflicted
+++ resolved
@@ -180,8 +180,6 @@
     _validate_db_version(config, _client)
 
     connect(config.database_name, **_connection_kwargs)
-<<<<<<< HEAD
-=======
 
     config = get_db_config()
     if foc.CLIENT_TYPE != config.type:
@@ -189,20 +187,15 @@
             "Cannot connect to database type '%s' with client type '%s'"
             % (config.type, foc.CLIENT_TYPE)
         )
->>>>>>> bf115fa2
 
 
 def _connect():
     global _client
     if _client is None:
         global _connection_kwargs
-<<<<<<< HEAD
-        _client = pymongo.MongoClient(**_connection_kwargs)
-=======
         _client = pymongo.MongoClient(
             **_connection_kwargs, appname=foc.DATABASE_APPNAME
         )
->>>>>>> bf115fa2
         connect(fo.config.database_name, **_connection_kwargs)
 
 
@@ -210,12 +203,7 @@
     global _async_client
     if _async_client is None:
         global _connection_kwargs
-<<<<<<< HEAD
         _async_client = motor.motor_asyncio.AsyncIOMotorClient(
-            **_connection_kwargs
-        )
-=======
-        _async_client = motor.motor_tornado.MotorClient(
             **_connection_kwargs, appname=foc.DATABASE_APPNAME
         )
 
@@ -250,7 +238,6 @@
 
     if num_connections <= 1:
         fod.delete_non_persistent_datasets()
->>>>>>> bf115fa2
 
 
 def _validate_db_version(config, client):
