"""
Database utilities.

| Copyright 2017-2023, Voxel51, Inc.
| `voxel51.com <https://voxel51.com/>`_
|
"""
import atexit
from datetime import datetime, timedelta
import logging
from multiprocessing.pool import ThreadPool
import os
import tempfile

import asyncio
from bson import json_util, ObjectId
from bson.codec_options import CodecOptions
import mongoengine
import mongoengine.errors as moe
import motor.motor_asyncio as mtr

from packaging.version import Version
import pymongo
from pymongo.errors import BulkWriteError, ServerSelectionTimeoutError
import pytz

import eta.core.utils as etau

import fiftyone as fo
import fiftyone.constants as foc
from fiftyone.core.config import FiftyOneConfigError
import fiftyone.core.fields as fof
import fiftyone.core.service as fos
import fiftyone.core.storage as fost
import fiftyone.core.utils as fou
from fiftyone.internal.util import is_internal_service

from fiftyone.api import pymongo as fomongo, motor as fomotor

from .document import Document

foa = fou.lazy_import("fiftyone.core.annotation")
fob = fou.lazy_import("fiftyone.core.brain")
fod = fou.lazy_import("fiftyone.core.dataset")
foe = fou.lazy_import("fiftyone.core.evaluation")


logger = logging.getLogger(__name__)

_async_mongo_client_cls = mtr.AsyncIOMotorClient
_mongo_client_cls = pymongo.MongoClient


_client = None
_async_client = None
_connection_kwargs = {}
_database_name = None
_db_service = None


#
# IMPORTANT DATABASE CONFIG REQUIREMENTS
#
# All past and future versions of FiftyOne must be able to deduce the
# database's current version and type from the `config` collection without an
# error being raised so that migrations can be properly run and, if necsssary,
# informative errors can be raised alerting the user that they are using the
# wrong version or type of client.
#
# This is currently guaranteed because:
#   - `DatabaseConfigDocument` is declared as non-strict, so any past or future
#     fields that are not currently defined will not cause an error
#   - All declared fields are optional and we have promised ourselves that
#     their type and meaning will never change
#


class DatabaseConfigDocument(Document):
    """Backing document for the database config."""

    # strict=False lets this class ignore unknown fields from other versions
    meta = {"collection": "config", "strict": False}

    version = fof.StringField()
    type = fof.StringField()


def get_db_config():
    """Retrieves the database config.

    Returns:
        a :class:`DatabaseConfigDocument`
    """
    save = False

    try:
        # pylint: disable=no-member
        config = DatabaseConfigDocument.objects.get()
    except moe.DoesNotExist:
        config = DatabaseConfigDocument()
        save = True
    except moe.MultipleObjectsReturned:
        cleanup_multiple_config_docs()

        # pylint: disable=no-member
        config = DatabaseConfigDocument.objects.first()

    if config.version is None:
        #
        # The database version was added to this config in v0.15.0, so if no
        # version is available, assume the database is at the preceeding
        # release. It's okay if the database's version is actually older,
        # because there are no significant admin migrations prior to v0.14.4.
        #
        # This needs to be implemented here rather than in a migration because
        # this information is required in order to run migrations...
        #
        config.version = "0.14.4"
        save = True

    if config.type is None:
        #
        # If the database has no type, then assume the type of the client that
        # is currently connecting to it.
        #
        # This needs to be implemented here rather than in a migration because
        # this information is required in order to decide if a client is
        # allowed to connect to the database at all (a precursor to running a
        # migration)...
        #
        config.type = foc.CLIENT_TYPE
        save = True

    if save:
        config.save()

    return config


def cleanup_multiple_config_docs():
    """Internal utility that ensures that there is only one
    :class:`DatabaseConfigDocument` in the database.
    """

    # We use mongoengine here because `get_db_conn()` will not currently work
    # until `import fiftyone` succeeds, which requires a single config doc
    # pylint: disable=no-member
    docs = list(DatabaseConfigDocument.objects)
    if len(docs) <= 1:
        return

    logger.warning(
        "Unexpectedly found %d documents in the 'config' collection; assuming "
        "the one with latest 'version' is the correct one",
        len(docs),
    )

    versions = []
    for doc in docs:
        try:
            versions.append((doc.id, Version(doc.version)))
        except:
            pass

    try:
        keep_id = max(versions, key=lambda kv: kv[1])[0]
    except:
        keep_id = docs[0].id

    for doc in docs:
        if doc.id != keep_id:
            doc.delete()


def establish_db_conn(config):
    """Establishes the database connection.

    The order of precedence is:

    1.  If ``fiftyone.config.api_uri`` is defined, connect to that
    2.  If ``fiftyone.config.database_uri`` is defined, connect to that
    3.  Otherwise, a :class:`fiftyone.core.service.DatabaseService` is created

    Args:
        config: a :class:`fiftyone.core.config.FiftyOneConfig`

    Raises:
        ConnectionError: if a connection to ``mongod`` could not be established
        FiftyOneConfigError: if ``fiftyone.config.database_uri`` is not
            defined and ``mongod`` could not be found
        ServiceExecutableNotFound: if
            :class:`fiftyone.core.service.DatabaseService` startup was
            attempted, but ``mongod`` was not found in :mod:`fiftyone.db.bin`
        RuntimeError: if the ``mongod`` found does not meet FiftyOne's
            requirements, or validation could not occur
    """
    global _client
    global _db_service
    global _connection_kwargs
    global _database_name

    _connection_kwargs["appname"] = foc.DATABASE_APPNAME
    if config.api_uri is not None:
        if not config.api_key:
            raise ConnectionError(
                "No API key found. Refer to "
                "https://docs.voxel51.com/teams/api_connection.html to see "
                "how to provide one"
            )

        _connection_kwargs = {
            "__teams_api_uri": config.api_uri,
            "__teams_api_key": config.api_key,
        }

<<<<<<< HEAD
        global _async_mongo_client_cls
        global _mongo_client_cls

        _async_mongo_client_cls = fomotor.AsyncIOMotorClient
        _mongo_client_cls = fomongo.MongoClient

        mongoengine.connection.MongoClient = fomongo.MongoClient
    else:
        established_port = os.environ.get(
            "FIFTYONE_PRIVATE_DATABASE_PORT", None
        )
        if established_port is not None:
            _connection_kwargs["port"] = int(established_port)
        if config.database_uri is not None:
            _connection_kwargs["host"] = config.database_uri
        elif _db_service is None:
            if os.environ.get("FIFTYONE_DISABLE_SERVICES", False):
                return

            try:
                _db_service = fos.DatabaseService()
                port = _db_service.port
                _connection_kwargs["port"] = port
                os.environ["FIFTYONE_PRIVATE_DATABASE_PORT"] = str(port)

            except fos.ServiceExecutableNotFound as error:
                if fou.is_32_bit():
                    raise FiftyOneConfigError(
                        "MongoDB is not supported on 32-bit systems. Please "
                        "define a `database_uri` in your "
                        "`fiftyone.core.config.FiftyOneConfig` to define a "
                        "connection to your own MongoDB instance or cluster "
                    )

                raise error

    _client = _mongo_client_cls(**_connection_kwargs)
    if _mongo_client_cls is fomongo.MongoClient:
        default_db = _client.get_default_database()
        _database_name = default_db.name
    else:
        _database_name = config.database_name
=======
        try:
            _db_service = fos.DatabaseService()
            port = _db_service.port
            _connection_kwargs["port"] = port
            os.environ["FIFTYONE_PRIVATE_DATABASE_PORT"] = str(port)

        except fos.ServiceExecutableNotFound:
            raise FiftyOneConfigError(
                "MongoDB is not supported on your system. Please "
                "define a `database_uri` in your "
                "`fiftyone.core.config.FiftyOneConfig` to connect to your"
                "own MongoDB instance or cluster "
            )
>>>>>>> 986ed455

    _validate_db_version(config, _client)

    if is_internal_service():
        atexit.register(_at_exit_internal)
    elif config.api_uri is None and (
        config.database_uri is None or "localhost" in config.database_uri
    ):
        atexit.register(_at_exit_user)

    mongoengine.connect(_database_name, **_connection_kwargs)

    config = get_db_config()
    if foc.CLIENT_TYPE != config.type:
        raise ConnectionError(
            "Cannot connect to database type '%s' with client type '%s'"
            % (config.type, foc.CLIENT_TYPE)
        )


def _connect():
    global _client
    if _client is None:
        global _mongo_client_cls
        global _connection_kwargs
        global _database_name

        _client = _mongo_client_cls(**_connection_kwargs)
        mongoengine.connect(_database_name, **_connection_kwargs)


def _async_connect():
    global _async_client
    if _async_client is None:
        global _async_mongo_client_cls
        global _connection_kwargs

        _async_client = _async_mongo_client_cls(**_connection_kwargs)


def _at_exit_internal():
    _delete_non_persistent_datasets_if_allowed(min_age=timedelta(hours=24))


def _at_exit_user():
    _delete_non_persistent_datasets_if_allowed()


def _delete_non_persistent_datasets_if_allowed(**kwargs):
    """Deletes all non-persistent datasets if and only if we are the only
    client currently connected to the database.
    """
    try:
        num_connections = len(
            list(
                _client.admin.aggregate(
                    [
                        {"$currentOp": {"allUsers": True}},
                        {"$project": {"appName": True, "command": True}},
                        {
                            "$match": {
                                "appName": foc.DATABASE_APPNAME,
                                "$or": [
                                    {"command.ismaster": 1},
                                    {"command.hello": 1},
                                ],
                            }
                        },
                    ]
                )
            )
        )
    except:
        logger.warning(
            "Skipping automatic non-persistent dataset cleanup. This action "
            "requires read access of the 'admin' database"
        )
        return

    try:
        if num_connections <= 1:
            fod._delete_non_persistent_datasets(**kwargs)
    except:
        logger.exception("Skipping automatic non-persistent dataset cleanup")


def _validate_db_version(config, client):
    try:
        version = Version(client.server_info()["version"])
    except Exception as e:
        if isinstance(e, ServerSelectionTimeoutError):
            raise ConnectionError("Could not connect to `mongod`") from e

        raise RuntimeError("Failed to validate `mongod` version") from e

    if config.database_validation and version < foc.MIN_MONGODB_VERSION:
        raise RuntimeError(
            "Found `mongod` version %s, but only %s and higher are "
            "compatible. You can suppress this exception by setting your "
            "`database_validation` config parameter to `False`. See "
            "https://docs.voxel51.com/user_guide/config.html#configuring-a-mongodb-connection "
            "for more information" % (version, foc.MIN_MONGODB_VERSION)
        )


def aggregate(collection, pipelines):
    """Executes one or more aggregations on a collection.

    Multiple aggregations are executed using multiple threads, and their
    results are returned as lists rather than cursors.

    Args:
        collection: a ``pymongo.collection.Collection`` or
            ``motor.motor_asyncio.AsyncIOMotorCollection``
        pipelines: a MongoDB aggregation pipeline or a list of pipelines

    Returns:
        -   If a single pipeline is provided, a
            ``pymongo.command_cursor.CommandCursor`` or
            ``motor.motor_asyncio.AsyncIOMotorCommandCursor`` is returned

        -   If multiple pipelines are provided, each cursor is extracted into
            a list and the list of lists is returned
    """
    pipelines = list(pipelines)

    is_list = pipelines and not isinstance(pipelines[0], dict)
    if not is_list:
        pipelines = [pipelines]

    num_pipelines = len(pipelines)
    if isinstance(collection, mtr.AsyncIOMotorCollection):
        if num_pipelines == 1 and not is_list:
            return collection.aggregate(pipelines[0], allowDiskUse=True)

        return _do_async_pooled_aggregate(collection, pipelines)

    if num_pipelines == 1:
        result = collection.aggregate(pipelines[0], allowDiskUse=True)
        return [result] if is_list else result

    return _do_pooled_aggregate(collection, pipelines)


async def _do_aggregate(collection, pipeline):
    return [i for i in collection.aggregate(pipeline, allowDiskUse=True)]


def _do_pooled_aggregate(collection, pipelines):
    # @todo: MongoDB 5.0 supports snapshots which can be used to make the
    # results consistent, i.e. read from the same point in time
    with ThreadPool(processes=len(pipelines)) as pool:
        return pool.map(
            lambda p: list(collection.aggregate(p, allowDiskUse=True)),
            pipelines,
            chunksize=1,
        )


async def _do_async_pooled_aggregate(collection, pipelines):
    return await asyncio.gather(
        *[_do_async_aggregate(collection, pipeline) for pipeline in pipelines]
    )


async def _do_async_aggregate(collection, pipeline):
    return [i async for i in collection.aggregate(pipeline, allowDiskUse=True)]


def get_db_client():
    """Returns a database client.

    Returns:
        a ``pymongo.mongo_client.MongoClient``
    """
    _connect()
    return _client


def has_db():
    """Determines whether the database exists.

    Returns:
        True/False
    """
    _connect()
    return _database_name in _client.list_database_names()


def get_db_conn():
    """Returns a connection to the database.

    Returns:
        a ``pymongo.database.Database``
    """
    _connect()
    db = _client[_database_name]
    return _apply_options(db)


def get_async_db_client():
    """Returns an async database client.

    Returns:
        a ``motor.motor_asyncio.AsyncIOMotorClient``
    """
    _async_connect()
    return _async_client


def get_async_db_conn():
    """Returns an async connection to the database.

    Returns:
        a ``motor.motor_asyncio.AsyncIOMotorDatabase``
    """
    db = get_async_db_client()[_database_name]
    return _apply_options(db)


def _apply_options(db):
    timezone = fo.config.timezone

    if not timezone or timezone.lower() == "utc":
        return db

    if timezone.lower() == "local":
        tzinfo = datetime.now().astimezone().tzinfo
    else:
        tzinfo = pytz.timezone(timezone)

    return db.with_options(
        codec_options=CodecOptions(tz_aware=True, tzinfo=tzinfo)
    )


def drop_database():
    """Drops the database."""
    _connect()
    _client.drop_database(_database_name)


def sync_database():
    """Syncs all pending database writes to disk."""
    if _client is not None:
        _client.admin.command("fsync")


def list_collections():
    """Returns a list of all collection names in the database.

    Returns:
        a list of all collection names
    """
    conn = get_db_conn()
    return list(conn.list_collection_names())


def drop_collection(collection_name):
    """Drops specified collection from the database.

    Args:
        collection_name: the collection name
    """
    conn = get_db_conn()
    conn.drop_collection(collection_name)


def drop_orphan_collections(dry_run=False):
    """Drops all orphan collections from the database.

    Orphan collections are collections that are not associated with any known
    dataset or other collections used by FiftyOne.

    Args:
        dry_run (False): whether to log the actions that would be taken but not
            perform them
    """
    conn = get_db_conn()
    _logger = _get_logger(dry_run=dry_run)

    colls_in_use = set()
    for dataset_dict in conn.datasets.find({}):
        sample_coll_name = dataset_dict.get("sample_collection_name", None)
        if sample_coll_name:
            colls_in_use.add(sample_coll_name)
            colls_in_use.add("frames." + sample_coll_name)

    # Only collections with these prefixes may be deleted
    coll_prefixes = ("samples.", "frames.", "patches.", "clips.")

    for coll_name in conn.list_collection_names():
        if coll_name not in colls_in_use and any(
            coll_name.startswith(prefix) for prefix in coll_prefixes
        ):
            _logger.info("Dropping collection '%s'", coll_name)
            if not dry_run:
                conn.drop_collection(coll_name)


def drop_orphan_saved_views(dry_run=False):
    """Drops all orphan saved views from the database.

    Orphan saved views are saved view documents that are not associated with
    any known dataset or other collections used by FiftyOne.

    Args:
        dry_run (False): whether to log the actions that would be taken but not
            perform them
    """
    conn = get_db_conn()
    _logger = _get_logger(dry_run=dry_run)

    view_ids_in_use = set()
    for dataset_dict in conn.datasets.find({}):
        view_ids = _get_saved_view_ids(dataset_dict)
        view_ids_in_use.update(view_ids)

    all_view_ids = set(conn.views.distinct("_id"))

    orphan_view_ids = list(all_view_ids - view_ids_in_use)

    if not orphan_view_ids:
        return

    _logger.info(
        "Deleting %d orphan saved view(s): %s",
        len(orphan_view_ids),
        orphan_view_ids,
    )
    if not dry_run:
        _delete_saved_views(conn, orphan_view_ids)


def drop_orphan_runs(dry_run=False):
    """Drops all orphan runs from the database.

    Orphan runs are runs that are not associated with any known dataset or
    other collections used by FiftyOne.

    Args:
        dry_run (False): whether to log the actions that would be taken but not
            perform them
    """
    conn = get_db_conn()
    _logger = _get_logger(dry_run=dry_run)

    run_ids_in_use = set()
    result_ids_in_use = set()
    for dataset_dict in conn.datasets.find({}):
        run_ids = _get_run_ids(dataset_dict)
        run_ids_in_use.update(run_ids)

        result_ids = _get_result_ids(conn, dataset_dict)
        result_ids_in_use.update(result_ids)

    all_run_ids = set(conn.runs.distinct("_id"))
    all_result_ids = set(conn.fs.files.distinct("_id"))

    orphan_run_ids = list(all_run_ids - run_ids_in_use)
    orphan_result_ids = list(all_result_ids - result_ids_in_use)

    if orphan_run_ids:
        _logger.info(
            "Deleting %d orphan run(s): %s",
            len(orphan_run_ids),
            orphan_run_ids,
        )
        if not dry_run:
            _delete_run_docs(conn, orphan_run_ids)

    if orphan_result_ids:
        _logger.info(
            "Deleting %d orphan run result(s): %s",
            len(orphan_result_ids),
            orphan_result_ids,
        )
        if not dry_run:
            _delete_run_results(conn, orphan_result_ids)


def stream_collection(collection_name):
    """Streams the contents of the collection to stdout.

    Args:
        collection_name: the name of the collection
    """
    conn = get_db_conn()
    coll = conn[collection_name]
    objects = map(fou.pformat, coll.find({}))
    fou.stream_objects(objects)


def get_collection_stats(collection_name):
    """Sets stats about the collection.

    Args:
        collection_name: the name of the collection

    Returns:
        a stats dict
    """
    conn = get_db_conn()
    stats = dict(conn.command("collstats", collection_name))
    stats["wiredTiger"] = None
    stats["indexDetails"] = None
    return stats


def count_documents(coll, pipeline):
    result = aggregate(coll, pipeline + [{"$count": "count"}])

    try:
        return list(result)[0]["count"]
    except:
        pass

    return 0


def export_document(doc, json_path):
    """Exports the document in JSON format.

    Args:
        doc: a BSON document dict
        json_path: the path to write the JSON file
    """
    fost.write_file(json_util.dumps(doc), json_path)


def export_collection(
    docs,
    json_dir_or_path,
    key="documents",
    patt="{idx:06d}-{id}.json",
    num_docs=None,
):
    """Exports the collection in JSON format.

    Args:
        docs: an iterable containing the documents to export
        json_dir_or_path: the path to write a single JSON file containing the
            entire collection, or a directory in which to write per-document
            JSON files
        key ("documents"): the field name under which to store the documents
            when ``json_path`` is a single JSON file
        patt ("{idx:06d}-{id}.json"): a filename pattern to use when
            ``json_path`` is a directory. The pattern may contain ``idx`` to
            refer to the index of the document in ``docs`` or ``id`` to refer
            to the document's ID
        num_docs (None): the total number of documents. If omitted, this must
            be computable via ``len(docs)``
    """
    if num_docs is None:
        num_docs = len(docs)

    if json_dir_or_path.endswith(".json"):
        _export_collection_single(docs, json_dir_or_path, key, num_docs)
    else:
        _export_collection_multi(docs, json_dir_or_path, patt, num_docs)


def _export_collection_single(docs, json_path, key, num_docs):
    fost.ensure_basedir(json_path)

    with fost.open_file(json_path, "w") as f:
        f.write('{"%s": [' % key)
        with fou.ProgressBar(total=num_docs, iters_str="docs") as pb:
            for idx, doc in pb(enumerate(docs, 1)):
                f.write(json_util.dumps(doc))
                if idx < num_docs:
                    f.write(",")

        f.write("]}")


def _export_collection_multi(docs, json_dir, patt, num_docs):
    fost.ensure_dir(json_dir)

    with fost.LocalDir(json_dir, "w") as local_dir:
        json_patt = os.path.join(local_dir, patt)
        with fou.ProgressBar(total=num_docs, iters_str="docs") as pb:
            for idx, doc in pb(enumerate(docs, 1)):
                json_path = json_patt.format(idx=idx, id=str(doc["_id"]))
                export_document(doc, json_path)


def import_document(json_path):
    """Imports a document from JSON.

    Args:
        json_path: the path to the document

    Returns:
        a BSON document dict
    """
    with fost.open_file(json_path, "r") as f:
        return json_util.loads(f.read())


def import_collection(json_dir_or_path, key="documents"):
    """Imports the collection from JSON.

    Args:
        json_dir_or_path: the path to a JSON file on disk, or a directory
            containing per-document JSON files
        key ("documents"): the field name under which the documents are stored
            when ``json_path`` is a single JSON file

    Returns:
        a tuple of

        -   an iterable of BSON documents
        -   the number of documents
    """
    if json_dir_or_path.endswith(".json"):
        return _import_collection_single(json_dir_or_path, key)

    return _import_collection_multi(json_dir_or_path)


def _import_collection_single(json_path, key):
    with fost.open_file(json_path, "r") as f:
        docs = json_util.loads(f.read()).get(key, [])

    num_docs = len(docs)

    return docs, num_docs


def _import_collection_multi(json_dir):
    # @todo refactor to enable automatic cleanup when importing cloud dirs
    context = fost.LocalDir(json_dir, "r", basedir=tempfile.gettempdir())
    with context as local_dir:
        if context._tmpdir is not None:
            logger.warning(
                "Temporary directory '%s' will not be automatically deleted",
                context._tmpdir,
            )
            context._tmpdir = None

        json_paths = [
            p
            for p in fost.list_files(local_dir, abs_paths=True)
            if p.endswith(".json")
        ]

        docs = map(import_document, json_paths)

    return docs, len(json_paths)


def insert_documents(docs, coll, ordered=False, progress=False, num_docs=None):
    """Inserts documents into a collection.

    The ``_id`` field of the input documents will be populated if it is not
    already set.

    Args:
        docs: an iterable of BSON document dicts
        coll: a pymongo collection
        ordered (False): whether the documents must be inserted in order
        progress (False): whether to render a progress bar tracking the
            insertion
        num_docs (None): the total number of documents. Only used when
            ``progress=True``. If omitted, this will be computed via
            ``len(docs)``, if possible

    Returns:
        a list of IDs of the inserted documents
    """
    ids = []

    try:
        batcher = fou.DynamicBatcher(
            docs,
            target_latency=0.2,
            init_batch_size=1,
            max_batch_beta=2.0,
            max_batch_size=100000,  # mongodb limit
            progress=progress,
            total=num_docs,
        )

        with batcher:
            for batch in batcher:
                batch = list(batch)
                coll.insert_many(batch, ordered=ordered)
                ids.extend(b["_id"] for b in batch)
    except BulkWriteError as bwe:
        msg = bwe.details["writeErrors"][0]["errmsg"]
        raise ValueError(msg) from bwe

    return ids


def bulk_write(ops, coll, ordered=False):
    """Performs a batch of write operations on a collection.

    Args:
        ops: a list of pymongo operations
        coll: a pymongo collection
        ordered (False): whether the operations must be performed in order
    """
    try:
        for ops_batch in fou.iter_batches(ops, 100000):  # mongodb limit
            coll.bulk_write(list(ops_batch), ordered=ordered)
    except BulkWriteError as bwe:
        msg = bwe.details["writeErrors"][0]["errmsg"]
        raise ValueError(msg) from bwe


def list_datasets():
    """Returns the list of available FiftyOne datasets.

    This is a low-level implementation of dataset listing that does not call
    :meth:`fiftyone.core.dataset.list_datasets`, which is helpful if a
    database may be corrupted.

    Returns:
        a list of :class:`Dataset` names
    """
    conn = get_db_conn()
    return conn.datasets.distinct("name")


def patch_saved_views(dataset_name, dry_run=False):
    """Ensures that the saved view documents in the ``views`` collection for
    the given dataset exactly match the IDs in its dataset document.

    Args:
        dataset_name: the name of the dataset
        dry_run (False): whether to log the actions that would be taken but not
            perform them
    """
    conn = get_db_conn()
    _logger = _get_logger(dry_run=dry_run)

    dataset_dict = conn.datasets.find_one({"name": dataset_name})
    if not dataset_dict:
        _logger.warning("Dataset '%s' not found", dataset_name)
        return

    dataset_id = dataset_dict["_id"]
    saved_views = dataset_dict.get("saved_views", [])

    # {id: name} in `views` collection
    sd = {}
    for saved_view_dict in conn.views.find({"_dataset_id": dataset_id}):
        try:
            sd[saved_view_dict["_id"]] = saved_view_dict["name"]
        except:
            pass

    # Make sure docs in `views` collection match IDs in `dataset_dict`
    saved_view_ids = set(saved_views)
    saved_view_doc_ids = set(sd)
    made_changes = False

    bad_ids = saved_view_ids - saved_view_doc_ids
    num_bad_ids = len(bad_ids)
    if num_bad_ids > 0:
        _logger.info(
            "Purging %d bad saved view ID(s) %s from dataset",
            num_bad_ids,
            bad_ids,
        )
        saved_views = [_id for _id in saved_views if _id not in bad_ids]
        made_changes = True

    missing_ids = saved_view_doc_ids - saved_view_ids
    num_missing_views = len(missing_ids)
    if num_missing_views > 0:
        missing_views = [(_id, sd[_id]) for _id in missing_ids]
        _logger.info(
            "Adding %d misplaced saved view(s) %s back to dataset",
            num_missing_views,
            missing_views,
        )
        saved_views.extend(missing_ids)
        made_changes = True

    if made_changes and not dry_run:
        conn.datasets.update_one(
            {"name": dataset_name},
            {"$set": {"saved_views": saved_views}},
        )


def patch_annotation_runs(dataset_name, dry_run=False):
    """Ensures that the annotation runs in the ``runs`` collection for the
    given dataset exactly match the values in its dataset document.

    Args:
        dataset_name: the name of the dataset
        dry_run (False): whether to log the actions that would be taken but not
            perform them
    """
    _patch_runs(
        dataset_name,
        "annotation_runs",
        foa.AnnotationMethod,
        "annotation run",
        dry_run=dry_run,
    )


def patch_brain_runs(dataset_name, dry_run=False):
    """Ensures that the brain method runs in the ``runs`` collection for the
    given dataset exactly match the values in its dataset document.

    Args:
        dataset_name: the name of the dataset
        dry_run (False): whether to log the actions that would be taken but not
            perform them
    """
    _patch_runs(
        dataset_name,
        "brain_methods",
        fob.BrainMethod,
        "brain method run",
        dry_run=dry_run,
    )


def patch_evaluations(dataset_name, dry_run=False):
    """Ensures that the evaluation runs in the ``runs`` collection for the
    given dataset exactly match the values in its dataset document.

    Args:
        dataset_name: the name of the dataset
        dry_run (False): whether to log the actions that would be taken but not
            perform them
    """
    _patch_runs(
        dataset_name,
        "evaluations",
        foe.EvaluationMethod,
        "evaluation",
        dry_run=dry_run,
    )


def _patch_runs(dataset_name, runs_field, run_cls, run_str, dry_run=False):
    conn = get_db_conn()
    _logger = _get_logger(dry_run=dry_run)

    dataset_dict = conn.datasets.find_one({"name": dataset_name})
    if not dataset_dict:
        _logger.warning("Dataset '%s' not found", dataset_name)
        return

    dataset_id = dataset_dict["_id"]

    # {key: id} in dataset_dict
    runs_dict = dataset_dict.get(runs_field, {})

    # {key: id} in runs collection
    rd = {}
    for run_dict in conn.runs.find({"_dataset_id": dataset_id}):
        try:
            cls = etau.get_class(run_dict["config"]["cls"][: -len("Config")])
            if issubclass(cls, run_cls):
                rd[run_dict["key"]] = run_dict["_id"]
        except:
            pass

    # In order for a run to be valid, its ``(key, id)`` must match in both
    # `dataset_dict` and the `runs` collection
    runs = set(runs_dict.items())
    run_docs = set(rd.items())
    made_changes = False

    bad_runs = runs - run_docs
    num_bad_runs = len(bad_runs)
    if num_bad_runs > 0:
        _logger.info(
            "Purging %d %s(s) %s from dataset",
            num_bad_runs,
            run_str,
            bad_runs,
        )
        for bad_key, _ in bad_runs:
            runs_dict.pop(bad_key, None)

        made_changes = True

    missing_runs = run_docs - runs
    num_missing_runs = len(missing_runs)
    if num_missing_runs > 0:
        _logger.info(
            "Adding %d misplaced %s(s) %s to dataset",
            num_missing_runs,
            run_str,
            missing_runs,
        )
        runs_dict.update(missing_runs)
        made_changes = True

    if made_changes:
        conn.datasets.update_one(
            {"name": dataset_name},
            {"$set": {runs_field: runs_dict}},
        )


def delete_dataset(name, dry_run=False):
    """Deletes the dataset with the given name.

    This is a low-level implementation of deletion that does not call
    :meth:`fiftyone.core.dataset.load_dataset`, which is helpful if a dataset's
    backing document or collections are corrupted and cannot be loaded via the
    normal pathways.

    Args:
        name: the name of the dataset
        dry_run (False): whether to log the actions that would be taken but not
            perform them
    """
    conn = get_db_conn()
    _logger = _get_logger(dry_run=dry_run)

    dataset_dict = conn.datasets.find_one({"name": name})
    if not dataset_dict:
        _logger.warning("Dataset '%s' not found", name)
        return

    _logger.info("Dropping document '%s' from 'datasets' collection", name)
    if not dry_run:
        conn.datasets.delete_one({"name": name})

    if "sample_collection_name" not in dataset_dict:
        _logger.warning(
            "Cannot find sample/frame collections for dataset '%s'; stopping "
            "now. Use `drop_orphan_collections()` to cleanup any dangling "
            "collections",
            name,
        )
        return

    collections = conn.list_collection_names()

    sample_collection_name = dataset_dict["sample_collection_name"]
    if sample_collection_name in collections:
        _logger.info("Dropping collection '%s'", sample_collection_name)
        if not dry_run:
            conn.drop_collection(sample_collection_name)

    frame_collection_name = "frames." + sample_collection_name
    if frame_collection_name in collections:
        _logger.info("Dropping collection '%s'", frame_collection_name)
        if not dry_run:
            conn.drop_collection(frame_collection_name)

    view_ids = _get_saved_view_ids(dataset_dict)

    if view_ids:
        _logger.info("Deleting %d saved view(s)", len(view_ids))
        if not dry_run:
            _delete_saved_views(conn, view_ids)

    run_ids = _get_run_ids(dataset_dict)
    result_ids = _get_result_ids(conn, dataset_dict)

    if run_ids:
        _logger.info("Deleting %d run doc(s)", len(run_ids))
        if not dry_run:
            _delete_run_docs(conn, run_ids)

    if result_ids:
        _logger.info("Deleting %d run result(s)", len(result_ids))
        if not dry_run:
            _delete_run_results(conn, result_ids)


def delete_saved_view(dataset_name, view_name, dry_run=False):
    """Deletes the saved view with the given name from the dataset with the
    given name.

    This is a low-level implementation of deletion that does not call
    :meth:`fiftyone.core.dataset.load_dataset` or
    :meth:`fiftyone.core.collections.SampleCollection.load_saved_view`,
    which is helpful if a dataset's backing document or collections are
    corrupted and cannot be loaded via the normal pathways.

    Args:
        dataset_name: the name of the dataset
        view_name: the name of the saved view
        dry_run (False): whether to log the actions that would be taken but not
            perform them
    """
    conn = get_db_conn()
    _logger = _get_logger(dry_run=dry_run)

    dataset_dict = conn.datasets.find_one({"name": dataset_name})
    if not dataset_dict:
        _logger.warning("Dataset '%s' not found", dataset_name)
        return

    dataset_id = dataset_dict["_id"]
    saved_views = dataset_dict.get("saved_views", [])

    # {name: id} in `views` collection
    sd = {}
    for saved_view_dict in conn.views.find({"_dataset_id": dataset_id}):
        try:
            sd[saved_view_dict["name"]] = saved_view_dict["_id"]
        except:
            pass

    del_id = sd.get(view_name, None)
    if del_id is None:
        _logger.warning(
            "Dataset '%s' has no saved view '%s'", dataset_name, view_name
        )
        return

    _logger.info(
        "Deleting saved view %s' with ID '%s' from dataset '%s'",
        view_name,
        del_id,
        dataset_name,
    )

    saved_views = [_id for _id in saved_views if _id != del_id]

    if not dry_run:
        conn.datasets.update_one(
            {"name": dataset_name},
            {"$set": {"saved_views": saved_views}},
        )
        _delete_saved_views(conn, [del_id])


def delete_saved_views(dataset_name, dry_run=False):
    """Deletes all saved views from the dataset with the given name.

    This is a low-level implementation of deletion that does not call
    :meth:`fiftyone.core.dataset.load_dataset` or
    :meth:`fiftyone.core.collections.SampleCollection.load_saved_view`,
    which is helpful if a dataset's backing document or collections are
    corrupted and cannot be loaded via the normal pathways.

    Args:
        dataset_name: the name of the dataset
        dry_run (False): whether to log the actions that would be taken but not
            perform them
    """
    conn = get_db_conn()
    _logger = _get_logger(dry_run=dry_run)

    dataset_dict = conn.datasets.find_one({"name": dataset_name})
    if not dataset_dict:
        _logger.warning("Dataset '%s' not found", dataset_name)
        return

    dataset_id = dataset_dict["_id"]
    del_ids = [d["_id"] for d in conn.views.find({"_dataset_id": dataset_id})]

    if not del_ids:
        _logger.info("Dataset '%s' has no saved views", dataset_name)
        return

    _logger.info(
        "Deleting %d saved views from dataset '%s'",
        len(del_ids),
        dataset_name,
    )

    if not dry_run:
        conn.datasets.update_one(
            {"name": dataset_name},
            {"$set": {"saved_views": []}},
        )
        _delete_saved_views(conn, del_ids)


def delete_annotation_run(name, anno_key, dry_run=False):
    """Deletes the annotation run with the given key from the dataset with
    the given name.

    This is a low-level implementation of deletion that does not call
    :meth:`fiftyone.core.dataset.load_dataset` or
    :meth:`fiftyone.core.collections.SampleCollection.delete_annotation_run`,
    which is helpful if a dataset's backing document or collections are
    corrupted and cannot be loaded via the normal pathways.

    Note that, as this method does not load :class:`fiftyone.core.runs.Run`
    instances, it does not call :meth:`fiftyone.core.runs.Run.cleanup`.

    Args:
        name: the name of the dataset
        anno_key: the annotation key
        dry_run (False): whether to log the actions that would be taken but not
            perform them
    """
    _delete_run(
        name,
        anno_key,
        "annotation_runs",
        "annotation run",
        dry_run=dry_run,
    )


def delete_annotation_runs(name, dry_run=False):
    """Deletes all annotation runs from the dataset with the given name.

    This is a low-level implementation of deletion that does not call
    :meth:`fiftyone.core.dataset.load_dataset` or
    :meth:`fiftyone.core.collections.SampleCollection.delete_annotation_runs`,
    which is helpful if a dataset's backing document or collections are
    corrupted and cannot be loaded via the normal pathways.

    Note that, as this method does not load :class:`fiftyone.core.runs.Run`
    instances, it does not call :meth:`fiftyone.core.runs.Run.cleanup`.

    Args:
        name: the name of the dataset
        dry_run (False): whether to log the actions that would be taken but not
            perform them
    """
    _delete_runs(
        name,
        "annotation_runs",
        "annotation run",
        dry_run=dry_run,
    )


def delete_brain_run(name, brain_key, dry_run=False):
    """Deletes the brain method run with the given key from the dataset with
    the given name.

    This is a low-level implementation of deletion that does not call
    :meth:`fiftyone.core.dataset.load_dataset` or
    :meth:`fiftyone.core.collections.SampleCollection.delete_brain_run`,
    which is helpful if a dataset's backing document or collections are
    corrupted and cannot be loaded via the normal pathways.

    Note that, as this method does not load :class:`fiftyone.core.runs.Run`
    instances, it does not call :meth:`fiftyone.core.runs.Run.cleanup`.

    Args:
        name: the name of the dataset
        brain_key: the brain key
        dry_run (False): whether to log the actions that would be taken but not
            perform them
    """
    _delete_run(
        name,
        brain_key,
        "brain_methods",
        "brain method run",
        dry_run=dry_run,
    )


def delete_brain_runs(name, dry_run=False):
    """Deletes all brain method runs from the dataset with the given name.

    This is a low-level implementation of deletion that does not call
    :meth:`fiftyone.core.dataset.load_dataset` or
    :meth:`fiftyone.core.collections.SampleCollection.delete_brain_runs`,
    which is helpful if a dataset's backing document or collections are
    corrupted and cannot be loaded via the normal pathways.

    Note that, as this method does not load :class:`fiftyone.core.runs.Run`
    instances, it does not call :meth:`fiftyone.core.runs.Run.cleanup`.

    Args:
        name: the name of the dataset
        dry_run (False): whether to log the actions that would be taken but not
            perform them
    """
    _delete_runs(
        name,
        "brain_methods",
        "brain method run",
        dry_run=dry_run,
    )


def delete_evaluation(name, eval_key, dry_run=False):
    """Deletes the evaluation run with the given key from the dataset with the
    given name.

    This is a low-level implementation of deletion that does not call
    :meth:`fiftyone.core.dataset.load_dataset` or
    :meth:`fiftyone.core.collections.SampleCollection.delete_evaluation`,
    which is helpful if a dataset's backing document or collections are
    corrupted and cannot be loaded via the normal pathways.

    Note that, as this method does not load :class:`fiftyone.core.runs.Run`
    instances, it does not call :meth:`fiftyone.core.runs.Run.cleanup`.

    Args:
        name: the name of the dataset
        eval_key: the evaluation key
        dry_run (False): whether to log the actions that would be taken but not
            perform them
    """
    _delete_run(
        name,
        eval_key,
        "evaluations",
        "evaluation",
        dry_run=dry_run,
    )


def delete_evaluations(name, dry_run=False):
    """Deletes all evaluations from the dataset with the given name.

    This is a low-level implementation of deletion that does not call
    :meth:`fiftyone.core.dataset.load_dataset` or
    :meth:`fiftyone.core.collections.SampleCollection.delete_evaluations`,
    which is helpful if a dataset's backing document or collections are
    corrupted and cannot be loaded via the normal pathways.

    Note that, as this method does not load :class:`fiftyone.core.runs.Run`
    instances, it does not call :meth:`fiftyone.core.runs.Run.cleanup`.

    Args:
        name: the name of the dataset
        dry_run (False): whether to log the actions that would be taken but not
            perform them
    """
    _delete_runs(
        name,
        "evaluations",
        "evaluation",
        dry_run=dry_run,
    )


def get_cloud_credentials():
    """Retrieves a list of all cloud credentials stored in mongo.

    Returns:
        a list of cloud credentials
    """
    conn = get_db_conn()
    return list(conn["cloud.creds"].find({}))


def _get_logger(dry_run=False):
    if dry_run:
        return _DryRunLoggerAdapter(logger, {})

    return logger


class _DryRunLoggerAdapter(logging.LoggerAdapter):
    def process(self, msg, kwargs):
        msg = "(dry run) " + msg
        return msg, kwargs


def _delete_run(dataset_name, run_key, runs_field, run_str, dry_run=False):
    conn = get_db_conn()
    _logger = _get_logger(dry_run=dry_run)

    dataset_dict = conn.datasets.find_one({"name": dataset_name})
    if not dataset_dict:
        _logger.warning("Dataset '%s' not found", dataset_name)
        return

    runs = dataset_dict.get(runs_field, {})
    if run_key not in runs:
        _logger.warning(
            "Dataset '%s' has no %s with key '%s'",
            dataset_name,
            run_str,
            run_key,
        )
        return

    _logger.info(
        "Deleting %s '%s' from dataset '%s'",
        run_str,
        run_key,
        dataset_name,
    )

    run_id = runs.pop(run_key)

    run_doc = conn.runs.find_one({"_id": run_id})
    result_id = run_doc.get("results", None)
    if result_id is not None:
        _logger.info("Deleting %s result '%s'", run_str, result_id)
        if not dry_run:
            _delete_run_results(conn, [result_id])

    if not dry_run:
        _logger.info("Deleting %s doc '%s'", run_str, run_id)
        conn.runs.delete_one({"_id": run_id})
        conn.datasets.update_one(
            {"name": dataset_name},
            {"$set": {runs_field: runs}},
        )


def _delete_runs(dataset_name, runs_field, run_str, dry_run=False):
    conn = get_db_conn()
    _logger = _get_logger(dry_run=dry_run)

    dataset_dict = conn.datasets.find_one({"name": dataset_name})
    if not dataset_dict:
        _logger.warning("Dataset '%s' not found", dataset_name)
        return

    runs = dataset_dict.get(runs_field, {})
    if not runs:
        _logger.info("Dataset '%s' has no %ss", dataset_name, run_str)
        return

    run_keys, run_ids = zip(*runs.items())

    _logger.info(
        "Deleting %s(s) %s from dataset '%s'",
        run_str,
        run_keys,
        dataset_name,
    )

    result_ids = _get_result_ids(conn, dataset_dict)

    if run_ids:
        _logger.info("Deleting %d %s doc(s)", len(run_ids), run_str)
        if not dry_run:
            _delete_run_docs(conn, run_ids)

    if result_ids:
        _logger.info("Deleting %d %s result(s)", len(result_ids), run_str)
        if not dry_run:
            _delete_run_results(conn, result_ids)

    if not dry_run:
        conn.datasets.update_one(
            {"name": dataset_name},
            {"$set": {runs_field: {}}},
        )


def _get_saved_view_ids(dataset_dict):
    view_ids = []

    for view_doc_or_id in dataset_dict.get("saved_views", []):
        # Saved view docs used to be stored directly in `dataset_dict`.
        # Such data could be encountered here because datasets are lazily
        # migrated
        if isinstance(view_doc_or_id, ObjectId):
            view_ids.append(view_doc_or_id)

    return view_ids


def _get_run_ids(dataset_dict):
    run_ids = []

    for runs_field in _RUNS_FIELDS:
        for run_doc_or_id in dataset_dict.get(runs_field, {}).values():
            # Run docs used to be stored directly in `dataset_dict`.
            # Such data could be encountered here because datasets are lazily
            # migrated
            if isinstance(run_doc_or_id, ObjectId):
                run_ids.append(run_doc_or_id)

    return run_ids


def _get_result_ids(conn, dataset_dict):
    run_ids = []
    result_ids = []

    for runs_field in _RUNS_FIELDS:
        for run_doc_or_id in dataset_dict.get(runs_field, {}).values():
            if isinstance(run_doc_or_id, ObjectId):
                run_ids.append(run_doc_or_id)
            elif isinstance(run_doc_or_id, dict):
                # Run docs used to be stored directly in `dataset_dict`.
                # Such data could be encountered here because datasets are
                # lazily migrated
                result_id = run_doc_or_id.get("results", None)
                if result_id is not None:
                    result_ids.append(result_id)

    if run_ids:
        for run_doc in conn.runs.find({"_id": {"$in": run_ids}}):
            result_id = run_doc.get("results", None)
            if result_id is not None:
                result_ids.append(result_id)

    return result_ids


def _delete_saved_views(conn, view_ids):
    conn.views.delete_many({"_id": {"$in": view_ids}})


def _delete_run_docs(conn, run_ids):
    conn.runs.delete_many({"_id": {"$in": run_ids}})


def _delete_run_results(conn, result_ids):
    conn.fs.files.delete_many({"_id": {"$in": result_ids}})
    conn.fs.chunks.delete_many({"files_id": {"$in": result_ids}})


_RUNS_FIELDS = ["annotation_runs", "brain_methods", "evaluations"]<|MERGE_RESOLUTION|>--- conflicted
+++ resolved
@@ -213,7 +213,6 @@
             "__teams_api_key": config.api_key,
         }
 
-<<<<<<< HEAD
         global _async_mongo_client_cls
         global _mongo_client_cls
 
@@ -239,16 +238,13 @@
                 _connection_kwargs["port"] = port
                 os.environ["FIFTYONE_PRIVATE_DATABASE_PORT"] = str(port)
 
-            except fos.ServiceExecutableNotFound as error:
-                if fou.is_32_bit():
-                    raise FiftyOneConfigError(
-                        "MongoDB is not supported on 32-bit systems. Please "
-                        "define a `database_uri` in your "
-                        "`fiftyone.core.config.FiftyOneConfig` to define a "
-                        "connection to your own MongoDB instance or cluster "
-                    )
-
-                raise error
+            except fos.ServiceExecutableNotFound:
+                raise FiftyOneConfigError(
+                    "MongoDB is not supported on your system. Please "
+                    "define a `database_uri` in your "
+                    "`fiftyone.core.config.FiftyOneConfig` to connect to your"
+                    "own MongoDB instance or cluster"
+                )
 
     _client = _mongo_client_cls(**_connection_kwargs)
     if _mongo_client_cls is fomongo.MongoClient:
@@ -256,21 +252,6 @@
         _database_name = default_db.name
     else:
         _database_name = config.database_name
-=======
-        try:
-            _db_service = fos.DatabaseService()
-            port = _db_service.port
-            _connection_kwargs["port"] = port
-            os.environ["FIFTYONE_PRIVATE_DATABASE_PORT"] = str(port)
-
-        except fos.ServiceExecutableNotFound:
-            raise FiftyOneConfigError(
-                "MongoDB is not supported on your system. Please "
-                "define a `database_uri` in your "
-                "`fiftyone.core.config.FiftyOneConfig` to connect to your"
-                "own MongoDB instance or cluster "
-            )
->>>>>>> 986ed455
 
     _validate_db_version(config, _client)
 
