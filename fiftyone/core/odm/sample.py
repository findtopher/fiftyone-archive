"""
Backing document classes for :class:`fiftyone.core.sample.Sample` instances.

Class hierarchy::

    ODMDocument
    └── ODMSample
        ├── ODMNoDatasetSample
        └── ODMDatasetSample
            ├── my_custom_dataset
            ├── another_dataset
            └── ...

Design invariants:

-   a :class:`fiftyone.core.sample.Sample` always has a backing
    ``sample._doc``, which is an instance of a subclass of :class:`ODMSample`

-   a :class:`fiftyone.core.dataset.Dataset` always has a backing
    ``dataset._Doc`` which is a subclass of ``ODMSample``.

Backing documents explained::

    import fiftyone as fo

    #
    # When a sample is instantiated, its `_doc` attribute is an instance
    # of `ODMNoDatasetSample`
    #
    # `sample._doc` is an instance of `ODMNoDatasetSample`
    #
    sample = fo.Sample()

    #
    # When a dataset is created, its `_Doc` attribute holds a dynamically
    # created subclass of `ODMDatasetSample` whose name matches the name of
    # the dataset
    #
    # `dataset._Doc` is a `my_dataset` class
    #
    dataset = fo.Dataset(name="my_dataset")

    #
    # When a sample is added to a dataset, its `sample._doc` is changed from
    # type `ODMNoDatasetSample` to type `dataset._Doc`
    #
    # `sample._doc` is now an instance of `my_dataset`
    #
    dataset.add_sample(sample)

| Copyright 2017-2020, Voxel51, Inc.
| `voxel51.com <https://voxel51.com/>`_
|
"""
# pragma pylint: disable=redefined-builtin
# pragma pylint: disable=unused-wildcard-import
# pragma pylint: disable=wildcard-import
from __future__ import absolute_import
from __future__ import division
from __future__ import print_function
from __future__ import unicode_literals
from builtins import *
from future.utils import iteritems, itervalues
import six

# pragma pylint: enable=redefined-builtin
# pragma pylint: enable=unused-wildcard-import
# pragma pylint: enable=wildcard-import

from collections import OrderedDict
from copy import deepcopy
import logging
import numbers

from mongoengine import (
    BooleanField,
    DictField,
    EmbeddedDocument,
    EmbeddedDocumentField,
    FloatField,
    IntField,
    ListField,
    StringField,
)
from mongoengine.fields import BaseField
from mongoengine.errors import ValidationError

import fiftyone.core.metadata as fom

from .document import ODMDocument


logger = logging.getLogger(__name__)


def nodataset(func):
    """Decorator that provides a more informative error when attempting to call
    a class method on an ODMNoDatasetSample instance that should only be
    called on individual instances.

    This is necessary because fields are shared across all samples in a dataset
    but samples outside of a dataset have their own schema.

    Examples::

            ODMNoDatasetSample.get_field_schema     NoDatasetError
            ODMNoDatasetSample().get_field_schema   OKAY
            ODMDatasetSample.get_field_schema       OKAY
            ODMDatasetSample().get_field_schema     OKAY
    """

    def wrapper(*args, **kwargs):
        try:
            return func(*args, **kwargs)
        except TypeError:
            raise NoDatasetError(
                "You are trying to call a dataset method on a sample that has"
                " not been added to a dataset."
            )

    return wrapper


class ODMSample(ODMDocument):
    """Abstract base class for sample backing documents."""

    meta = {"abstract": True}

    # The path to the data on disk
    filepath = StringField(unique=True)

    # The set of tags associated with the sample
    tags = ListField(StringField())

    # Metadata about the sample media
    metadata = EmbeddedDocumentField(fom.Metadata, null=True)

    @property
    def dataset_name(self):
        """The name of the dataset to which this sample belongs, or ``None`` if
        it has not been added to a dataset.
        """
        raise NotImplementedError("Subclass must implement dataset_name")

    @property
    def field_names(self):
        """An ordered list of the names of the fields of this sample."""
        return self._fields_ordered

    def get_field_schema(self, ftype=None):
        """Gets a dictionary of all fields on this sample (and all samples in
        the same dataset if applicable).

        Args:
            ftype (None): the subclass of ``BaseField`` for primitives or
                ``EmbeddedDocument`` for ``EmbeddedDocumentField`` types

        Returns:
             a dictionary mapping field names to field types
        """
        raise NotImplementedError("Subclass must implement get_field_schema()")

    def add_field(
        self, field_name, ftype, embedded_doc_type=None, subfield=None
    ):
        """Adds a new field to the dataset.

        Args:
            field_name: the name of the field to add
            ftype: the type (subclass of ``BaseField``) of the field to create
            embedded_doc_type (None): the ``EmbeddedDocument`` type. Used only
                when ``ftype == EmbeddedDocumentField``
            subfield (None): the optional contained field for lists and dicts,
                if provided
        """
        raise NotImplementedError("Subclass must implement add_field()")

    def add_implied_field(self, field_name, value):
        """Adds the field to the sample, inferring the field type from the
        provided value.

        Args:
            field_name: the name of the field to add
            value: the value to infer the field type from
        """
        raise NotImplementedError("Subclass must implement add_field()")

    def delete_field(self, field_name):
        """Deletes the field from the dataset.

        Args:
            field_name: the name of the field to delete
        """
        raise NotImplementedError("Subclass must implement delete_field()")

    def get_field(self, field_name):
        """Gets the field for the sample.

        Args:
            field_name: the name of the field to add

        Returns:
            the field value
        """
        if not isinstance(field_name, six.string_types):
            raise TypeError("Field name must be a string")

        if field_name in self._fields:
            return self.__getattribute__(field_name)

        raise KeyError("Invalid field '%s'" % field_name)

    def set_field(self, field_name, value, create=False):
        """Sets the value of a field of the sample.

        Args:
            field_name: the name of the field to set
            value: the field value
            create (False): whether to create the field if it does not exist

        Raises:
            ValueError: if ``field_name`` is not an allowed field name or does
                not exist and ``create == False``
        """
        if field_name.startswith("_"):
            raise ValueError(
                "Invalid field name: '%s'. Field names cannot start with '_'"
                % field_name
            )

        if hasattr(self, field_name) and field_name not in self._fields:
            raise ValueError("Cannot use reserved keyword '%s'" % field_name)

        if field_name not in self._fields:
            if create:
                self.add_implied_field(field_name, value)
            else:
                raise ValueError(
                    "Sample does not have field '%s'. Use `create=True` to "
                    "create a new field"
                )

        return self.__setattr__(field_name, value)

    def clear_field(self, field_name):
        """Clears the value of a field of the sample.

        Args:
            field_name: the name of the field to clear

        Raises:
            KeyError: if the field name is not valid
        """
        raise NotImplementedError("Subclass must implement clear_field()")

    @staticmethod
    def _get_field_schema(cls_or_self, ftype=None):
        if ftype is None:
            ftype = BaseField

        if not issubclass(ftype, BaseField) and not issubclass(
            ftype, EmbeddedDocument
        ):
            raise ValueError(
                "ftype must be subclass of %s or %s" % BaseField,
                EmbeddedDocument,
            )

        d = OrderedDict()

        for field_name in cls_or_self._fields_ordered:
            field = cls_or_self._fields[field_name]
            if issubclass(ftype, BaseField):
                if isinstance(field, ftype):
                    d[field_name] = field
            elif isinstance(field, EmbeddedDocumentField):
                if issubclass(field.document_type, ftype):
                    d[field_name] = field

        return d

    @staticmethod
    def _add_field(
        cls_or_self, field_name, ftype, embedded_doc_type=None, subfield=None
    ):
        if field_name in cls_or_self._fields:
            raise ValueError("Field '%s' already exists" % field_name)

        if not issubclass(ftype, BaseField):
            raise ValueError(
                "Invalid field type '%s' is not a subclass of '%s'"
                % (ftype, BaseField)
            )

        kwargs = {"db_field": field_name, "null": True}

        if issubclass(ftype, EmbeddedDocumentField):
            kwargs.update({"document_type": embedded_doc_type})
        elif any(issubclass(ftype, ft) for ft in [ListField, DictField]):
            if subfield is not None:
                kwargs["field"] = subfield

        #
        # Mimicking setting a DynamicField from this code:
        #   https://github.com/MongoEngine/mongoengine/blob/3db9d58dac138dd0e838c524f616ebe3d23db2ff/mongoengine/base/document.py#L170
        #
        field = ftype(**kwargs)
        field.name = field_name
        cls_or_self._fields[field_name] = field
        cls_or_self._fields_ordered += (field_name,)
        try:
            if issubclass(cls_or_self, ODMSample):
                # only set the attribute if it is a class
                setattr(cls_or_self, field_name, field)
        except TypeError:
            # instance, not class, so do not setattr
            pass

    @staticmethod
    def _add_implied_field(cls_or_self, field_name, value):
        """Adds the field to the sample, inferring the field type from the
        provided value.
        """
        if field_name in cls_or_self._fields:
            raise ValueError(
                "Attempting to add field '%s' that already exists" % field_name
            )

        if isinstance(value, EmbeddedDocument):
            cls_or_self.add_field(
                field_name,
                EmbeddedDocumentField,
                embedded_doc_type=type(value),
            )
        elif isinstance(value, bool):
            cls_or_self.add_field(field_name, BooleanField)
        elif isinstance(value, six.integer_types):
<<<<<<< HEAD
            cls_or_self.add_field(field_name, IntField)
=======
            self.add_field(field_name, IntField)
        elif isinstance(value, numbers.Number):
            self.add_field(field_name, FloatField)
>>>>>>> a3fbb4a9
        elif isinstance(value, six.string_types):
            cls_or_self.add_field(field_name, StringField)
        elif isinstance(value, list) or isinstance(value, tuple):
            cls_or_self.add_field(field_name, ListField)
        elif isinstance(value, dict):
            cls_or_self.add_field(field_name, DictField)
        else:
            raise TypeError(
                "Invalid type '%s'; could not be cast to Field" % type(value)
            )


class ODMNoDatasetSample(ODMSample):
    """Backing document for samples that have not been added to a dataset."""

    meta = {"abstract": True}

    def __init__(self, *args, **kwargs):
        # Initialize with existing fields
        existing_fields = {
            k: v for k, v in iteritems(kwargs) if k in self._fields
        }
        super(ODMNoDatasetSample, self).__init__(*args, **existing_fields)

        # Make a local copy of the fields, independent of the class fields
        self._nods_fields = deepcopy(self._fields)
        self._nods_fields_ordered = deepcopy(self._fields_ordered)

        # Add new fields to the instance
        for field_name, value in iteritems(kwargs):
            if field_name not in self._fields:
                self.set_field(field_name, value, create=True)

    def __getattribute__(self, name):
        # Override class attributes '_fields' and '_fields_ordered'
        # with their instance counterparts
        if name == "_fields" and hasattr(self, "_nods_fields"):
            return self._nods_fields

        if name == "_fields_ordered" and hasattr(self, "_nods_fields_ordered"):
            return self._nods_fields_ordered

        return super(ODMNoDatasetSample, self).__getattribute__(name)

    def __setattr__(self, name, value):
        # Override class attributes '_fields' and '_fields_ordered'
        # with their instance counterparts
        if name == "_fields_ordered" and hasattr(self, "_nods_fields_ordered"):
            return self.__setattr__("_nods_fields_ordered", value)

        # @todo(Tyler) this code is not DRY...occurs in 3 spots :( ############
        # all attrs starting with "_" or that exist and are not fields are
        # deferred to super
        if name.startswith("_") or (
            hasattr(self, name) and name not in self.field_names
        ):
            return super(ODMNoDatasetSample, self).__setattr__(name, value)

        if name not in self.field_names:
            logger.warning(
                "FiftyOne does not allow new fields to be dynamically created "
                "by setting them"
            )
            return super(ODMNoDatasetSample, self).__setattr__(name, value)
        # @todo(Tyler) END NOT-DRY ############################################

        # @todo(Tyler) this should replace the field rather than validate
        if value is not None:
            try:
                self._fields[name].validate(value)
            except ValidationError:
                # @todo(Tyler)
                raise ValidationError(
                    "Changing a field type is not yet supported"
                )

        result = super(ODMNoDatasetSample, self).__setattr__(name, value)
        if name in self._fields:
            # __set__() is not called because the field is not a class
            # attribute so we must explicitly call it
            field = self._fields[name]
            field.__set__(self, value)

        return result

    @property
    def dataset_name(self):
        return None

    @property
    def id(self):
        return None

    @nodataset
    def get_field_schema(self, ftype=None):
        return self._get_field_schema(cls_or_self=self, ftype=ftype)

    @nodataset
    def add_field(
        self, field_name, ftype, embedded_doc_type=None, subfield=None
    ):
        self._add_field(
            cls_or_self=self,
            field_name=field_name,
            ftype=ftype,
            embedded_doc_type=embedded_doc_type,
            subfield=subfield,
        )

    @nodataset
    def add_implied_field(self, field_name, value):
        self._add_implied_field(
            cls_or_self=self, field_name=field_name, value=value,
        )

    @nodataset
    def delete_field(self, field_name):
        # @todo(Tyler) ODMNoDatasetSample.delete_field
        raise NotImplementedError("TODO TYLER")


class NoDatasetError(Exception):
    """Exception raised by ODMNoDatasetSample when trying to do something that
    only works for samples already added to a dataset.
    """

    pass


class ODMDatasetSample(ODMSample):
    """Abstract ODMSample class that all
    :class:`fiftyone.core.dataset.Dataset._Doc` classes inherit from.
    Instances of the subclasses are samples, i.e.::

        sample = dataset._Doc(...)

    Samples store all information associated with a particular piece of data in
    a dataset, including basic metadata about the data, one or more sets of
    labels (ground truth, user-provided, or FiftyOne-generated), and additional
    features associated with subsets of the data and/or label sets.
    """

    meta = {"abstract": True}

    def __setattr__(self, name, value):
        # @todo(Tyler) this code is not DRY...occurs in 3 spots :( ############
        # all attrs starting with "_" or that exist and are not fields are
        # deferred to super
        if name.startswith("_") or (
            hasattr(self, name) and name not in self.field_names
        ):
            return super(ODMDatasetSample, self).__setattr__(name, value)

        if name not in self.field_names:
            logger.warning(
                "FiftyOne does not allow new fields to be dynamically created "
                "by setting them"
            )
            return super(ODMDatasetSample, self).__setattr__(name, value)
        # @todo(Tyler) END NOT-DRY ############################################

        # @todo(Tyler) does validate work when value is None?
        if value is not None:
            self._fields[name].validate(value)

        return super(ODMDatasetSample, self).__setattr__(name, value)

    @property
    def dataset_name(self):
        return self.__class__.__name__

    @classmethod
    def get_field_schema(cls, ftype=None):
        return cls._get_field_schema(cls_or_self=cls, ftype=ftype)

    @classmethod
    def add_field(
        cls, field_name, ftype, embedded_doc_type=None, subfield=None
    ):
        cls._add_field(
            cls_or_self=cls,
            field_name=field_name,
            ftype=ftype,
            embedded_doc_type=embedded_doc_type,
            subfield=subfield,
        )

    @classmethod
    def add_implied_field(cls, field_name, value):
        cls._add_implied_field(
            cls_or_self=cls, field_name=field_name, value=value,
        )

    @classmethod
    def delete_field(cls, field_name):
        # Delete from all samples
        # pylint: disable=no-member
        cls.objects.update(**{"unset__%s" % field_name: None})

        # Remove from dataset
        del cls._fields[field_name]
        cls._fields_ordered = tuple(
            fn for fn in cls._fields_ordered if fn != field_name
        )
        delattr(cls, field_name)<|MERGE_RESOLUTION|>--- conflicted
+++ resolved
@@ -335,13 +335,9 @@
         elif isinstance(value, bool):
             cls_or_self.add_field(field_name, BooleanField)
         elif isinstance(value, six.integer_types):
-<<<<<<< HEAD
             cls_or_self.add_field(field_name, IntField)
-=======
-            self.add_field(field_name, IntField)
         elif isinstance(value, numbers.Number):
-            self.add_field(field_name, FloatField)
->>>>>>> a3fbb4a9
+            cls_or_self.add_field(field_name, FloatField)
         elif isinstance(value, six.string_types):
             cls_or_self.add_field(field_name, StringField)
         elif isinstance(value, list) or isinstance(value, tuple):
