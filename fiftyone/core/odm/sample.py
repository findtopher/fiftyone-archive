"""
Backing document classes for :class:`fiftyone.core.sample.Sample` instances.

Class hierarchy::

    SerializableDocument
    ├── NoDatasetSampleDocument
    └── DatasetSampleDocument
        ├── my_custom_dataset
        ├── another_dataset
        └── ...

Design invariants:

-   A :class:`fiftyone.core.sample.Sample` always has a backing ``_doc`` that
    is an instance of :class:`fiftyone.core.odm.document.SerializableDocument`

-   A :class:`fiftyone.core.dataset.Dataset` always has a backing
    `_sample_doc_cls` that is a subclass of :class:`DatasetSampleDocument`

**Implementation details**

When a new :class:`fiftyone.core.sample.Sample` is created, its ``_doc``
attribute is an instance of :class:`NoDatasetSampleDocument`::

    import fiftyone as fo

    sample = fo.Sample()
    sample._doc  # NoDatasetSampleDocument

When a new :class:`fiftyone.core.dataset.Dataset` is created, its
``_sample_doc_cls`` attribute holds a dynamically created subclass of
:class:`DatasetSampleDocument` whose name is the name of the dataset's sample
collection::

    dataset = fo.Dataset(name="my_dataset")
    dataset._sample_doc_cls  # my_dataset(DatasetSampleDocument)

When a sample is added to a dataset, its ``_doc`` attribute is changed from
type :class:`NoDatasetSampleDocument` to type ``dataset._sample_doc_cls``::

    dataset.add_sample(sample)
    sample._doc  # my_dataset(DatasetSampleDocument)

| Copyright 2017-2022, Voxel51, Inc.
| `voxel51.com <https://voxel51.com/>`_
|
"""
from collections import OrderedDict
<<<<<<< HEAD
import os
=======
>>>>>>> 74785fcc
import random

import fiftyone.core.fields as fof
import fiftyone.core.metadata as fom
import fiftyone.core.media as fomm
import fiftyone.core.storage as fos

from .document import Document, SerializableDocument
from .mixins import DatasetMixin, get_default_fields, NoDatasetMixin


# Use our own Random object to avoid messing with the user's seed
_random = random.Random()


def _generate_rand(filepath=None):
    # @todo filepath no longer has to be unique. Should we change this?
    if filepath is not None:
        _random.seed(filepath)

    return _random.random() * 0.001 + 0.999


class DatasetSampleDocument(DatasetMixin, Document):
    """Base class for sample documents backing samples in datasets.

    All ``fiftyone.core.dataset.Dataset._sample_doc_cls`` classes inherit from
    this class.
    """

    meta = {"abstract": True}

    _is_frames_doc = False

    id = fof.ObjectIdField(required=True, primary_key=True, db_field="_id")
    filepath = fof.StringField(required=True)
    tags = fof.ListField(fof.StringField())
    metadata = fof.EmbeddedDocumentField(fom.Metadata, null=True)

    _media_type = fof.StringField()
    _rand = fof.FloatField(default=_generate_rand)

    @property
    def media_type(self):
        return self._media_type

    def _get_repr_fields(self):
        fields = self.field_names
        return fields[:1] + ("media_type",) + fields[1:]


class NoDatasetSampleDocument(NoDatasetMixin, SerializableDocument):
    """Backing document for samples that have not been added to a dataset."""

    _is_frames_doc = False

    # pylint: disable=no-member
    default_fields = DatasetSampleDocument._fields
    default_fields_ordered = get_default_fields(
        DatasetSampleDocument, include_private=True
    )

    def __init__(self, **kwargs):
<<<<<<< HEAD
        filepath = fou.normalize_path(kwargs["filepath"])
=======
        filepath = fos.normalize_path(kwargs["filepath"])
>>>>>>> 74785fcc

        kwargs["id"] = kwargs.get("id", None)
        kwargs["filepath"] = filepath
        kwargs["_rand"] = _generate_rand(filepath=filepath)
        kwargs["_media_type"] = fomm.get_media_type(filepath)

        self._data = OrderedDict()

        for field_name in self.default_fields_ordered:
            value = kwargs.pop(field_name, None)

            if value is None and field_name != "id":
                value = self._get_default(self.default_fields[field_name])

            self._data[field_name] = value

        self._data.update(kwargs)

    @property
    def media_type(self):
        return self._media_type

    def _get_repr_fields(self):
        fields = self.field_names
        return fields[:1] + ("media_type",) + fields[1:]<|MERGE_RESOLUTION|>--- conflicted
+++ resolved
@@ -47,10 +47,6 @@
 |
 """
 from collections import OrderedDict
-<<<<<<< HEAD
-import os
-=======
->>>>>>> 74785fcc
 import random
 
 import fiftyone.core.fields as fof
@@ -114,11 +110,7 @@
     )
 
     def __init__(self, **kwargs):
-<<<<<<< HEAD
-        filepath = fou.normalize_path(kwargs["filepath"])
-=======
         filepath = fos.normalize_path(kwargs["filepath"])
->>>>>>> 74785fcc
 
         kwargs["id"] = kwargs.get("id", None)
         kwargs["filepath"] = filepath
