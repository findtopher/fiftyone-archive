--- conflicted
+++ resolved
@@ -703,12 +703,8 @@
         if self._remote:
             raise ValueError("Remote sessions cannot launch the App")
 
-<<<<<<< HEAD
-        self.plots.connect()
-=======
         if self.plots:
             self.plots.connect()
->>>>>>> 20efab75
 
         if self._context != focx._NONE:
             self.show()
